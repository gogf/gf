--- conflicted
+++ resolved
@@ -88,13 +88,8 @@
 	)
 	for section, item := range data {
 		// Section key-value pairs.
-<<<<<<< HEAD
-		if m, ok = item.(map[string]interface{}); ok {
+		if m, ok = item.(map[string]any); ok {
 			n, err = fmt.Fprintf(w, "[%s]\n", section)
-=======
-		if m, ok = item.(map[string]any); ok {
-			n, err = w.WriteString(fmt.Sprintf("[%s]\n", section))
->>>>>>> ee24da4e
 			if err != nil || n == 0 {
 				return nil, gerror.Wrapf(err, "w.WriteString failed")
 			}
