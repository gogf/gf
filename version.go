package gf

<<<<<<< HEAD
const VERSION = "v1.16.9"
const AUTHORS = "john<john@goframe.org>"
=======
const (
	// VERSION is the current GoFrame version.
	VERSION = "v2.5.0"
)
>>>>>>> 4ad508c0
<|MERGE_RESOLUTION|>--- conflicted
+++ resolved
@@ -1,11 +1,6 @@
 package gf
 
-<<<<<<< HEAD
-const VERSION = "v1.16.9"
-const AUTHORS = "john<john@goframe.org>"
-=======
 const (
 	// VERSION is the current GoFrame version.
 	VERSION = "v2.5.0"
-)
->>>>>>> 4ad508c0
+)