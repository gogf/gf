--- conflicted
+++ resolved
@@ -167,7 +167,6 @@
         restore-keys: |
           ${{ runner.os }}-go-${{ matrix.go-version }}-
 
-<<<<<<< HEAD
     - name: Start redis cluster containers
       run:  docker-compose -f ".github/workflows/redis/docker-compose.yml" up -d --build
 
@@ -177,8 +176,6 @@
     - name: Start nacos containers
       run:  docker-compose -f ".github/workflows/nacos/docker-compose.yml" up -d --build
 
-=======
->>>>>>> 425b31c6
     - name: Before Script
       run:  bash .github/workflows/before_script.sh
 
