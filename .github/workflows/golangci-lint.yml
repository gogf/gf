--- conflicted
+++ resolved
@@ -7,14 +7,14 @@
 name: GolangCI-Lint
 on:
   push:
-#    branches:
-#      - master
-#      - develop
-#      - personal/**
-#      - feature/**
-#      - enhance/**
-#      - fix/**
-#      - feat/**
+    branches:
+      - master
+      - develop
+      - personal/**
+      - feature/**
+      - enhance/**
+      - fix/**
+      - feat/**
   pull_request:
     branches:
       - master
@@ -26,7 +26,7 @@
       - feat/**
 
 jobs:
-  golangci:
+  golang-ci:
     strategy:
       matrix:
         go-version: [ 'stable' ]
@@ -39,7 +39,7 @@
         uses: actions/setup-go@v5
         with:
           go-version: ${{ matrix.go-version }}
-      - name: golangci-lint
+      - name: golang-ci-lint
         uses: golangci/golangci-lint-action@v6
         with:
           # Required: specify the golangci-lint version without the patch version to always use the latest patch.
@@ -47,41 +47,4 @@
           only-new-issues: true
           skip-cache: true
           github-token: ${{ secrets.GITHUB_TOKEN }}
-<<<<<<< HEAD
-          args: --timeout 3m0s --config=.golangci.yml -v
-      - name: Install gci
-        run: go install github.com/daixiang0/gci@latest
-      - name: Run gci
-        run: |
-          gci write --custom-order \
-          --skip-generated \
-          --skip-vendor \
-          -s standard \
-          -s blank \
-          -s default \
-          -s dot \
-          -s "prefix(github.com/gogf/gf/v2)" \
-          -s "prefix(github.com/gogf/gf/cmd)" \
-          -s "prefix(github.com/gogf/gf/contrib)" \
-          -s "prefix(github.com/gogf/gf/example)" \
-          ./
-      - name: Check for changes
-        # Check if the event is a push or a pull request from a forked repository
-        if: github.event_name == 'push'|| (github.event_name == 'pull_request' && github.event.pull_request.head.repo.fork == true)
-        run: |
-          if [[ -n "$(git status --porcelain)" ]]; then
-            echo "HAS_CHANGES=true" >> $GITHUB_ENV
-          else
-            echo "HAS_CHANGES=false" >> $GITHUB_ENV
-          fi
-      - name: Commit and push changes
-        if: env.HAS_CHANGES == 'true'
-        run: |
-          git config --global user.name "github-actions[bot]"
-          git config --global user.email "github-actions[bot]@users.noreply.github.com"
-          git add .
-          git commit -m "Apply gci import order changes [skip ci]"
-          git push  origin HEAD:$(git rev-parse --abbrev-ref HEAD)
-=======
-          args: --timeout 3m0s
->>>>>>> 04526682
+          args: --timeout 3m0s --config=.golangci.yml -v