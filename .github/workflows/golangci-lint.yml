# Tencent is pleased to support the open source community by making Polaris available.
#
# Copyright (C) 2019 THL A29 Limited, a Tencent company. All rights reserved.
#
# Licensed under the BSD 3-Clause License (the "License");
# you may not use this file except in compliance with the License.
# You may obtain a copy of the License at
#
# https://opensource.org/licenses/BSD-3-Clause
#
# Unless required by applicable law or agreed to in writing, software distributed
# under the License is distributed on an "AS IS" BASIS, WITHOUT WARRANTIES OR
# CONDITIONS OF ANY KIND, either express or implied. See the License for the
# specific language governing permissions and limitations under the License.

name: GolangCI-Lint
on:
  push:
    branches:
      - master
      - develop
      - personal/**
      - feature/**
      - enhance/**
      - fix/**
  pull_request:
    branches:
      - master
      - develop
      - personal/**
      - feature/**
      - enhance/**
      - fix/**

jobs:
  golangci:
    strategy:
      matrix:
<<<<<<< HEAD
        go-version: [ '1.20','1.21.4','1.22', "1.23" ]
=======
        go-version: [ '1.20','1.21.4','1.22', '1.23' ]
>>>>>>> ab3fbddf
    name: golangci-lint
    runs-on: ubuntu-latest
    steps:
      - name: Checkout
        uses: actions/checkout@v4
      - name: Setup Golang ${{ matrix.go-version }}
        uses: actions/setup-go@v5
        with:
          go-version: ${{ matrix.go-version }}
      - name: golangci-lint
        uses: golangci/golangci-lint-action@v6
        with:
          # Required: the version of golangci-lint is required and must be specified without patch version: we always use the latest patch version.
          version: v1.60.1
          args: --timeout 3m0s<|MERGE_RESOLUTION|>--- conflicted
+++ resolved
@@ -36,11 +36,7 @@
   golangci:
     strategy:
       matrix:
-<<<<<<< HEAD
-        go-version: [ '1.20','1.21.4','1.22', "1.23" ]
-=======
         go-version: [ '1.20','1.21.4','1.22', '1.23' ]
->>>>>>> ab3fbddf
     name: golangci-lint
     runs-on: ubuntu-latest
     steps:
