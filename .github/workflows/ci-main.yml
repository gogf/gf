# The main codes build and unit testing running workflow.
name: GoFrame Main CI


on:
  push:
    branches:
    - master
    - develop
    - personal/**
    - feature/**
    - enhance/**
    - fix/**

  pull_request:
    branches:
    - master
    - develop
    - personal/**
    - feature/**
    - enhance/**
    - fix/**

# This allows a subsequently queued workflow run to interrupt previous runs
concurrency:
  group: '${{ github.workflow }} @ ${{ github.event.pull_request.head.label || github.head_ref || github.ref }}'
  cancel-in-progress: true

env:
  TZ: "Asia/Shanghai"


jobs:
  code-test:
    runs-on: ubuntu-20.04

    # Service containers to run with `code-test`
    services:
      # Etcd service.
      # docker run -d --name etcd -p 2379:2379 -e ALLOW_NONE_AUTHENTICATION=yes loads/etcd:3.4.24
      etcd:
        image: loads/etcd:3.4.24
        env:
          ALLOW_NONE_AUTHENTICATION: yes
        ports:
          - 2379:2379

      # Redis backend server.
      redis:
        image  : loads/redis:7.0
        options: >-
          --health-cmd      "redis-cli ping"
          --health-interval 10s
          --health-timeout  5s
          --health-retries  5
        ports:
          # Maps tcp port 6379 on service container to the host
          - 6379:6379

      # MySQL backend server.
      # docker run -d --name mysql \
      # -p 3306:3306 \
      # -e MYSQL_DATABASE=test \
      # -e MYSQL_ROOT_PASSWORD=12345678 \
      # loads/mysql:5.7
      mysql:
        image: loads/mysql:5.7
        env:
          MYSQL_DATABASE     : test
          MYSQL_ROOT_PASSWORD: 12345678
        ports:
          - 3306:3306

      # MariaDb backend server.
      mariadb:
        image: loads/mariadb:10.4
        env:
          MARIADB_DATABASE: test
          MARIADB_ROOT_PASSWORD: 12345678
        ports:
          - 3307:3306

      # PostgreSQL backend server.
      # docker run -d --name postgres \
      # -p 5432:5432 \
      # -e POSTGRES_PASSWORD=12345678 \
      # -e POSTGRES_USER=postgres \
      # -e POSTGRES_DB=test \
      # -v postgres:/Users/john/Temp/postgresql/data \
      # loads/postgres:13
      postgres:
        image: loads/postgres:13
        env:
          POSTGRES_PASSWORD: 12345678
          POSTGRES_USER:     postgres
          POSTGRES_DB:       test
          TZ:                Asia/Shanghai
        ports:
          - 5432:5432
        # Set health checks to wait until postgres has started
        options: >-
          --health-cmd pg_isready
          --health-interval 10s
          --health-timeout 5s
          --health-retries 5

      # MSSQL backend server.
      # docker run \
      # -p 1433:1433 \
      # -e ACCEPT_EULA=Y \
      # -e SA_PASSWORD=LoremIpsum86 \
      # -e MSSQL_DB=test \
      # -e MSSQL_USER=root \
      # -e MSSQL_PASSWORD=LoremIpsum86 \
      # loads/mssqldocker:14.0.3391.2
      mssql:
        image: loads/mssqldocker:14.0.3391.2
        env:
          ACCEPT_EULA:    Y
          SA_PASSWORD:    LoremIpsum86
          MSSQL_DB:       test
          MSSQL_USER:     root
          MSSQL_PASSWORD: LoremIpsum86
        ports:
          - 1433:1433
        options: >-
          --health-cmd="/opt/mssql-tools/bin/sqlcmd -S localhost -U sa -P LoremIpsum86 -l 30 -Q \"SELECT 1\" || exit 1"
          --health-start-period 10s
          --health-interval 10s
          --health-timeout 5s
          --health-retries 10

      # ClickHouse backend server.
      # docker run -d --name clickhouse \
      # -p 9000:9000 -p 8123:8123 -p 9001:9001 \
      # loads/clickhouse-server:22.1.3.7
      clickhouse-server:
        image: loads/clickhouse-server:22.1.3.7
        ports:
          - 9000:9000
          - 8123:8123
          - 9001:9001

      # Polaris backend server.
      # docker run -d --name polaris \
      # -p 8090:8090 -p 8091:8091 -p 8093:8093 -p 9090:9090 -p 9091:9091 \
      # loads/polaris-server-standalone:1.11.2
      #
      # docker run -d --name polaris \
      # -p 8090:8090 -p 8091:8091 -p 8093:8093 -p 9090:9090 -p 9091:9091 \
      # loads/polaris-standalone:v1.16.3
      polaris:
        image: loads/polaris-standalone:v1.17.2
        ports:
          - 8090:8090
          - 8091:8091
          - 8093:8093
          - 9090:9090
          - 9091:9091

      # Oracle 11g server.
      # docker run \
      # -e ORACLE_ALLOW_REMOTE=true \
      # -e ORACLE_SID=XE \
      # -e ORACLE_DB_USER_NAME=system \
      # -e ORACLE_DB_PASSWORD=oracle \
      # -p 1521:1521 \
      # loads/oracle-xe-11g-r2:11.2.0
      oracle-server:
        image: loads/oracle-xe-11g-r2:11.2.0
        env:
          ORACLE_ALLOW_REMOTE: true
          ORACLE_SID: XE
          ORACLE_DB_USER_NAME: system
          ORACLE_DB_PASSWORD: oracle
        ports:
          - 1521:1521

      # dm8 server
      # docker run -p 5236:5236 loads/dm:v8.1.2.128_ent_x86_64_ctm_pack4
      dm-server:
        image: loads/dm:v8.1.2.128_ent_x86_64_ctm_pack4
        ports:
          - 5236:5236

      zookeeper:
        image: loads/zookeeper:3.8
        ports:
          - 2181:2181

    strategy:
      matrix:
<<<<<<< HEAD
        go-version: [ "1.20", "1.21", "1.22" ]
=======
        go-version: [ "1.20", "1.21", "1.22", "1.23" ]
>>>>>>> 3abb9477
        goarch: [ "386", "amd64" ]

    steps:
    # TODO: szenius/set-timezone update to node16
    # sudo ln -sf /usr/share/zoneinfo/Asia/Shanghai /etc/localtime
    - name: Setup Timezone
      uses: szenius/set-timezone@v2.0
      with:
        timezoneLinux: "Asia/Shanghai"

    - name: Checkout Repository
      uses: actions/checkout@v4

    - name: Start Apollo Containers
      run:  docker compose -f ".github/workflows/apollo/docker-compose.yml" up -d --build
      
    - name: Start Nacos Containers
      run:  docker compose -f ".github/workflows/nacos/docker-compose.yml" up -d --build

    - name: Start Redis Cluster Containers
      run:  docker compose -f ".github/workflows/redis/docker-compose.yml" up -d --build

    - name: Start Consul Containers
      run:  docker compose -f ".github/workflows/consul/docker-compose.yml" up -d --build

    - name: Setup Golang ${{ matrix.go-version }}
      uses: actions/setup-go@v5
      with:
        go-version: ${{ matrix.go-version }}
        cache-dependency-path: '**/go.sum' 

    - name: Before Script
      run:  bash .github/workflows/before_script.sh

    - name: Build & Test
      if: ${{ (github.event_name == 'push' && github.ref != 'refs/heads/master') || github.event_name == 'pull_request' }}
      run: bash .github/workflows/ci-main.sh

    - name: Build & Test & Coverage
      if: ${{ github.event_name == 'push' && github.ref == 'refs/heads/master' }}
      run: bash .github/workflows/ci-main.sh coverage

    - name: Stop Redis Cluster Containers
      run:  docker compose -f ".github/workflows/redis/docker-compose.yml" down

    - name: Stop Apollo Containers
      run:  docker compose -f ".github/workflows/apollo/docker-compose.yml" down

    - name: Stop Nacos Containers
      run:  docker compose -f ".github/workflows/nacos/docker-compose.yml" down

    - name: Stop Consul Containers
      run:  docker compose -f ".github/workflows/consul/docker-compose.yml" down

    - name: Report Coverage
      uses: codecov/codecov-action@v4
      if: ${{ github.event_name == 'push' && github.ref == 'refs/heads/master' }}
      with:
        flags: go-${{ matrix.go-version }}-${{ matrix.goarch }}
        token: ${{ secrets.CODECOV_TOKEN }}<|MERGE_RESOLUTION|>--- conflicted
+++ resolved
@@ -190,11 +190,7 @@
 
     strategy:
       matrix:
-<<<<<<< HEAD
-        go-version: [ "1.20", "1.21", "1.22" ]
-=======
         go-version: [ "1.20", "1.21", "1.22", "1.23" ]
->>>>>>> 3abb9477
         goarch: [ "386", "amd64" ]
 
     steps:
