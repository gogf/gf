--- conflicted
+++ resolved
@@ -190,13 +190,8 @@
 
     strategy:
       matrix:
-<<<<<<< HEAD
-        go-version: [ "1.21", "1.22" ]
+        go-version: ["1.22", "1.23" ]
         goarch: ["386", "amd64" ]
-=======
-        go-version: [ "1.20", "1.21", "1.22", "1.23" ]
-        goarch: [ "386", "amd64" ]
->>>>>>> 2c916f82
 
     steps:
     # TODO: szenius/set-timezone update to node16
@@ -228,9 +223,9 @@
         cache-dependency-path: '**/go.sum'
 
     - name: Install Protoc
-      uses: arduino/setup-protoc@v2
-      with:
-        version: "23.x"
+      uses: arduino/setup-protoc@v3
+      with:
+        version: "29.x"
         repo-token: ${{ secrets.GITHUB_TOKEN }}
 
     - name: Install the protocol compiler plugins for Go
