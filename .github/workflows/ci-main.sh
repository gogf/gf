#!/usr/bin/env bash

coverage=$1

# find all path that contains go.mod.
for file in `find . -name go.mod`; do
    dirpath=$(dirname $file)
    echo $dirpath

    # ignore mssql tests as its docker service failed
    # TODO remove this ignoring codes after the mssql docker service OK
    if [ "mssql" = $(basename $dirpath) ]; then
        continue 1
    fi

    if [[ $file =~ "/testdata/" ]]; then
        echo "ignore testdata path $file"
        continue 1
    fi

    # package kuhecm was moved to sub ci procedure.
    if [ "kubecm" = $(basename $dirpath) ]; then
        continue 1
<<<<<<< HEAD
        if ! go version|grep -qE "go1.[2-9][0-9]"; then
          echo "ignore kubecm as go version: $(go version)"
          continue 1
        fi
=======
>>>>>>> ab3fbddf
    fi

    # package consul needs golang >= v1.19
    if [ "consul" = $(basename $dirpath) ]; then
<<<<<<< HEAD
        continue 1
=======
>>>>>>> ab3fbddf
        if ! go version|grep -qE "go1.[2-9][0-9]"; then
          echo "ignore consul as go version: $(go version)"
          continue 1
        fi
    fi

    # package etcd needs golang >= v1.19
    if [ "etcd" = $(basename $dirpath) ]; then
        if ! go version|grep -qE "go1.[2-9][0-9]"; then
          echo "ignore etcd as go version: $(go version)"
          continue 1
        fi
    fi

    # package polaris needs golang >= v1.19
    if [ "polaris" = $(basename $dirpath) ]; then
        if ! go version|grep -qE "go1.[2-9][0-9]"; then
          echo "ignore polaris as go version: $(go version)"
          continue 1
        fi
    fi

    # package example needs golang >= v1.20
    if [ "example" = $(basename $dirpath) ]; then
        if ! go version|grep -qE "go1.[2-9][0-9]"; then
          echo "ignore example as go version: $(go version)"
          continue 1
        fi
        echo "the example directory only needs to be built, not unit tests and coverage tests."
        cd $dirpath
        go mod tidy
        go build ./...
        cd -
        continue 1
    fi

    # package otlpgrpc needs golang >= v1.20
    if [ "otlpgrpc" = $(basename $dirpath) ]; then
        if ! go version|grep -qE "go1.[2-9][0-9]"; then
          echo "ignore otlpgrpc as go version: $(go version)"
          continue 1
        fi
    fi

    # package otlphttp needs golang >= v1.20
    if [ "otlphttp" = $(basename $dirpath) ]; then
        if ! go version|grep -qE "go1.[2-9][0-9]"; then
          echo "ignore otlphttp as go version: $(go version)"
          continue 1
        fi
    fi

    # package otelmetric needs golang >= v1.20
    if [ "otelmetric" = $(basename $dirpath) ]; then
        if ! go version|grep -qE "go1.[2-9][0-9]"; then
          echo "ignore otelmetric as go version: $(go version)"
          continue 1
        fi
    fi

    cd $dirpath
    go mod tidy
    go build ./...
    # check coverage
    if [ "${coverage}" = "coverage" ]; then
      go test ./... -race -coverprofile=coverage.out -covermode=atomic -coverpkg=./...,github.com/gogf/gf/... || exit 1

      if grep -q "/gogf/gf/.*/v2" go.mod; then
        sed -i "s/gogf\/gf\(\/.*\)\/v2/gogf\/gf\/v2\1/g" coverage.out
      fi
    else
      go test ./... -race || exit 1
    fi

    cd -
done<|MERGE_RESOLUTION|>--- conflicted
+++ resolved
@@ -21,21 +21,10 @@
     # package kuhecm was moved to sub ci procedure.
     if [ "kubecm" = $(basename $dirpath) ]; then
         continue 1
-<<<<<<< HEAD
-        if ! go version|grep -qE "go1.[2-9][0-9]"; then
-          echo "ignore kubecm as go version: $(go version)"
-          continue 1
-        fi
-=======
->>>>>>> ab3fbddf
     fi
 
     # package consul needs golang >= v1.19
     if [ "consul" = $(basename $dirpath) ]; then
-<<<<<<< HEAD
-        continue 1
-=======
->>>>>>> ab3fbddf
         if ! go version|grep -qE "go1.[2-9][0-9]"; then
           echo "ignore consul as go version: $(go version)"
           continue 1
