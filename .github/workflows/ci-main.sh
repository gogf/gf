--- conflicted
+++ resolved
@@ -21,21 +21,10 @@
     # package kuhecm was moved to sub ci procedure.
     if [ "kubecm" = $(basename $dirpath) ]; then
         continue 1
-<<<<<<< HEAD
-        if ! go version|grep -qE "go1.[2-9][0-9]"; then
-          echo "ignore kubecm as go version: $(go version)"
-          continue 1
-        fi
-=======
->>>>>>> 3abb9477
     fi
 
     # package consul needs golang >= v1.19
     if [ "consul" = $(basename $dirpath) ]; then
-<<<<<<< HEAD
-        continue 1
-=======
->>>>>>> 3abb9477
         if ! go version|grep -qE "go1.[2-9][0-9]"; then
           echo "ignore consul as go version: $(go version)"
           continue 1
