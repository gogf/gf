#!/usr/bin/env bash

coverage=$1

# find all path that contains go.mod.
for file in `find . -name go.mod`; do
    dirpath=$(dirname $file)
    echo $dirpath

    # ignore mssql tests as its docker service failed
    # TODO remove this ignoring codes after the mssql docker service OK
    if [ "mssql" = $(basename $dirpath) ]; then
        continue 1
    fi

    if [[ $file =~ "/testdata/" ]]; then
        echo "ignore testdata path $file"
        continue 1
    fi

    # package kuhecm was moved to sub ci procedure.
    if [ "kubecm" = $(basename $dirpath) ]; then
        continue 1
<<<<<<< HEAD
        if ! go version|grep -qE "go1.[2-9][0-9]"; then
          echo "ignore kubecm as go version: $(go version)"
          continue 1
        fi
=======
>>>>>>> 2c916f82
    fi

    # package consul needs golang >= v1.19
    if [ "consul" = $(basename $dirpath) ]; then
<<<<<<< HEAD
        continue 1
=======
>>>>>>> 2c916f82
        if ! go version|grep -qE "go1.[2-9][0-9]"; then
          echo "ignore consul as go version: $(go version)"
          continue 1
        fi
    fi

    # package etcd needs golang >= v1.19
    if [ "etcd" = $(basename $dirpath) ]; then
        if ! go version|grep -qE "go1.[2-9][0-9]"; then
          echo "ignore etcd as go version: $(go version)"
          continue 1
        fi
    fi

    # package polaris needs golang >= v1.19
    if [ "polaris" = $(basename $dirpath) ]; then
        if ! go version|grep -qE "go1.[2-9][0-9]"; then
          echo "ignore polaris as go version: $(go version)"
          continue 1
        fi
    fi

    # package example needs golang >= v1.20
    if [ "example" = $(basename $dirpath) ]; then
        if ! go version|grep -qE "go1.[2-9][0-9]"; then
          echo "ignore example as go version: $(go version)"
          continue 1
        fi
        echo "the example directory only needs to be built, not unit tests and coverage tests."
        cd $dirpath
        go mod tidy
        go build ./...
        cd -
        continue 1
    fi

    # package otlpgrpc needs golang >= v1.20
    if [ "otlpgrpc" = $(basename $dirpath) ]; then
        if ! go version|grep -qE "go1.[2-9][0-9]"; then
          echo "ignore otlpgrpc as go version: $(go version)"
          continue 1
        fi
    fi

    # package otlphttp needs golang >= v1.20
    if [ "otlphttp" = $(basename $dirpath) ]; then
        if ! go version|grep -qE "go1.[2-9][0-9]"; then
          echo "ignore otlphttp as go version: $(go version)"
          continue 1
        fi
    fi

    # package otelmetric needs golang >= v1.20
    if [ "otelmetric" = $(basename $dirpath) ]; then
        if ! go version|grep -qE "go1.[2-9][0-9]"; then
          echo "ignore otelmetric as go version: $(go version)"
          continue 1
        fi
    fi

    cd $dirpath
    go mod tidy
    go build ./...
    # check coverage
    if [ "${coverage}" = "coverage" ]; then
      go test ./... -race -coverprofile=coverage.out -covermode=atomic -coverpkg=./...,github.com/gogf/gf/... || exit 1

      if grep -q "/gogf/gf/.*/v2" go.mod; then
        sed -i "s/gogf\/gf\(\/.*\)\/v2/gogf\/gf\/v2\1/g" coverage.out
      fi
    else
      go test ./... -race || exit 1
    fi

    cd -
done<|MERGE_RESOLUTION|>--- conflicted
+++ resolved
@@ -21,25 +21,11 @@
     # package kuhecm was moved to sub ci procedure.
     if [ "kubecm" = $(basename $dirpath) ]; then
         continue 1
-<<<<<<< HEAD
-        if ! go version|grep -qE "go1.[2-9][0-9]"; then
-          echo "ignore kubecm as go version: $(go version)"
-          continue 1
-        fi
-=======
->>>>>>> 2c916f82
     fi
 
     # package consul needs golang >= v1.19
     if [ "consul" = $(basename $dirpath) ]; then
-<<<<<<< HEAD
         continue 1
-=======
->>>>>>> 2c916f82
-        if ! go version|grep -qE "go1.[2-9][0-9]"; then
-          echo "ignore consul as go version: $(go version)"
-          continue 1
-        fi
     fi
 
     # package etcd needs golang >= v1.19
