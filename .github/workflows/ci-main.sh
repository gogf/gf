#!/usr/bin/env bash

coverage=$1

# find all path that contains go.mod.
for file in `find . -name go.mod`; do
    dirpath=$(dirname $file)
    echo $dirpath

    # ignore mssql tests as its docker service failed
    # TODO remove this ignoring codes after the mssql docker service OK
    if [ "mssql" = $(basename $dirpath) ]; then
        continue 1
    fi

    if [[ $file =~ "/testdata/" ]]; then
        echo "ignore testdata path $file"
        continue 1
    fi

    # package kuhecm was moved to sub ci procedure.
    if [ "kubecm" = $(basename $dirpath) ]; then
        continue 1
<<<<<<< HEAD
        if ! go version|grep -qE "go1.[2-9][0-9]"; then
          echo "ignore kubecm as go version: $(go version)"
          continue 1
        fi
=======
>>>>>>> 777c2e71
    fi

    # package consul needs golang >= v1.19
    if [ "consul" = $(basename $dirpath) ]; then
<<<<<<< HEAD
        continue 1
        if ! go version|grep -qE "go1.[2-9][0-9]"; then
=======
        if ! go version|grep -qE "go1.19|go1.[2-9][0-9]"; then
>>>>>>> 777c2e71
          echo "ignore consul as go version: $(go version)"
          continue 1
        fi
    fi

    # package etcd needs golang >= v1.19
    if [ "etcd" = $(basename $dirpath) ]; then
        if ! go version|grep -qE "go1.[2-9][0-9]"; then
          echo "ignore etcd as go version: $(go version)"
          continue 1
        fi
    fi

    # package polaris needs golang >= v1.19
    if [ "polaris" = $(basename $dirpath) ]; then
        if ! go version|grep -qE "go1.[2-9][0-9]"; then
          echo "ignore polaris as go version: $(go version)"
          continue 1
        fi
    fi

    # package example needs golang >= v1.20
    if [ "example" = $(basename $dirpath) ]; then
        if ! go version|grep -qE "go1.[2-9][0-9]"; then
          echo "ignore example as go version: $(go version)"
          continue 1
        fi
        echo "the example directory only needs to be built, not unit tests and coverage tests."
        cd $dirpath
        go mod tidy
        go build ./...
        cd -
        continue 1
    fi

    # package otlpgrpc needs golang >= v1.20
    if [ "otlpgrpc" = $(basename $dirpath) ]; then
        if ! go version|grep -qE "go1.[2-9][0-9]"; then
          echo "ignore otlpgrpc as go version: $(go version)"
          continue 1
        fi
    fi

    # package otlphttp needs golang >= v1.20
    if [ "otlphttp" = $(basename $dirpath) ]; then
        if ! go version|grep -qE "go1.[2-9][0-9]"; then
          echo "ignore otlphttp as go version: $(go version)"
          continue 1
        fi
    fi

    # package otelmetric needs golang >= v1.20
    if [ "otelmetric" = $(basename $dirpath) ]; then
        if ! go version|grep -qE "go1.[2-9][0-9]"; then
          echo "ignore otelmetric as go version: $(go version)"
          continue 1
        fi
    fi

    cd $dirpath
    go mod tidy
    go build ./...
    # check coverage
    if [ "${coverage}" = "coverage" ]; then
      go test ./... -race -coverprofile=coverage.out -covermode=atomic -coverpkg=./...,github.com/gogf/gf/... || exit 1

      if grep -q "/gogf/gf/.*/v2" go.mod; then
        sed -i "s/gogf\/gf\(\/.*\)\/v2/gogf\/gf\/v2\1/g" coverage.out
      fi
    else
      go test ./... -race || exit 1
    fi

    cd -
done<|MERGE_RESOLUTION|>--- conflicted
+++ resolved
@@ -21,23 +21,11 @@
     # package kuhecm was moved to sub ci procedure.
     if [ "kubecm" = $(basename $dirpath) ]; then
         continue 1
-<<<<<<< HEAD
-        if ! go version|grep -qE "go1.[2-9][0-9]"; then
-          echo "ignore kubecm as go version: $(go version)"
-          continue 1
-        fi
-=======
->>>>>>> 777c2e71
     fi
 
     # package consul needs golang >= v1.19
     if [ "consul" = $(basename $dirpath) ]; then
-<<<<<<< HEAD
-        continue 1
         if ! go version|grep -qE "go1.[2-9][0-9]"; then
-=======
-        if ! go version|grep -qE "go1.19|go1.[2-9][0-9]"; then
->>>>>>> 777c2e71
           echo "ignore consul as go version: $(go version)"
           continue 1
         fi
