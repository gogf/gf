--- conflicted
+++ resolved
@@ -37,13 +37,8 @@
 
     strategy:
       matrix:
-<<<<<<< HEAD
-        go-version: [ "1.21", "1.22" ]
+        go-version: [ "1.22", "1.23" ]
         goarch: [ "386","amd64" ]
-=======
-        go-version: [ "1.20", "1.21", "1.22", "1.23" ]
-        goarch: [ "386", "amd64" ]
->>>>>>> 2c916f82
 
     steps:
     - name: Setup Timezone
