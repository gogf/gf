#!/usr/bin/env bash

coverage=$1

# find all path that contains go.mod.
for file in `find . -name go.mod`; do
    dirpath=$(dirname $file)
    echo $dirpath
    
    # ignore mssql tests as its docker service failed
    # TODO remove this ignoring codes after the mssql docker service OK
    if [ "mssql" = $(basename $dirpath) ]; then
        # clean docker containers and images to free disk space
        bash .github/workflows/scripts/ci-main-clean.sh "$dirpath"
        continue 1
    fi
    
    # package kubecm was moved to sub ci procedure.
    if [ "kubecm" = $(basename $dirpath) ]; then
        continue 1
    fi
    
    # examples directory was moved to sub ci procedure.
    if [[ $dirpath =~ "/examples/" ]]; then
        continue 1
    fi
    
    if [[ $file =~ "/testdata/" ]]; then
        echo "ignore testdata path $file"
        continue 1
    fi
    
    # Check if it's a contrib directory
    if [[ $dirpath =~ "/contrib/" ]]; then
        # Check if go version meets the requirement
        if ! go version | grep -qE "go${LATEST_GO_VERSION}"; then
            echo "ignore path $dirpath as go version is not ${LATEST_GO_VERSION}: $(go version)"
            # clean docker containers and images to free disk space
            bash .github/workflows/scripts/ci-main-clean.sh "$dirpath"
            continue 1
        fi
    fi
    
<<<<<<< HEAD
    
    
=======
>>>>>>> cdead46c
    # if [[ $dirpath = "." ]]; then
    #     # No space left on device error sometimes occurs in CI pipelines, so clean the cache before tests.
    #     go clean -cache
    # fi
    
    cd $dirpath
    go mod tidy
    go build ./...
    
    # test with coverage
    if [ "${coverage}" = "coverage" ]; then
        go test ./... -race -coverprofile=coverage.out -covermode=atomic -coverpkg=./...,github.com/gogf/gf/... || exit 1
        
        if grep -q "/gogf/gf/.*/v2" go.mod; then
            sed -i "s/gogf\/gf\(\/.*\)\/v2/gogf\/gf\/v2\1/g" coverage.out
        fi
    else
        go test ./... -race || exit 1
    fi
    
    cd -
    # clean docker containers and images to free disk space
    bash .github/workflows/scripts/ci-main-clean.sh "$dirpath"
done<|MERGE_RESOLUTION|>--- conflicted
+++ resolved
@@ -41,11 +41,6 @@
         fi
     fi
     
-<<<<<<< HEAD
-    
-    
-=======
->>>>>>> cdead46c
     # if [[ $dirpath = "." ]]; then
     #     # No space left on device error sometimes occurs in CI pipelines, so clean the cache before tests.
     #     go clean -cache
