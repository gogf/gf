--- conflicted
+++ resolved
@@ -19,11 +19,7 @@
 	"github.com/gogf/gf/v2/util/gutil"
 )
 
-<<<<<<< HEAD
 func Test_Gen_Pbentity_Default(t *testing.T) {
-=======
-func TestGenPbentityDefault(t *testing.T) {
->>>>>>> 3d0ab352
 	gtest.C(t, func(t *gtest.T) {
 		var (
 			err        error
@@ -66,19 +62,11 @@
 		defer gfile.Remove(path)
 
 		_, err = genpbentity.CGenPbEntity{}.PbEntity(ctx, in)
-<<<<<<< HEAD
-		t.AssertNil(nil)
-
-		// files
-		files, err := gfile.ScanDir(path, "*.proto", false)
-		t.AssertNil(err)
-=======
 		t.AssertNil(err)
 
 		// files
 		files, err := gfile.ScanDir(path, "*.proto", false)
 		t.AssertNil(err)
->>>>>>> 3d0ab352
 		t.Assert(files, []string{
 			path + filepath.FromSlash("/table_user.proto"),
 		})
@@ -94,11 +82,7 @@
 	})
 }
 
-<<<<<<< HEAD
 func Test_Gen_Pbentity_NameCase_SnakeScreaming(t *testing.T) {
-=======
-func TestGenPbentityNameCaseSnakeScreaming(t *testing.T) {
->>>>>>> 3d0ab352
 	gtest.C(t, func(t *gtest.T) {
 		var (
 			err        error
@@ -108,37 +92,6 @@
 				gtest.DataContent(`genpbentity`, `user.tpl.sql`),
 				table,
 			)
-<<<<<<< HEAD
-		)
-		dropTableWithDb(db, table)
-		array := gstr.SplitAndTrim(sqlContent, ";")
-		for _, v := range array {
-			if _, err = db.Exec(ctx, v); err != nil {
-				t.AssertNil(err)
-			}
-		}
-		defer dropTableWithDb(db, table)
-
-		var (
-			path = gfile.Temp(guid.S())
-			in   = genpbentity.CGenPbEntityInput{
-				Path:              path,
-				Package:           "unittest",
-				Link:              link,
-				Tables:            "",
-				Prefix:            "",
-				RemovePrefix:      "",
-				RemoveFieldPrefix: "",
-				NameCase:          "SnakeScreaming",
-				JsonCase:          "",
-				Option:            "",
-			}
-		)
-		err = gutil.FillStructWithDefault(&in)
-		t.AssertNil(err)
-
-		err = gfile.Mkdir(path)
-=======
 		)
 		dropTableWithDb(db, table)
 		array := gstr.SplitAndTrim(sqlContent, ";")
@@ -172,16 +125,8 @@
 		defer gfile.Remove(path)
 
 		_, err = genpbentity.CGenPbEntity{}.PbEntity(ctx, in)
->>>>>>> 3d0ab352
 		t.AssertNil(err)
-		defer gfile.Remove(path)
 
-<<<<<<< HEAD
-		_, err = genpbentity.CGenPbEntity{}.PbEntity(ctx, in)
-		t.AssertNil(nil)
-
-=======
->>>>>>> 3d0ab352
 		// files
 		files, err := gfile.ScanDir(path, "*.proto", false)
 		t.AssertNil(err)
