package tpl

import (
	"context"
	"fmt"
	"path/filepath"
	"strings"

<<<<<<< HEAD
	"github.com/gogf/gf/cmd/gf/v2/internal/utility/mlog"
	"github.com/gogf/gf/cmd/gf/v2/internal/utility/utils"
=======
>>>>>>> 33539278
	_ "github.com/gogf/gf/contrib/drivers/clickhouse/v2"
	_ "github.com/gogf/gf/contrib/drivers/mssql/v2"
	_ "github.com/gogf/gf/contrib/drivers/mysql/v2"
	_ "github.com/gogf/gf/contrib/drivers/oracle/v2"
	_ "github.com/gogf/gf/contrib/drivers/pgsql/v2"
	_ "github.com/gogf/gf/contrib/drivers/sqlite/v2"
<<<<<<< HEAD
	"github.com/gogf/gf/v2/database/gdb"
=======

	"github.com/gogf/gf/v2/errors/gerror"
>>>>>>> 33539278
	"github.com/gogf/gf/v2/frame/g"
	"github.com/gogf/gf/v2/os/gfile"
	"github.com/gogf/gf/v2/os/gtime"
	"github.com/gogf/gf/v2/os/gview"
	"github.com/gogf/gf/v2/util/gtag"

	"github.com/gogf/gf/cmd/gf/v2/internal/utility/mlog"
)

const (
	CGenTplConfig = `gfcli.gen.tpl`
	CGenTplUsage  = `gf gen tpl [OPTION]`
	CGenTplBrief  = `automatically generate template files`
	CGenTplEg     = `
gf gen tpl
gf gen tpl -t default -p ./template
`
	CGenTplAd = `
CONFIGURATION SUPPORT
    Options are also supported by configuration file.
    It's suggested using configuration file instead of command line arguments.
    The configuration node name is "gfcli.gen.tpl" which also supports multiple databases, for example(config.yaml):
	gfcli:
	  gen:
		tpl:
		- link:     "mysql:root:12345678@tcp(127.0.0.1:3306)/test"
		  tables:   "order,products"
		  jsonCase: "CamelLower"
		- link:     "mysql:root:12345678@tcp(127.0.0.1:3306)/primary"
		  path:     "./my-app"
		  prefix:   "primary_"
		  tables:   "user, userDetail"
`

	CGenTplBriefPath = `output directory path (default: "./template")`
)

func init() {
	gtag.Sets(g.MapStrStr{
		`CGenTplConfig`: CGenTplConfig,
		`CGenTplUsage`:  CGenTplUsage,
		`CGenTplBrief`:  CGenTplBrief,
		`CGenTplEg`:     CGenTplEg,
		`CGenTplAd`:     CGenTplAd,
	})
}

type (
	CGenTpl      struct{}
	CGenTplInput struct {
		g.Meta            `name:"tpl" config:"{CGenTplConfig}" usage:"{CGenTplUsage}" brief:"{CGenTplBrief}" eg:"{CGenTplEg}" ad:"{CGenTplAd}"`
		Path              string `name:"path"                short:"p"  brief:"{CGenTplBriefPath}" d:"./template"`
		Link              string `name:"link"                short:"l"  brief:"{CGenDaoBriefLink}"`
		Tables            string `name:"tables"              short:"t"  brief:"{CGenDaoBriefTables}"`
		TablesEx          string `name:"tablesEx"            short:"x"  brief:"{CGenDaoBriefTablesEx}"`
		Group             string `name:"group"               short:"g"  brief:"{CGenDaoBriefGroup}" d:"default"`
		Prefix            string `name:"prefix"              short:"f"  brief:"{CGenDaoBriefPrefix}"`
		RemovePrefix      string `name:"removePrefix"        short:"r"  brief:"{CGenDaoBriefRemovePrefix}"`
		RemoveFieldPrefix string `name:"removeFieldPrefix"   short:"rf" brief:"{CGenDaoBriefRemoveFieldPrefix}"`
		JsonCase          string `name:"jsonCase"            short:"j"  brief:"{CGenDaoBriefJsonCase}" d:"CamelLower"`
		ImportPrefix      string `name:"importPrefix"        short:"i"  brief:"{CGenDaoBriefImportPrefix}"`
		// DaoPath            string                         `name:"daoPath"             short:"d"  brief:"{CGenDaoBriefDaoPath}" d:"dao"`
		// DoPath             string                         `name:"doPath"              short:"o"  brief:"{CGenDaoBriefDoPath}" d:"model/do"`
		// EntityPath         string                         `name:"entityPath"          short:"e"  brief:"{CGenDaoBriefEntityPath}" d:"model/entity"`
		// TplDaoIndexPath    string                         `name:"tplDaoIndexPath"     short:"t1" brief:"{CGenDaoBriefTplDaoIndexPath}"`
		// TplDaoInternalPath string                         `name:"tplDaoInternalPath"  short:"t2" brief:"{CGenDaoBriefTplDaoInternalPath}"`
		// TplDaoDoPath       string                         `name:"tplDaoDoPath"        short:"t3" brief:"{CGenDaoBriefTplDaoDoPathPath}"`
		// TplDaoEntityPath   string                         `name:"tplDaoEntityPath"    short:"t4" brief:"{CGenDaoBriefTplDaoEntityPath}"`
		StdTime        bool                           `name:"stdTime"             short:"s"  brief:"{CGenDaoBriefStdTime}" orphan:"true"`
		WithTime       bool                           `name:"withTime"            short:"w"  brief:"{CGenDaoBriefWithTime}" orphan:"true"`
		GJsonSupport   bool                           `name:"gJsonSupport"        short:"n"  brief:"{CGenDaoBriefGJsonSupport}" orphan:"true"`
		OverwriteDao   bool                           `name:"overwriteDao"        short:"v"  brief:"{CGenDaoBriefOverwriteDao}" orphan:"true"`
		DescriptionTag bool                           `name:"descriptionTag"      short:"c"  brief:"{CGenDaoBriefDescriptionTag}" orphan:"true"`
		NoJsonTag      bool                           `name:"noJsonTag"           short:"k"  brief:"{CGenDaoBriefNoJsonTag}" orphan:"true"`
		NoModelComment bool                           `name:"noModelComment"      short:"m"  brief:"{CGenDaoBriefNoModelComment}" orphan:"true"`
		Clear          bool                           `name:"clear"               short:"a"  brief:"{CGenDaoBriefClear}" orphan:"true"`
		TypeMapping    map[string]CustomAttributeType `name:"typeMapping"         short:"y"  brief:"{CGenDaoBriefTypeMapping}"  orphan:"true"`
		FieldMapping   map[string]CustomAttributeType `name:"fieldMapping"        short:"fm" brief:"{CGenDaoBriefFieldMapping}" orphan:"true"`
	}
	CGenTplOutput struct{}

	CustomAttributeType struct {
		Type   string `brief:"custom attribute type name"`
		Import string `brief:"custom import for this type"`
	}
)

var (
	defaultTypeMapping = map[DBFieldTypeName]CustomAttributeType{
		"decimal": {
			Type: "float64",
		},
		"money": {
			Type: "float64",
		},
		"numeric": {
			Type: "float64",
		},
		"smallmoney": {
			Type: "float64",
		},
	}
)

type (
	DBFieldTypeName = string
)

func (c CGenTpl) Tpl(ctx context.Context, in CGenTplInput) (out *CGenTplOutput, err error) {
	// Clear old files
	// if in.Clear {
	// 	if err := gfile.Remove(in.Path); err != nil {
	// 		return nil, gerror.Wrapf(err, "clear output path failed")
	// 	}
	// }

	// Create output directory
	// if !gfile.Exists(in.Path) {
	// 	if err := gfile.Mkdir(in.Path); err != nil {
	// 		return nil, gerror.Wrapf(err, "create output directory failed")
	// 	}
	// }

	db, err := in.GetDB()
	if err != nil {
		return nil, err
	}
	outputDir := "./output"
	tplRootDir := "./testdata"
	tplRootDir = gfile.Abs(tplRootDir)
	fmt.Println(tplRootDir)
	tplList, err := gfile.ScanDirFile(tplRootDir, "*.tpl", true)
	if err != nil {
		panic(err)
	}
	fmt.Println(tplList)

	fmt.Printf("%#v\n", Table{})
	fmt.Printf("%#v\n", TableField{})

	tables := GetTables(ctx, db)
	view := gview.New()

	for _, table := range tables {
		table.PackageName = "github.com/gogf/gf/cmd/gf/v2"
		tplData := g.Map{
			"table":  table,
			"tables": tables,
		}
		fmt.Println(table.FieldsJsonStr("Snake"))
		for _, tpl := range tplList {
			tplDir := gfile.Dir(tpl)

			res, err := view.Parse(ctx, tpl, tplData)
			if err != nil {
				panic(err)
			}
			// fmt.Println(res, err)
			filePath := filepath.FromSlash(fmt.Sprintf(outputDir+"%s/%s.go", strings.TrimPrefix(tplDir, tplRootDir), table.Name))
			err = gfile.PutContents(filePath, res)
			if err != nil {
				panic(err)
			}
			utils.GoFmt(filePath)
		}

	}

	mlog.Print("template files generated successfully!")
	return &CGenTplOutput{}, nil
}

// GetDB description
//
// createTime: 2025-01-24 16:58:46
func (in CGenTplInput) GetDB() (db gdb.DB, err error) {
	// It uses user passed database configuration.
	if in.Link != "" {
		var tempGroup = gtime.TimestampNanoStr()
		gdb.AddConfigNode(tempGroup, gdb.ConfigNode{
			Link: in.Link,
		})
		if db, err = gdb.Instance(tempGroup); err != nil {
			mlog.Fatalf(`database initialization failed: %+v`, err)
		}
	} else {
		db = g.DB(in.Group)
	}
	if db == nil {
		mlog.Fatal(`database initialization failed, may be invalid database configuration`)
	}
	return
}<|MERGE_RESOLUTION|>--- conflicted
+++ resolved
@@ -6,23 +6,14 @@
 	"path/filepath"
 	"strings"
 
-<<<<<<< HEAD
-	"github.com/gogf/gf/cmd/gf/v2/internal/utility/mlog"
 	"github.com/gogf/gf/cmd/gf/v2/internal/utility/utils"
-=======
->>>>>>> 33539278
 	_ "github.com/gogf/gf/contrib/drivers/clickhouse/v2"
 	_ "github.com/gogf/gf/contrib/drivers/mssql/v2"
 	_ "github.com/gogf/gf/contrib/drivers/mysql/v2"
 	_ "github.com/gogf/gf/contrib/drivers/oracle/v2"
 	_ "github.com/gogf/gf/contrib/drivers/pgsql/v2"
 	_ "github.com/gogf/gf/contrib/drivers/sqlite/v2"
-<<<<<<< HEAD
 	"github.com/gogf/gf/v2/database/gdb"
-=======
-
-	"github.com/gogf/gf/v2/errors/gerror"
->>>>>>> 33539278
 	"github.com/gogf/gf/v2/frame/g"
 	"github.com/gogf/gf/v2/os/gfile"
 	"github.com/gogf/gf/v2/os/gtime"
@@ -74,7 +65,7 @@
 	CGenTpl      struct{}
 	CGenTplInput struct {
 		g.Meta            `name:"tpl" config:"{CGenTplConfig}" usage:"{CGenTplUsage}" brief:"{CGenTplBrief}" eg:"{CGenTplEg}" ad:"{CGenTplAd}"`
-		Path              string `name:"path"                short:"p"  brief:"{CGenTplBriefPath}" d:"./template"`
+		Path              string `name:"path"                short:"p"  brief:"{CGenTplBriefPath}" d:"./output"`
 		Link              string `name:"link"                short:"l"  brief:"{CGenDaoBriefLink}"`
 		Tables            string `name:"tables"              short:"t"  brief:"{CGenDaoBriefTables}"`
 		TablesEx          string `name:"tablesEx"            short:"x"  brief:"{CGenDaoBriefTablesEx}"`
