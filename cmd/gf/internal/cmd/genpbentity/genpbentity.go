// Copyright GoFrame gf Author(https://goframe.org). All Rights Reserved.
//
// This Source Code Form is subject to the terms of the MIT License.
// If a copy of the MIT was not distributed with this file,
// You can obtain one at https://github.com/gogf/gf.

package genpbentity

import (
	"bytes"
	"context"
	"fmt"
	"path/filepath"
	"strings"

	"github.com/olekukonko/tablewriter"

	"github.com/gogf/gf/cmd/gf/v2/internal/consts"
	"github.com/gogf/gf/cmd/gf/v2/internal/utility/mlog"
	"github.com/gogf/gf/v2/database/gdb"
	"github.com/gogf/gf/v2/frame/g"
	"github.com/gogf/gf/v2/os/gctx"
	"github.com/gogf/gf/v2/os/gfile"
	"github.com/gogf/gf/v2/os/gtime"
	"github.com/gogf/gf/v2/text/gregex"
	"github.com/gogf/gf/v2/text/gstr"
	"github.com/gogf/gf/v2/util/gconv"
	"github.com/gogf/gf/v2/util/gtag"
)

type (
	CGenPbEntity      struct{}
	CGenPbEntityInput struct {
<<<<<<< HEAD
		g.Meta       `name:"pbentity" config:"{CGenPbEntityConfig}" brief:"{CGenPbEntityBrief}" eg:"{CGenPbEntityEg}" ad:"{CGenPbEntityAd}"`
		Path         string `name:"path"         short:"p" brief:"{CGenPbEntityBriefPath}" d:"manifest/protobuf/pbentity"`
		Package      string `name:"package"      short:"k" brief:"{CGenPbEntityBriefPackage}"`
		Link         string `name:"link"         short:"l" brief:"{CGenPbEntityBriefLink}"`
		Tables       string `name:"tables"       short:"t" brief:"{CGenPbEntityBriefTables}"`
		Prefix       string `name:"prefix"       short:"f" brief:"{CGenPbEntityBriefPrefix}"`
		RemovePrefix string `name:"removePrefix" short:"r" brief:"{CGenPbEntityBriefRemovePrefix}"`
		NameCase     string `name:"nameCase"     short:"n" brief:"{CGenPbEntityBriefNameCase}" d:"Camel"`
		JsonCase     string `name:"jsonCase"     short:"j" brief:"{CGenPbEntityBriefJsonCase}" d:"none"`
		Option       string `name:"option"       short:"o" brief:"{CGenPbEntityBriefOption}"`
=======
		g.Meta            `name:"pbentity" config:"{CGenPbEntityConfig}" brief:"{CGenPbEntityBrief}" eg:"{CGenPbEntityEg}" ad:"{CGenPbEntityAd}"`
		Path              string `name:"path"              short:"p"  brief:"{CGenPbEntityBriefPath}" d:"manifest/protobuf/pbentity"`
		Package           string `name:"package"           short:"k"  brief:"{CGenPbEntityBriefPackage}"`
		Link              string `name:"link"              short:"l"  brief:"{CGenPbEntityBriefLink}"`
		Tables            string `name:"tables"            short:"t"  brief:"{CGenPbEntityBriefTables}"`
		Prefix            string `name:"prefix"            short:"f"  brief:"{CGenPbEntityBriefPrefix}"`
		RemovePrefix      string `name:"removePrefix"      short:"r"  brief:"{CGenPbEntityBriefRemovePrefix}"`
		RemoveFieldPrefix string `name:"removeFieldPrefix" short:"rf" brief:"{CGenPbEntityBriefRemoveFieldPrefix}"`
		NameCase          string `name:"nameCase"          short:"n"  brief:"{CGenPbEntityBriefNameCase}" d:"Camel"`
		JsonCase          string `name:"jsonCase"          short:"j"  brief:"{CGenPbEntityBriefJsonCase}" d:"CamelLower"`
		Option            string `name:"option"            short:"o"  brief:"{CGenPbEntityBriefOption}"`
>>>>>>> 7f9467d1
	}
	CGenPbEntityOutput struct{}

	CGenPbEntityInternalInput struct {
		CGenPbEntityInput
		DB           gdb.DB
		TableName    string // TableName specifies the table name of the table.
		NewTableName string // NewTableName specifies the prefix-stripped name of the table.
	}
)

const (
	defaultPackageSuffix = `api/pbentity`
	CGenPbEntityConfig   = `gfcli.gen.pbentity`
	CGenPbEntityBrief    = `generate entity message files in protobuf3 format`
	CGenPbEntityEg       = `
gf gen pbentity
gf gen pbentity -l "mysql:root:12345678@tcp(127.0.0.1:3306)/test"
gf gen pbentity -p ./protocol/demos/entity -t user,user_detail,user_login
gf gen pbentity -r user_ -k github.com/gogf/gf/example/protobuf
gf gen pbentity -r user_
`

	CGenPbEntityAd = `
CONFIGURATION SUPPORT
    Options are also supported by configuration file.
    It's suggested using configuration file instead of command line arguments making producing. 
    The configuration node name is "gf.gen.pbentity", which also supports multiple databases, for example(config.yaml):
    gfcli:
      gen:
      - pbentity:
            link:    "mysql:root:12345678@tcp(127.0.0.1:3306)/test"
            path:    "protocol/demos/entity"
            tables:  "order,products"
            package: "demos"
      - pbentity:
            link:    "mysql:root:12345678@tcp(127.0.0.1:3306)/primary"
            path:    "protocol/demos/entity"
            prefix:  "primary_"
            tables:  "user, userDetail"
            package: "demos"
            option:  |
			  option go_package    = "protobuf/demos";
			  option java_package  = "protobuf/demos";
			  option php_namespace = "protobuf/demos";
`
	CGenPbEntityBriefPath              = `directory path for generated files storing`
	CGenPbEntityBriefPackage           = `package path for all entity proto files`
	CGenPbEntityBriefLink              = `database configuration, the same as the ORM configuration of GoFrame`
	CGenPbEntityBriefTables            = `generate models only for given tables, multiple table names separated with ','`
	CGenPbEntityBriefPrefix            = `add specified prefix for all entity names and entity proto files`
	CGenPbEntityBriefRemovePrefix      = `remove specified prefix of the table, multiple prefix separated with ','`
	CGenPbEntityBriefRemoveFieldPrefix = `remove specified prefix of the field, multiple prefix separated with ','`
	CGenPbEntityBriefOption            = `extra protobuf options`
	CGenPbEntityBriefGroup             = `
specifying the configuration group name of database for generated ORM instance,
it's not necessary and the default value is "default"
`

	CGenPbEntityBriefNameCase = `
case for message attribute names, default is "Camel":
| Case            | Example            |
|---------------- |--------------------|
| Camel           | AnyKindOfString    | 
| CamelLower      | anyKindOfString    | default
| Snake           | any_kind_of_string |
| SnakeScreaming  | ANY_KIND_OF_STRING |
| SnakeFirstUpper | rgb_code_md5       |
| Kebab           | any-kind-of-string |
| KebabScreaming  | ANY-KIND-OF-STRING |
`

	CGenPbEntityBriefJsonCase = `
case for message json tag, cases are the same as "nameCase", default "CamelLower".
set it to "none" to ignore json tag generating.
`
)

func init() {
	gtag.Sets(g.MapStrStr{
		`CGenPbEntityConfig`:                 CGenPbEntityConfig,
		`CGenPbEntityBrief`:                  CGenPbEntityBrief,
		`CGenPbEntityEg`:                     CGenPbEntityEg,
		`CGenPbEntityAd`:                     CGenPbEntityAd,
		`CGenPbEntityBriefPath`:              CGenPbEntityBriefPath,
		`CGenPbEntityBriefPackage`:           CGenPbEntityBriefPackage,
		`CGenPbEntityBriefLink`:              CGenPbEntityBriefLink,
		`CGenPbEntityBriefTables`:            CGenPbEntityBriefTables,
		`CGenPbEntityBriefPrefix`:            CGenPbEntityBriefPrefix,
		`CGenPbEntityBriefRemovePrefix`:      CGenPbEntityBriefRemovePrefix,
		`CGenPbEntityBriefRemoveFieldPrefix`: CGenPbEntityBriefRemoveFieldPrefix,
		`CGenPbEntityBriefGroup`:             CGenPbEntityBriefGroup,
		`CGenPbEntityBriefNameCase`:          CGenPbEntityBriefNameCase,
		`CGenPbEntityBriefJsonCase`:          CGenPbEntityBriefJsonCase,
		`CGenPbEntityBriefOption`:            CGenPbEntityBriefOption,
	})
}

func (c CGenPbEntity) PbEntity(ctx context.Context, in CGenPbEntityInput) (out *CGenPbEntityOutput, err error) {
	var (
		config = g.Cfg()
	)
	if config.Available(ctx) {
		v := config.MustGet(ctx, CGenPbEntityConfig)
		if v.IsSlice() {
			for i := 0; i < len(v.Interfaces()); i++ {
				doGenPbEntityForArray(ctx, i, in)
			}
		} else {
			doGenPbEntityForArray(ctx, -1, in)
		}
	} else {
		doGenPbEntityForArray(ctx, -1, in)
	}
	mlog.Print("done!")
	return
}

func doGenPbEntityForArray(ctx context.Context, index int, in CGenPbEntityInput) {
	var (
		err error
		db  gdb.DB
	)
	if index >= 0 {
		err = g.Cfg().MustGet(
			ctx,
			fmt.Sprintf(`%s.%d`, CGenPbEntityConfig, index),
		).Scan(&in)
		if err != nil {
			mlog.Fatalf(`invalid configuration of "%s": %+v`, CGenPbEntityConfig, err)
		}
	}
	if in.Package == "" {
		mlog.Debug(`package parameter is empty, trying calculating the package path using go.mod`)
		if !gfile.Exists("go.mod") {
			mlog.Fatal("go.mod does not exist in current working directory")
		}
		var (
			modName      string
			goModContent = gfile.GetContents("go.mod")
			match, _     = gregex.MatchString(`^module\s+(.+)\s*`, goModContent)
		)
		if len(match) > 1 {
			modName = gstr.Trim(match[1])
			in.Package = modName + "/" + defaultPackageSuffix
		} else {
			mlog.Fatal("module name does not found in go.mod")
		}
	}
	removePrefixArray := gstr.SplitAndTrim(in.RemovePrefix, ",")
	// It uses user passed database configuration.
	if in.Link != "" {
		var (
			tempGroup = gtime.TimestampNanoStr()
			match, _  = gregex.MatchString(`([a-z]+):(.+)`, in.Link)
		)
		if len(match) == 3 {
			gdb.AddConfigNode(tempGroup, gdb.ConfigNode{
				Type: gstr.Trim(match[1]),
				Link: in.Link,
			})
			db, _ = gdb.Instance(tempGroup)
		}
	} else {
		db = g.DB()
	}
	if db == nil {
		mlog.Fatal("database initialization failed")
	}

	tableNames := ([]string)(nil)
	if in.Tables != "" {
		tableNames = gstr.SplitAndTrim(in.Tables, ",")
	} else {
		tableNames, err = db.Tables(context.TODO())
		if err != nil {
			mlog.Fatalf("fetching tables failed: \n %v", err)
		}
	}

	for _, tableName := range tableNames {
		newTableName := tableName
		for _, v := range removePrefixArray {
			newTableName = gstr.TrimLeftStr(newTableName, v, 1)
		}
		generatePbEntityContentFile(ctx, CGenPbEntityInternalInput{
			CGenPbEntityInput: in,
			DB:                db,
			TableName:         tableName,
			NewTableName:      newTableName,
		})
	}
}

// generatePbEntityContentFile generates the protobuf files for given table.
func generatePbEntityContentFile(ctx context.Context, in CGenPbEntityInternalInput) {
	fieldMap, err := in.DB.TableFields(ctx, in.TableName)
	if err != nil {
		mlog.Fatalf("fetching tables fields failed for table '%s':\n%v", in.TableName, err)
	}
	// Change the `newTableName` if `Prefix` is given.
	newTableName := in.Prefix + in.NewTableName
	var (
		imports             string
		tableNameCamelCase  = gstr.CaseCamel(newTableName)
		tableNameSnakeCase  = gstr.CaseSnake(newTableName)
		entityMessageDefine = generateEntityMessageDefinition(tableNameCamelCase, fieldMap, in)
		fileName            = gstr.Trim(tableNameSnakeCase, "-_.")
		path                = filepath.FromSlash(gfile.Join(in.Path, fileName+".proto"))
	)
	if gstr.Contains(entityMessageDefine, "google.protobuf.Timestamp") {
		imports = `import "google/protobuf/timestamp.proto";`
	}
	entityContent := gstr.ReplaceByMap(getTplPbEntityContent(""), g.MapStrStr{
		"{Imports}":       imports,
		"{PackageName}":   gfile.Basename(in.Package),
		"{GoPackage}":     in.Package,
		"{OptionContent}": in.Option,
		"{EntityMessage}": entityMessageDefine,
	})
	if err := gfile.PutContents(path, strings.TrimSpace(entityContent)); err != nil {
		mlog.Fatalf("writing content to '%s' failed: %v", path, err)
	} else {
		mlog.Print("generated:", path)
	}
}

// generateEntityMessageDefinition generates and returns the message definition for specified table.
func generateEntityMessageDefinition(entityName string, fieldMap map[string]*gdb.TableField, in CGenPbEntityInternalInput) string {
	var (
		buffer = bytes.NewBuffer(nil)
		array  = make([][]string, len(fieldMap))
		names  = sortFieldKeyForPbEntity(fieldMap)
	)
	for index, name := range names {
		array[index] = generateMessageFieldForPbEntity(index+1, fieldMap[name], in)
	}
	tw := tablewriter.NewWriter(buffer)
	tw.SetBorder(false)
	tw.SetRowLine(false)
	tw.SetAutoWrapText(false)
	tw.SetColumnSeparator("")
	tw.AppendBulk(array)
	tw.Render()
	stContent := buffer.String()
	// Let's do this hack of table writer for indent!
	stContent = gstr.Replace(stContent, "  #", "")
	buffer.Reset()
	buffer.WriteString(fmt.Sprintf("message %s {\n", entityName))
	buffer.WriteString(stContent)
	buffer.WriteString("}")
	return buffer.String()
}

// generateMessageFieldForPbEntity generates and returns the message definition for specified field.
func generateMessageFieldForPbEntity(index int, field *gdb.TableField, in CGenPbEntityInternalInput) []string {
	var (
		localTypeName gdb.LocalType
		comment       string
		jsonTagStr    string
		err           error
		ctx           = gctx.GetInitCtx()
	)
	localTypeName, err = in.DB.CheckLocalTypeForField(ctx, field.Type, nil)
	if err != nil {
		panic(err)
	}
	var typeMapping = map[gdb.LocalType]string{
		gdb.LocalTypeString:      "string",
		gdb.LocalTypeDate:        "google.protobuf.Timestamp",
		gdb.LocalTypeDatetime:    "google.protobuf.Timestamp",
		gdb.LocalTypeInt:         "int32",
		gdb.LocalTypeUint:        "uint32",
		gdb.LocalTypeInt64:       "int64",
		gdb.LocalTypeUint64:      "uint64",
		gdb.LocalTypeIntSlice:    "repeated int32",
		gdb.LocalTypeInt64Slice:  "repeated int64",
		gdb.LocalTypeUint64Slice: "repeated uint64",
		gdb.LocalTypeInt64Bytes:  "repeated int64",
		gdb.LocalTypeUint64Bytes: "repeated uint64",
		gdb.LocalTypeFloat32:     "float",
		gdb.LocalTypeFloat64:     "double",
		gdb.LocalTypeBytes:       "bytes",
		gdb.LocalTypeBool:        "bool",
		gdb.LocalTypeJson:        "string",
		gdb.LocalTypeJsonb:       "string",
	}
	localTypeNameStr := typeMapping[localTypeName]
	if localTypeNameStr == "" {
		localTypeNameStr = "string"
	}

	comment = gstr.ReplaceByArray(field.Comment, g.SliceStr{
		"\n", " ",
		"\r", " ",
	})
	comment = gstr.Trim(comment)
	comment = gstr.Replace(comment, `\n`, " ")
	comment, _ = gregex.ReplaceString(`\s{2,}`, ` `, comment)
	if jsonTagName := formatCase(field.Name, in.JsonCase); jsonTagName != "" {
		jsonTagStr = fmt.Sprintf(`[json_name = "%s"]`, jsonTagName)
		// beautiful indent.
		if index < 10 {
			// 3 spaces
			jsonTagStr = "   " + jsonTagStr
		} else if index < 100 {
			// 2 spaces
			jsonTagStr = "  " + jsonTagStr
		} else {
			// 1 spaces
			jsonTagStr = " " + jsonTagStr
		}
	}

	removeFieldPrefixArray := gstr.SplitAndTrim(in.RemoveFieldPrefix, ",")
	newFiledName := field.Name
	for _, v := range removeFieldPrefixArray {
		newFiledName = gstr.TrimLeftStr(newFiledName, v, 1)
	}

	return []string{
		"    #" + localTypeNameStr,
		" #" + formatCase(newFiledName, in.NameCase),
		" #= " + gconv.String(index) + jsonTagStr + ";",
		" #" + fmt.Sprintf(`// %s`, comment),
	}
}

func getTplPbEntityContent(tplEntityPath string) string {
	if tplEntityPath != "" {
		return gfile.GetContents(tplEntityPath)
	}
	return consts.TemplatePbEntityMessageContent
}

// formatCase call gstr.Case* function to convert the s to specified case.
func formatCase(str, caseStr string) string {
	if caseStr == "none" {
		return ""
	}
	return gstr.CaseConvert(str, gstr.CaseTypeMatch(caseStr))
}

func sortFieldKeyForPbEntity(fieldMap map[string]*gdb.TableField) []string {
	names := make(map[int]string)
	for _, field := range fieldMap {
		names[field.Index] = field.Name
	}
	var (
		result = make([]string, len(names))
		i      = 0
		j      = 0
	)
	for {
		if len(names) == 0 {
			break
		}
		if val, ok := names[i]; ok {
			result[j] = val
			j++
			delete(names, i)
		}
		i++
	}
	return result
}<|MERGE_RESOLUTION|>--- conflicted
+++ resolved
@@ -31,18 +31,6 @@
 type (
 	CGenPbEntity      struct{}
 	CGenPbEntityInput struct {
-<<<<<<< HEAD
-		g.Meta       `name:"pbentity" config:"{CGenPbEntityConfig}" brief:"{CGenPbEntityBrief}" eg:"{CGenPbEntityEg}" ad:"{CGenPbEntityAd}"`
-		Path         string `name:"path"         short:"p" brief:"{CGenPbEntityBriefPath}" d:"manifest/protobuf/pbentity"`
-		Package      string `name:"package"      short:"k" brief:"{CGenPbEntityBriefPackage}"`
-		Link         string `name:"link"         short:"l" brief:"{CGenPbEntityBriefLink}"`
-		Tables       string `name:"tables"       short:"t" brief:"{CGenPbEntityBriefTables}"`
-		Prefix       string `name:"prefix"       short:"f" brief:"{CGenPbEntityBriefPrefix}"`
-		RemovePrefix string `name:"removePrefix" short:"r" brief:"{CGenPbEntityBriefRemovePrefix}"`
-		NameCase     string `name:"nameCase"     short:"n" brief:"{CGenPbEntityBriefNameCase}" d:"Camel"`
-		JsonCase     string `name:"jsonCase"     short:"j" brief:"{CGenPbEntityBriefJsonCase}" d:"none"`
-		Option       string `name:"option"       short:"o" brief:"{CGenPbEntityBriefOption}"`
-=======
 		g.Meta            `name:"pbentity" config:"{CGenPbEntityConfig}" brief:"{CGenPbEntityBrief}" eg:"{CGenPbEntityEg}" ad:"{CGenPbEntityAd}"`
 		Path              string `name:"path"              short:"p"  brief:"{CGenPbEntityBriefPath}" d:"manifest/protobuf/pbentity"`
 		Package           string `name:"package"           short:"k"  brief:"{CGenPbEntityBriefPackage}"`
@@ -52,9 +40,8 @@
 		RemovePrefix      string `name:"removePrefix"      short:"r"  brief:"{CGenPbEntityBriefRemovePrefix}"`
 		RemoveFieldPrefix string `name:"removeFieldPrefix" short:"rf" brief:"{CGenPbEntityBriefRemoveFieldPrefix}"`
 		NameCase          string `name:"nameCase"          short:"n"  brief:"{CGenPbEntityBriefNameCase}" d:"Camel"`
-		JsonCase          string `name:"jsonCase"          short:"j"  brief:"{CGenPbEntityBriefJsonCase}" d:"CamelLower"`
+		JsonCase          string `name:"jsonCase"          short:"j"  brief:"{CGenPbEntityBriefJsonCase}" d:"none"`
 		Option            string `name:"option"            short:"o"  brief:"{CGenPbEntityBriefOption}"`
->>>>>>> 7f9467d1
 	}
 	CGenPbEntityOutput struct{}
 
