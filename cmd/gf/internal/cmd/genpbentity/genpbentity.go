// Copyright GoFrame gf Author(https://goframe.org). All Rights Reserved.
//
// This Source Code Form is subject to the terms of the MIT License.
// If a copy of the MIT was not distributed with this file,
// You can obtain one at https://github.com/gogf/gf.

package genpbentity

import (
	"bytes"
	"context"
	"fmt"
	"strings"
	"github.com/olekukonko/tablewriter"
	"github.com/gogf/gf/cmd/gf/v2/internal/consts"
	"github.com/gogf/gf/cmd/gf/v2/internal/utility/mlog"
	"github.com/gogf/gf/v2/database/gdb"
	"github.com/gogf/gf/v2/frame/g"
	"github.com/gogf/gf/v2/os/gctx"
	"github.com/gogf/gf/v2/os/gfile"
	"github.com/gogf/gf/v2/os/gtime"
	"github.com/gogf/gf/v2/text/gregex"
	"github.com/gogf/gf/v2/text/gstr"
	"github.com/gogf/gf/v2/util/gconv"
	"github.com/gogf/gf/v2/util/gtag"
)

type (
	CGenPbEntity      struct{}
	CGenPbEntityInput struct {
		g.Meta       `name:"pbentity" config:"{CGenPbEntityConfig}" brief:"{CGenPbEntityBrief}" eg:"{CGenPbEntityEg}" ad:"{CGenPbEntityAd}"`
		Path         string `name:"path"         short:"p" brief:"{CGenPbEntityBriefPath}" d:"manifest/protobuf/pbentity"`
		Package      string `name:"package"      short:"k" brief:"{CGenPbEntityBriefPackage}"`
		Link         string `name:"link"         short:"l" brief:"{CGenPbEntityBriefLink}"`
		Tables       string `name:"tables"       short:"t" brief:"{CGenPbEntityBriefTables}"`
		Prefix       string `name:"prefix"       short:"f" brief:"{CGenPbEntityBriefPrefix}"`
		RemovePrefix string `name:"removePrefix" short:"r" brief:"{CGenPbEntityBriefRemovePrefix}"`
		NameCase     string `name:"nameCase"     short:"n" brief:"{CGenPbEntityBriefNameCase}" d:"Camel"`
		JsonCase     string `name:"jsonCase"     short:"j" brief:"{CGenPbEntityBriefJsonCase}" d:"CamelLower"`
		Option       string `name:"option"       short:"o" brief:"{CGenPbEntityBriefOption}"`
	}
	CGenPbEntityOutput struct{}

	CGenPbEntityInternalInput struct {
		CGenPbEntityInput
		DB           gdb.DB
		TableName    string // TableName specifies the table name of the table.
		NewTableName string // NewTableName specifies the prefix-stripped name of the table.
	}
)

const (
	defaultPackageSuffix = `api/pbentity`
	CGenPbEntityConfig   = `gfcli.gen.pbentity`
	CGenPbEntityBrief    = `generate entity message files in protobuf3 format`
	CGenPbEntityEg       = `
gf gen pbentity
gf gen pbentity -l "mysql:root:12345678@tcp(127.0.0.1:3306)/test"
gf gen pbentity -p ./protocol/demos/entity -t user,user_detail,user_login
gf gen pbentity -r user_ -k github.com/gogf/gf/example/protobuf
gf gen pbentity -r user_
`

	CGenPbEntityAd = `
CONFIGURATION SUPPORT
    Options are also supported by configuration file.
    It's suggested using configuration file instead of command line arguments making producing. 
    The configuration node name is "gf.gen.pbentity", which also supports multiple databases, for example(config.yaml):
    gfcli:
      gen:
      - pbentity:
            link:    "mysql:root:12345678@tcp(127.0.0.1:3306)/test"
            path:    "protocol/demos/entity"
            tables:  "order,products"
            package: "demos"
      - pbentity:
            link:    "mysql:root:12345678@tcp(127.0.0.1:3306)/primary"
            path:    "protocol/demos/entity"
            prefix:  "primary_"
            tables:  "user, userDetail"
            package: "demos"
            option:  |
			  option go_package    = "protobuf/demos";
			  option java_package  = "protobuf/demos";
			  option php_namespace = "protobuf/demos";
`
	CGenPbEntityBriefPath         = `directory path for generated files storing`
	CGenPbEntityBriefPackage      = `package path for all entity proto files`
	CGenPbEntityBriefLink         = `database configuration, the same as the ORM configuration of GoFrame`
	CGenPbEntityBriefTables       = `generate models only for given tables, multiple table names separated with ','`
	CGenPbEntityBriefPrefix       = `add specified prefix for all entity names and entity proto files`
	CGenPbEntityBriefRemovePrefix = `remove specified prefix of the table, multiple prefix separated with ','`
	CGenPbEntityBriefOption       = `extra protobuf options`
	CGenPbEntityBriefGroup        = `
specifying the configuration group name of database for generated ORM instance,
it's not necessary and the default value is "default"
`

	CGenPbEntityBriefNameCase = `
case for message attribute names, default is "Camel":
| Case            | Example            |
|---------------- |--------------------|
| Camel           | AnyKindOfString    | 
| CamelLower      | anyKindOfString    | default
| Snake           | any_kind_of_string |
| SnakeScreaming  | ANY_KIND_OF_STRING |
| SnakeFirstUpper | rgb_code_md5       |
| Kebab           | any-kind-of-string |
| KebabScreaming  | ANY-KIND-OF-STRING |
`

	CGenPbEntityBriefJsonCase = `
case for message json tag, cases are the same as "nameCase", default "CamelLower".
set it to "none" to ignore json tag generating.
`
)

func init() {
	gtag.Sets(g.MapStrStr{
		`CGenPbEntityConfig`:            CGenPbEntityConfig,
		`CGenPbEntityBrief`:             CGenPbEntityBrief,
		`CGenPbEntityEg`:                CGenPbEntityEg,
		`CGenPbEntityAd`:                CGenPbEntityAd,
		`CGenPbEntityBriefPath`:         CGenPbEntityBriefPath,
		`CGenPbEntityBriefPackage`:      CGenPbEntityBriefPackage,
		`CGenPbEntityBriefLink`:         CGenPbEntityBriefLink,
		`CGenPbEntityBriefTables`:       CGenPbEntityBriefTables,
		`CGenPbEntityBriefPrefix`:       CGenPbEntityBriefPrefix,
		`CGenPbEntityBriefRemovePrefix`: CGenPbEntityBriefRemovePrefix,
		`CGenPbEntityBriefGroup`:        CGenPbEntityBriefGroup,
		`CGenPbEntityBriefNameCase`:     CGenPbEntityBriefNameCase,
		`CGenPbEntityBriefJsonCase`:     CGenPbEntityBriefJsonCase,
		`CGenPbEntityBriefOption`:       CGenPbEntityBriefOption,
	})
}

func (c CGenPbEntity) PbEntity(ctx context.Context, in CGenPbEntityInput) (out *CGenPbEntityOutput, err error) {
	var (
		config = g.Cfg()
	)
	if config.Available(ctx) {
		v := config.MustGet(ctx, CGenPbEntityConfig)
		if v.IsSlice() {
			for i := 0; i < len(v.Interfaces()); i++ {
				doGenPbEntityForArray(ctx, i, in)
			}
		} else {
			doGenPbEntityForArray(ctx, -1, in)
		}
	} else {
		doGenPbEntityForArray(ctx, -1, in)
	}
	mlog.Print("done!")
	return
}

func doGenPbEntityForArray(ctx context.Context, index int, in CGenPbEntityInput) {
	var (
		err error
		db  gdb.DB
	)
	if index >= 0 {
		err = g.Cfg().MustGet(
			ctx,
			fmt.Sprintf(`%s.%d`, CGenPbEntityConfig, index),
		).Scan(&in)
		if err != nil {
			mlog.Fatalf(`invalid configuration of "%s": %+v`, CGenPbEntityConfig, err)
		}
	}
	if in.Package == "" {
		mlog.Debug(`package parameter is empty, trying calculating the package path using go.mod`)
		if !gfile.Exists("go.mod") {
			mlog.Fatal("go.mod does not exist in current working directory")
		}
		var (
			modName      string
			goModContent = gfile.GetContents("go.mod")
			match, _     = gregex.MatchString(`^module\s+(.+)\s*`, goModContent)
		)
		if len(match) > 1 {
			modName = gstr.Trim(match[1])
			in.Package = modName + "/" + defaultPackageSuffix
		} else {
			mlog.Fatal("module name does not found in go.mod")
		}
	}
	removePrefixArray := gstr.SplitAndTrim(in.RemovePrefix, ",")
	// It uses user passed database configuration.
	if in.Link != "" {
		var (
			tempGroup = gtime.TimestampNanoStr()
			match, _  = gregex.MatchString(`([a-z]+):(.+)`, in.Link)
		)
		if len(match) == 3 {
			gdb.AddConfigNode(tempGroup, gdb.ConfigNode{
				Type: gstr.Trim(match[1]),
				Link: gstr.Trim(match[2]),
			})
			db, _ = gdb.Instance(tempGroup)
		}
	} else {
		db = g.DB()
	}
	if db == nil {
		mlog.Fatal("database initialization failed")
	}

	tableNames := ([]string)(nil)
	if in.Tables != "" {
		tableNames = gstr.SplitAndTrim(in.Tables, ",")
	} else {
		tableNames, err = db.Tables(context.TODO())
		if err != nil {
			mlog.Fatalf("fetching tables failed: \n %v", err)
		}
	}

	for _, tableName := range tableNames {
		newTableName := tableName
		for _, v := range removePrefixArray {
			newTableName = gstr.TrimLeftStr(newTableName, v, 1)
		}
		generatePbEntityContentFile(ctx, CGenPbEntityInternalInput{
			CGenPbEntityInput: in,
			DB:                db,
			TableName:         tableName,
			NewTableName:      newTableName,
		})
	}
}

// generatePbEntityContentFile generates the protobuf files for given table.
func generatePbEntityContentFile(ctx context.Context, in CGenPbEntityInternalInput) {
	fieldMap, err := in.DB.TableFields(ctx, in.TableName)
	if err != nil {
		mlog.Fatalf("fetching tables fields failed for table '%s':\n%v", in.TableName, err)
	}
	// Change the `newTableName` if `Prefix` is given.
	newTableName := in.Prefix + in.NewTableName
	var (
		imports             string
		tableNameCamelCase  = gstr.CaseCamel(newTableName)
		tableNameSnakeCase  = gstr.CaseSnake(newTableName)
		entityMessageDefine = generateEntityMessageDefinition(tableNameCamelCase, fieldMap, in)
		fileName            = gstr.Trim(tableNameSnakeCase, "-_.")
		path                = gfile.Join(in.Path, fileName+".proto")
	)
	if gstr.Contains(entityMessageDefine, "google.protobuf.Timestamp") {
		imports = `import "google/protobuf/timestamp.proto";`
	}
	entityContent := gstr.ReplaceByMap(getTplPbEntityContent(""), g.MapStrStr{
		"{Imports}":       imports,
		"{PackageName}":   gfile.Basename(in.Package),
		"{GoPackage}":     in.Package,
		"{OptionContent}": in.Option,
		"{EntityMessage}": entityMessageDefine,
	})
	if err := gfile.PutContents(path, strings.TrimSpace(entityContent)); err != nil {
		mlog.Fatalf("writing content to '%s' failed: %v", path, err)
	} else {
		mlog.Print("generated:", path)
	}
}

// generateEntityMessageDefinition generates and returns the message definition for specified table.
func generateEntityMessageDefinition(entityName string, fieldMap map[string]*gdb.TableField, in CGenPbEntityInternalInput) string {
	var (
		buffer = bytes.NewBuffer(nil)
		array  = make([][]string, len(fieldMap))
		names  = sortFieldKeyForPbEntity(fieldMap)
	)
	for index, name := range names {
		array[index] = generateMessageFieldForPbEntity(index+1, fieldMap[name], in)
	}
	tw := tablewriter.NewWriter(buffer)
	tw.SetBorder(false)
	tw.SetRowLine(false)
	tw.SetAutoWrapText(false)
	tw.SetColumnSeparator("")
	tw.AppendBulk(array)
	tw.Render()
	stContent := buffer.String()
	// Let's do this hack of table writer for indent!
	stContent = gstr.Replace(stContent, "  #", "")
	buffer.Reset()
	buffer.WriteString(fmt.Sprintf("message %s {\n", entityName))
	buffer.WriteString(stContent)
	buffer.WriteString("}")
	return buffer.String()
}

// generateMessageFieldForPbEntity generates and returns the message definition for specified field.
func generateMessageFieldForPbEntity(index int, field *gdb.TableField, in CGenPbEntityInternalInput) []string {
	var (
		typeName   string
		comment    string
		jsonTagStr string
		err        error
		ctx        = gctx.GetInitCtx()
	)
	typeName, err = in.DB.CheckLocalTypeForField(ctx, field.Type, nil)
	if err != nil {
		panic(err)
	}
	var typeMapping = map[string]string{
		gdb.LocalTypeString:      "string",
		gdb.LocalTypeDate:        "google.protobuf.Timestamp",
		gdb.LocalTypeDatetime:    "google.protobuf.Timestamp",
		gdb.LocalTypeInt:         "int32",
		gdb.LocalTypeUint:        "uint32",
		gdb.LocalTypeInt64:       "int64",
		gdb.LocalTypeUint64:      "uint64",
		gdb.LocalTypeIntSlice:    "repeated int32",
		gdb.LocalTypeInt64Slice:  "repeated int64",
		gdb.LocalTypeUint64Slice: "repeated uint64",
		gdb.LocalTypeInt64Bytes:  "repeated int64",
		gdb.LocalTypeUint64Bytes: "repeated uint64",
<<<<<<< HEAD
		gdb.LocalTypeFloat32:     "float32",
		gdb.LocalTypeFloat64:     "float64",
		gdb.LocalTypeBytes:       "bytes",
=======
		gdb.LocalTypeFloat32:     "float",
		gdb.LocalTypeFloat64:     "double",
		gdb.LocalTypeBytes:       "[]byte",
>>>>>>> 0afedee4
		gdb.LocalTypeBool:        "bool",
		gdb.LocalTypeJson:        "string",
		gdb.LocalTypeJsonb:       "string",
	}
	typeName = typeMapping[typeName]
	if typeName == "" {
		typeName = "string"
	}

	comment = gstr.ReplaceByArray(field.Comment, g.SliceStr{
		"\n", " ",
		"\r", " ",
	})
	comment = gstr.Trim(comment)
	comment = gstr.Replace(comment, `\n`, " ")
	comment, _ = gregex.ReplaceString(`\s{2,}`, ` `, comment)
	if jsonTagName := formatCase(field.Name, in.JsonCase); jsonTagName != "" {
		// beautiful indent.
		if index < 10 {
			// 3 spaces
			jsonTagStr = "   " + jsonTagStr
		} else if index < 100 {
			// 2 spaces
			jsonTagStr = "  " + jsonTagStr
		} else {
			// 1 spaces
			jsonTagStr = " " + jsonTagStr
		}
	}
	return []string{
		"    #" + typeName,
		" #" + formatCase(field.Name, in.NameCase),
		" #= " + gconv.String(index) + jsonTagStr + ";",
		" #" + fmt.Sprintf(`// %s`, comment),
	}
}

func getTplPbEntityContent(tplEntityPath string) string {
	if tplEntityPath != "" {
		return gfile.GetContents(tplEntityPath)
	}
	return consts.TemplatePbEntityMessageContent
}

// formatCase call gstr.Case* function to convert the s to specified case.
func formatCase(str, caseStr string) string {
	switch gstr.ToLower(caseStr) {
	case gstr.ToLower("Camel"):
		return gstr.CaseCamel(str)

	case gstr.ToLower("CamelLower"):
		return gstr.CaseCamelLower(str)

	case gstr.ToLower("Kebab"):
		return gstr.CaseKebab(str)

	case gstr.ToLower("KebabScreaming"):
		return gstr.CaseKebabScreaming(str)

	case gstr.ToLower("Snake"):
		return gstr.CaseSnake(str)

	case gstr.ToLower("SnakeFirstUpper"):
		return gstr.CaseSnakeFirstUpper(str)

	case gstr.ToLower("SnakeScreaming"):
		return gstr.CaseSnakeScreaming(str)

	case "none":
		return ""
	}
	return str
}

func sortFieldKeyForPbEntity(fieldMap map[string]*gdb.TableField) []string {
	names := make(map[int]string)
	for _, field := range fieldMap {
		names[field.Index] = field.Name
	}
	var (
		result = make([]string, len(names))
		i      = 0
		j      = 0
	)
	for {
		if len(names) == 0 {
			break
		}
		if val, ok := names[i]; ok {
			result[j] = val
			j++
			delete(names, i)
		}
		i++
	}
	return result
}<|MERGE_RESOLUTION|>--- conflicted
+++ resolved
@@ -316,15 +316,9 @@
 		gdb.LocalTypeUint64Slice: "repeated uint64",
 		gdb.LocalTypeInt64Bytes:  "repeated int64",
 		gdb.LocalTypeUint64Bytes: "repeated uint64",
-<<<<<<< HEAD
-		gdb.LocalTypeFloat32:     "float32",
-		gdb.LocalTypeFloat64:     "float64",
-		gdb.LocalTypeBytes:       "bytes",
-=======
 		gdb.LocalTypeFloat32:     "float",
 		gdb.LocalTypeFloat64:     "double",
-		gdb.LocalTypeBytes:       "[]byte",
->>>>>>> 0afedee4
+		gdb.LocalTypeBytes:       "bytes",
 		gdb.LocalTypeBool:        "bool",
 		gdb.LocalTypeJson:        "string",
 		gdb.LocalTypeJsonb:       "string",
