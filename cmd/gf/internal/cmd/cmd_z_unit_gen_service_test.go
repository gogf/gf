// Copyright GoFrame gf Author(https://goframe.org). All Rights Reserved.
//
// This Source Code Form is subject to the terms of the MIT License.
// If a copy of the MIT was not distributed with this file,
// You can obtain one at https://github.com/gogf/gf.

package cmd

import (
	"path/filepath"
	"testing"

	"github.com/gogf/gf/cmd/gf/v2/internal/cmd/genservice"
	"github.com/gogf/gf/v2/os/gfile"
	"github.com/gogf/gf/v2/test/gtest"
	"github.com/gogf/gf/v2/util/guid"
	"github.com/gogf/gf/v2/util/gutil"
)

func Test_Gen_Service_Default(t *testing.T) {
	gtest.C(t, func(t *gtest.T) {
		var (
			path      = gfile.Temp(guid.S())
			dstFolder = path + filepath.FromSlash("/service")
			apiFolder = gtest.DataPath("genservice", "logic")
			in        = genservice.CGenServiceInput{
				SrcFolder:       apiFolder,
				DstFolder:       dstFolder,
				DstFileNameCase: "Snake",
				WatchFile:       "",
				StPattern:       "",
				Packages:        nil,
				ImportPrefix:    "",
				Clear:           false,
			}
		)
		err := gutil.FillStructWithDefault(&in)
		t.AssertNil(err)

		err = gfile.Mkdir(path)
		t.AssertNil(err)
		defer gfile.Remove(path)

		_, err = genservice.CGenService{}.Service(ctx, in)
<<<<<<< HEAD
		t.AssertNil(nil)
=======
		t.AssertNil(err)
>>>>>>> 3d0ab352

		// logic file
		var (
			genApi       = apiFolder + filepath.FromSlash("/logic.go")
			genApiExpect = apiFolder + filepath.FromSlash("/logic_expect.go")
		)
		defer gfile.Remove(genApi)
		t.Assert(gfile.GetContents(genApi), gfile.GetContents(genApiExpect))

		// files
		files, err := gfile.ScanDir(dstFolder, "*.go", true)
		t.AssertNil(err)
		t.Assert(files, []string{
			dstFolder + filepath.FromSlash("/article.go"),
		})

		// contents
		testPath := gtest.DataPath("genservice", "service")
		expectFiles := []string{
			testPath + filepath.FromSlash("/article.go"),
		}
		for i := range files {
			t.Assert(gfile.GetContents(files[i]), gfile.GetContents(expectFiles[i]))
		}
	})
}<|MERGE_RESOLUTION|>--- conflicted
+++ resolved
@@ -42,11 +42,7 @@
 		defer gfile.Remove(path)
 
 		_, err = genservice.CGenService{}.Service(ctx, in)
-<<<<<<< HEAD
-		t.AssertNil(nil)
-=======
 		t.AssertNil(err)
->>>>>>> 3d0ab352
 
 		// logic file
 		var (
