--- conflicted
+++ resolved
@@ -138,7 +138,6 @@
 type (
 	CGenDao      struct{}
 	CGenDaoInput struct {
-<<<<<<< HEAD
 		g.Meta             `name:"dao" config:"{CGenDaoConfig}" usage:"{CGenDaoUsage}" brief:"{CGenDaoBrief}" eg:"{CGenDaoEg}" ad:"{CGenDaoAd}"`
 		Path               string `name:"path"                short:"p"  brief:"{CGenDaoBriefPath}" d:"internal"`
 		Link               string `name:"link"                short:"l"  brief:"{CGenDaoBriefLink}"`
@@ -161,30 +160,8 @@
 		GJsonSupport       bool   `name:"gJsonSupport"        short:"n"  brief:"{CGenDaoBriefGJsonSupport}"    orphan:"true"`
 		OverwriteDao       bool   `name:"overwriteDao"        short:"v"  brief:"{CGenDaoBriefOverwriteDao}"    orphan:"true"`
 		DescriptionTag     bool   `name:"descriptionTag"      short:"c"  brief:"{CGenDaoBriefDescriptionTag}"  orphan:"true"`
-		NoJsonTag          bool   `name:"noJsonTag"           short:"k"  brief:"{CGenDaoBriefNoJsonTag"        orphan:"true"`
+		NoJsonTag          bool   `name:"noJsonTag"           short:"k"  brief:"{CGenDaoBriefNoJsonTag}"       orphan:"true"`
 		NoModelComment     bool   `name:"noModelComment"      short:"m"  brief:"{CGenDaoBriefNoModelComment}"  orphan:"true"`
-=======
-		g.Meta         `name:"dao" config:"{CGenDaoConfig}" usage:"{CGenDaoUsage}" brief:"{CGenDaoBrief}" eg:"{CGenDaoEg}" ad:"{CGenDaoAd}"`
-		Path           string `name:"path"            short:"p"  brief:"{CGenDaoBriefPath}" d:"internal"`
-		Link           string `name:"link"            short:"l"  brief:"{CGenDaoBriefLink}"`
-		Tables         string `name:"tables"          short:"t"  brief:"{CGenDaoBriefTables}"`
-		TablesEx       string `name:"tablesEx"        short:"x"  brief:"{CGenDaoBriefTablesEx}"`
-		Group          string `name:"group"           short:"g"  brief:"{CGenDaoBriefGroup}" d:"default"`
-		Prefix         string `name:"prefix"          short:"f"  brief:"{CGenDaoBriefPrefix}"`
-		RemovePrefix   string `name:"removePrefix"    short:"r"  brief:"{CGenDaoBriefRemovePrefix}"`
-		JsonCase       string `name:"jsonCase"        short:"j"  brief:"{CGenDaoBriefJsonCase}" d:"CamelLower"`
-		ImportPrefix   string `name:"importPrefix"    short:"i"  brief:"{CGenDaoBriefImportPrefix}"`
-		DaoPath        string `name:"daoPath"         short:"d"  brief:"{CGenDaoBriefDaoPath}"    d:"dao"`
-		DoPath         string `name:"doPath"          short:"o"  brief:"{CGenDaoBriefDoPath}"     d:"model/do"`
-		EntityPath     string `name:"entityPath"      short:"e"  brief:"{CGenDaoBriefEntityPath}" d:"model/entity"`
-		StdTime        bool   `name:"stdTime"         short:"s"  brief:"{CGenDaoBriefStdTime}"         orphan:"true"`
-		WithTime       bool   `name:"withTime"        short:"w"  brief:"{CGenDaoBriefWithTime}"        orphan:"true"`
-		GJsonSupport   bool   `name:"gJsonSupport"    short:"n"  brief:"{CGenDaoBriefGJsonSupport}"    orphan:"true"`
-		OverwriteDao   bool   `name:"overwriteDao"    short:"v"  brief:"{CGenDaoBriefOverwriteDao}"    orphan:"true"`
-		DescriptionTag bool   `name:"descriptionTag"  short:"c"  brief:"{CGenDaoBriefDescriptionTag}"  orphan:"true"`
-		NoJsonTag      bool   `name:"noJsonTag"       short:"k"  brief:"{CGenDaoBriefNoJsonTag}"        orphan:"true"`
-		NoModelComment bool   `name:"noModelComment"  short:"m"  brief:"{CGenDaoBriefNoModelComment}"  orphan:"true"`
->>>>>>> 390b9361
 	}
 	CGenDaoOutput struct{}
 
