--- conflicted
+++ resolved
@@ -121,15 +121,11 @@
 	}
 	// GOROOT filter.
 	if goRootForFilter != "" && len(file) >= len(goRootForFilter) && file[0:len(goRootForFilter)] == goRootForFilter {
-<<<<<<< HEAD
-		return true
-=======
 		// https://github.com/gogf/gf/issues/2047
 		fileSeparator := file[len(goRootForFilter)]
 		if fileSeparator == filepath.Separator || fileSeparator == '\\' || fileSeparator == '/' {
 			return true
 		}
->>>>>>> 4ad508c0
 	}
 	return false
 }
