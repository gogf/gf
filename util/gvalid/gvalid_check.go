// Copyright 2017-2018 gf Author(https://github.com/gogf/gf). All Rights Reserved.
//
// This Source Code Form is subject to the terms of the MIT License.
// If a copy of the MIT was not distributed with this file,
// You can obtain one at https://github.com/gogf/gf.

package gvalid

import (
	"errors"
	"github.com/gogf/gf/internal/json"
	"github.com/gogf/gf/net/gipv4"
	"github.com/gogf/gf/net/gipv6"
	"github.com/gogf/gf/os/gtime"
	"github.com/gogf/gf/text/gregex"
	"github.com/gogf/gf/util/gconv"
	"regexp"
	"strconv"
	"strings"
)

const (
	// regular expression pattern for single validation rule.
	gSINGLE_RULE_PATTERN = `^([\w-]+):{0,1}(.*)`
)

var (
	// regular expression object for single rule
	// which is compiled just once and of repeatable usage.
	ruleRegex, _ = regexp.Compile(gSINGLE_RULE_PATTERN)

	// mustCheckRulesEvenValueEmpty specifies some rules that must be validated
	// even the value is empty (nil or empty).
	mustCheckRulesEvenValueEmpty = map[string]struct{}{
		"required":             {},
		"required-if":          {},
		"required-unless":      {},
		"required-with":        {},
		"required-with-all":    {},
		"required-without":     {},
		"required-without-all": {},
		"price":                {},
		//"same":                 {},
		//"different":            {},
		//"in":                   {},
		//"not-in":               {},
		//"regex":                {},
	}
	// allSupportedRules defines all supported rules that is used for quick checks.
	allSupportedRules = map[string]struct{}{
		"required":             {},
		"required-if":          {},
		"required-unless":      {},
		"required-with":        {},
		"required-with-all":    {},
		"required-without":     {},
		"required-without-all": {},
		"date":                 {},
		"date-format":          {},
		"email":                {},
		"phone":                {},
		"phone-loose":          {},
		"telephone":            {},
		"passport":             {},
		"password":             {},
		"password2":            {},
		"password3":            {},
		"postcode":             {},
		"resident-id":          {},
		"bank-card":            {},
		"qq":                   {},
		"ip":                   {},
		"ipv4":                 {},
		"ipv6":                 {},
		"mac":                  {},
		"url":                  {},
		"domain":               {},
		"length":               {},
		"min-length":           {},
		"max-length":           {},
		"between":              {},
		"min":                  {},
		"max":                  {},
		"json":                 {},
		"integer":              {},
		"float":                {},
		"boolean":              {},
		"same":                 {},
		"different":            {},
		"in":                   {},
		"not-in":               {},
		"price":                {},
		"regex":                {},
	}
	// boolMap defines the boolean values.
	boolMap = map[string]struct{}{
		"1":     {},
		"true":  {},
		"on":    {},
		"yes":   {},
		"":      {},
		"0":     {},
		"false": {},
		"off":   {},
		"no":    {},
	}
)

// Check checks single value with specified rules.
// It returns nil if successful validation.
//
// The parameter <value> can be any type of variable, which will be converted to string
// for validation.
// The parameter <rules> can be one or more rules, multiple rules joined using char '|'.
// The parameter <messages> specifies the custom error messages, which can be type of:
// string/map/struct/*struct.
// The optional parameter <params> specifies the extra validation parameters for some rules
// like: required-*、same、different, etc.
func Check(value interface{}, rules string, messages interface{}, params ...interface{}) *Error {
	return doCheck("", value, rules, messages, params...)
}

// doCheck does the really rules validation for single key-value.
func doCheck(key string, value interface{}, rules string, messages interface{}, params ...interface{}) *Error {
	if rules == "" {
		return nil
	}
	// It converts value to string and then does the validation.
	var (
		// Do not trim it as the space is also part of the value.
		data          = make(map[string]string)
		errorMsgArray = make(map[string]string)
	)
	if len(params) > 0 {
		for k, v := range gconv.Map(params[0]) {
			data[k] = gconv.String(v)
		}
	}
	// Custom error messages handling.
	var (
		msgArray     = make([]string, 0)
		customMsgMap = make(map[string]string)
	)
	switch v := messages.(type) {
	case string:
		msgArray = strings.Split(v, "|")
	default:
		for k, v := range gconv.Map(messages) {
			customMsgMap[k] = gconv.String(v)
		}
	}
	// Handle the char '|' in the rule,
	// which makes this rule separated into multiple rules.
	ruleItems := strings.Split(strings.TrimSpace(rules), "|")
	for i := 0; ; {
		array := strings.Split(ruleItems[i], ":")
		_, ok := allSupportedRules[array[0]]
		if !ok && customRuleFuncMap[array[0]] == nil {
			if i > 0 && ruleItems[i-1][:5] == "regex" {
				ruleItems[i-1] += "|" + ruleItems[i]
				ruleItems = append(ruleItems[:i], ruleItems[i+1:]...)
			} else {
				return newErrorStr(
					"invalid_rules",
					"invalid rules: "+rules,
				)
			}
		} else {
			i++
		}
		if i == len(ruleItems) {
			break
		}
	}
	for index := 0; index < len(ruleItems); {
		var (
			err         error
			match       = false
			results     = ruleRegex.FindStringSubmatch(ruleItems[index])
			ruleKey     = strings.TrimSpace(results[1])
			rulePattern = strings.TrimSpace(results[2])
		)
		if len(msgArray) > index {
			customMsgMap[ruleKey] = strings.TrimSpace(msgArray[index])
		}

		if f, ok := customRuleFuncMap[ruleKey]; ok {
			// It checks custom validation rules with most priority.
			var (
				dataMap map[string]interface{}
				message = getErrorMessageByRule(ruleKey, customMsgMap)
			)
			if len(params) > 0 {
				dataMap = gconv.Map(params[0])
			}
			if err := f(ruleItems[index], value, message, dataMap); err != nil {
				match = false
				errorMsgArray[ruleKey] = err.Error()
			} else {
				match = true
			}
		} else {
			// It checks build-in validation rules if there's no custom rule.
			match, err = doCheckBuildInRules(index, value, ruleKey, rulePattern, ruleItems, data, customMsgMap)
			if !match && err != nil {
				errorMsgArray[ruleKey] = err.Error()
			}
		}

		// Error message handling.
		if !match {
			// It does nothing if the error message for this rule
			// is already set in previous validation.
			if _, ok := errorMsgArray[ruleKey]; !ok {
				errorMsgArray[ruleKey] = getErrorMessageByRule(ruleKey, customMsgMap)
			}
		}
		index++
	}
	if len(errorMsgArray) > 0 {
		return newError([]string{rules}, ErrorMap{
			key: errorMsgArray,
		})
	}
	return nil
}

func doCheckBuildInRules(
	index int,
	value interface{},
	ruleKey string,
	rulePattern string,
	ruleItems []string,
	dataMap map[string]string,
	customMsgMap map[string]string,
) (match bool, err error) {
	valueStr := gconv.String(value)
	switch ruleKey {
	// Required rules.
	case
		"required",
		"required-if",
		"required-unless",
		"required-with",
		"required-with-all",
		"required-without",
		"required-without-all":
		match = checkRequired(valueStr, ruleKey, rulePattern, dataMap)

	// Length rules.
	// It also supports length of unicode string.
	case
		"length",
		"min-length",
		"max-length":
		if msg := checkLength(valueStr, ruleKey, rulePattern, customMsgMap); msg != "" {
			return match, errors.New(msg)
		} else {
			match = true
		}

	// Range rules.
	case
		"min",
		"max",
		"between":
		if msg := checkRange(valueStr, ruleKey, rulePattern, customMsgMap); msg != "" {
			return match, errors.New(msg)
		} else {
			match = true
		}

	// Custom regular expression.
	case "regex":
		// It here should check the rule as there might be special char '|' in it.
		for i := index + 1; i < len(ruleItems); i++ {
			if !gregex.IsMatchString(gSINGLE_RULE_PATTERN, ruleItems[i]) {
				rulePattern += "|" + ruleItems[i]
				index++
			}
		}
		match = gregex.IsMatchString(rulePattern, valueStr)

	// Date rules.
	case "date":
		// Standard date string, which must contain char '-' or '.'.
		if _, err := gtime.StrToTime(valueStr); err == nil {
			match = true
			break
		}
		// Date that not contains char '-' or '.'.
		if _, err := gtime.StrToTime(valueStr, "Ymd"); err == nil {
			match = true
			break
		}

<<<<<<< HEAD
		// Phone format validation.
		// 1. China Mobile:
		//    134, 135, 136, 137, 138, 139, 150, 151, 152, 157, 158, 159, 182, 183, 184, 187, 188,
		//    178(4G), 147(Net)；
		//    172
		//
		// 2. China Unicom:
		//    130, 131, 132, 155, 156, 185, 186 ,176(4G), 145(Net), 175
		//
		// 3. China Telecom:
		//    133, 153, 180, 181, 189, 177(4G)
		//
		// 4. Satelite:
		//    1349
		//
		// 5. Virtual:
		//    170, 173
		//
		// 6. 2018:
		//    16x, 19x
		// Strict mobile phone number verification (严格的手机号验证)
		case "phone":
			match = gregex.IsMatchString(`^13[\d]{9}$|^14[5,7]{1}\d{8}$|^15[^4]{1}\d{8}$|^16[\d]{9}$|^17[0,2,3,5,6,7,8]{1}\d{8}$|^18[\d]{9}$|^19[\d]{9}$`, val)
		// Loose mobile phone number verification(宽松的手机号验证)
		// As long as the 11 digit numbers beginning with
		// 13, 14, 15, 16, 17, 18, 19 can pass the verification (只要满足 13、14、15、16、17、18、19开头的11位数字都可以通过验证)
		case "phone-loose":
			match = gregex.IsMatchString(`^1(3|4|5|6|7|8|9)\d{9}$`, val)

		// Telephone number:
		// "XXXX-XXXXXXX"
		// "XXXX-XXXXXXXX"
		// "XXX-XXXXXXX"
		// "XXX-XXXXXXXX"
		// "XXXXXXX"
		// "XXXXXXXX"
		case "telephone":
			match = gregex.IsMatchString(`^((\d{3,4})|\d{3,4}-)?\d{7,8}$`, val)

		// QQ number: from 10000.
		case "qq":
			match = gregex.IsMatchString(`^[1-9][0-9]{4,}$`, val)

		// Postcode number.
		case "postcode":
			match = gregex.IsMatchString(`^\d{6}$`, val)

		// Price : integer or decimal (1 or 2 decimal places) such as 10.00 or 10 or 10.1
		case "price":
			pattern := `(^[1-9]\d*(\.\d{1,2})?$)|(^[0]{1}(\.\d{1,2})?$)`
			match = gregex.IsMatchString(pattern, val)

		// China resident id number.
		//
		// xxxxxx yyyy MM dd 375 0  十八位
		// xxxxxx   yy MM dd  75 0  十五位
		//
		// 地区：     [1-9]\d{5}
		// 年的前两位：(18|19|([23]\d))  1800-2399
		// 年的后两位：\d{2}
		// 月份：     ((0[1-9])|(10|11|12))
		// 天数：     (([0-2][1-9])|10|20|30|31) 闰年不能禁止29+
		//
		// 三位顺序码：\d{3}
		// 两位顺序码：\d{2}
		// 校验码：   [0-9Xx]
		//
		// 十八位：^[1-9]\d{5}(18|19|([23]\d))\d{2}((0[1-9])|(10|11|12))(([0-2][1-9])|10|20|30|31)\d{3}[0-9Xx]$
		// 十五位：^[1-9]\d{5}\d{2}((0[1-9])|(10|11|12))(([0-2][1-9])|10|20|30|31)\d{3}$
		//
		// 总：
		// (^[1-9]\d{5}(18|19|([23]\d))\d{2}((0[1-9])|(10|11|12))(([0-2][1-9])|10|20|30|31)\d{3}[0-9Xx]$)|(^[1-9]\d{5}\d{2}((0[1-9])|(10|11|12))(([0-2][1-9])|10|20|30|31)\d{3}$)
		case "resident-id":
			match = checkResidentId(val)

		// Bank card number using LUHN algorithm.
		case "bank-card":
			match = checkLuHn(val)

		// Universal passport format rule:
		// Starting with letter, containing only numbers or underscores, length between 6 and 18.
		case "passport":
			match = gregex.IsMatchString(`^[a-zA-Z]{1}\w{5,17}$`, val)

		// Universal password format rule1:
		// Containing any visible chars, length between 6 and 18.
		case "password":
			match = gregex.IsMatchString(`^[\w\S]{6,18}$`, val)

		// Universal password format rule2:
		// Must meet password rule1, must contain lower and upper letters and numbers.
		case "password2":
			if gregex.IsMatchString(`^[\w\S]{6,18}$`, val) &&
				gregex.IsMatchString(`[a-z]+`, val) &&
				gregex.IsMatchString(`[A-Z]+`, val) &&
				gregex.IsMatchString(`\d+`, val) {
				match = true
			}
=======
	// Date rule with specified format.
	case "date-format":
		if _, err := gtime.StrToTimeFormat(valueStr, rulePattern); err == nil {
			match = true
		} else {
			var msg string
			msg = getErrorMessageByRule(ruleKey, customMsgMap)
			msg = strings.Replace(msg, ":format", rulePattern, -1)
			return match, errors.New(msg)
		}
>>>>>>> bc814297

	// Values of two fields should be equal as string.
	case "same":
		if v, ok := dataMap[rulePattern]; ok {
			if strings.Compare(valueStr, v) == 0 {
				match = true
			}
		}
		if !match {
			var msg string
			msg = getErrorMessageByRule(ruleKey, customMsgMap)
			msg = strings.Replace(msg, ":field", rulePattern, -1)
			return match, errors.New(msg)
		}

	// Values of two fields should not be equal as string.
	case "different":
		match = true
		if v, ok := dataMap[rulePattern]; ok {
			if strings.Compare(valueStr, v) == 0 {
				match = false
			}
		}
		if !match {
			var msg string
			msg = getErrorMessageByRule(ruleKey, customMsgMap)
			msg = strings.Replace(msg, ":field", rulePattern, -1)
			return match, errors.New(msg)
		}

	// Field value should be in range of.
	case "in":
		array := strings.Split(rulePattern, ",")
		for _, v := range array {
			if strings.Compare(valueStr, strings.TrimSpace(v)) == 0 {
				match = true
				break
			}
		}

	// Field value should not be in range of.
	case "not-in":
		match = true
		array := strings.Split(rulePattern, ",")
		for _, v := range array {
			if strings.Compare(valueStr, strings.TrimSpace(v)) == 0 {
				match = false
				break
			}
		}

	// Phone format validation.
	// 1. China Mobile:
	//    134, 135, 136, 137, 138, 139, 150, 151, 152, 157, 158, 159, 182, 183, 184, 187, 188,
	//    178(4G), 147(Net)；
	//
	// 2. China Unicom:
	//    130, 131, 132, 155, 156, 185, 186 ,176(4G), 145(Net), 175
	//
	// 3. China Telecom:
	//    133, 153, 180, 181, 189, 177(4G)
	//
	// 4. Satelite:
	//    1349
	//
	// 5. Virtual:
	//    170, 173
	//
	// 6. 2018:
	//    16x, 19x
	case "phone":
		match = gregex.IsMatchString(`^13[\d]{9}$|^14[5,7]{1}\d{8}$|^15[^4]{1}\d{8}$|^16[\d]{9}$|^17[0,3,5,6,7,8]{1}\d{8}$|^18[\d]{9}$|^19[\d]{9}$`, valueStr)

	// Telephone number:
	// "XXXX-XXXXXXX"
	// "XXXX-XXXXXXXX"
	// "XXX-XXXXXXX"
	// "XXX-XXXXXXXX"
	// "XXXXXXX"
	// "XXXXXXXX"
	case "telephone":
		match = gregex.IsMatchString(`^((\d{3,4})|\d{3,4}-)?\d{7,8}$`, valueStr)

	// QQ number: from 10000.
	case "qq":
		match = gregex.IsMatchString(`^[1-9][0-9]{4,}$`, valueStr)

	// Postcode number.
	case "postcode":
		match = gregex.IsMatchString(`^\d{6}$`, valueStr)

	// China resident id number.
	//
	// xxxxxx yyyy MM dd 375 0  十八位
	// xxxxxx   yy MM dd  75 0  十五位
	//
	// 地区：     [1-9]\d{5}
	// 年的前两位：(18|19|([23]\d))  1800-2399
	// 年的后两位：\d{2}
	// 月份：     ((0[1-9])|(10|11|12))
	// 天数：     (([0-2][1-9])|10|20|30|31) 闰年不能禁止29+
	//
	// 三位顺序码：\d{3}
	// 两位顺序码：\d{2}
	// 校验码：   [0-9Xx]
	//
	// 十八位：^[1-9]\d{5}(18|19|([23]\d))\d{2}((0[1-9])|(10|11|12))(([0-2][1-9])|10|20|30|31)\d{3}[0-9Xx]$
	// 十五位：^[1-9]\d{5}\d{2}((0[1-9])|(10|11|12))(([0-2][1-9])|10|20|30|31)\d{3}$
	//
	// 总：
	// (^[1-9]\d{5}(18|19|([23]\d))\d{2}((0[1-9])|(10|11|12))(([0-2][1-9])|10|20|30|31)\d{3}[0-9Xx]$)|(^[1-9]\d{5}\d{2}((0[1-9])|(10|11|12))(([0-2][1-9])|10|20|30|31)\d{3}$)
	case "resident-id":
		match = checkResidentId(valueStr)

	// Bank card number using LUHN algorithm.
	case "bank-card":
		match = checkLuHn(valueStr)

	// Universal passport format rule:
	// Starting with letter, containing only numbers or underscores, length between 6 and 18.
	case "passport":
		match = gregex.IsMatchString(`^[a-zA-Z]{1}\w{5,17}$`, valueStr)

	// Universal password format rule1:
	// Containing any visible chars, length between 6 and 18.
	case "password":
		match = gregex.IsMatchString(`^[\w\S]{6,18}$`, valueStr)

	// Universal password format rule2:
	// Must meet password rule1, must contain lower and upper letters and numbers.
	case "password2":
		if gregex.IsMatchString(`^[\w\S]{6,18}$`, valueStr) &&
			gregex.IsMatchString(`[a-z]+`, valueStr) &&
			gregex.IsMatchString(`[A-Z]+`, valueStr) &&
			gregex.IsMatchString(`\d+`, valueStr) {
			match = true
		}

	// Universal password format rule3:
	// Must meet password rule1, must contain lower and upper letters, numbers and special chars.
	case "password3":
		if gregex.IsMatchString(`^[\w\S]{6,18}$`, valueStr) &&
			gregex.IsMatchString(`[a-z]+`, valueStr) &&
			gregex.IsMatchString(`[A-Z]+`, valueStr) &&
			gregex.IsMatchString(`\d+`, valueStr) &&
			gregex.IsMatchString(`[^a-zA-Z0-9]+`, valueStr) {
			match = true
		}

	// Json.
	case "json":
		if json.Valid([]byte(valueStr)) {
			match = true
		}

	// Integer.
	case "integer":
		if _, err := strconv.Atoi(valueStr); err == nil {
			match = true
		}

	// Float.
	case "float":
		if _, err := strconv.ParseFloat(valueStr, 10); err == nil {
			match = true
		}

	// Boolean(1,true,on,yes:true | 0,false,off,no,"":false).
	case "boolean":
		match = false
		if _, ok := boolMap[strings.ToLower(valueStr)]; ok {
			match = true
		}

	// Email.
	case "email":
		match = gregex.IsMatchString(`^[a-zA-Z0-9_\-\.]+@[a-zA-Z0-9_\-]+(\.[a-zA-Z0-9_\-]+)+$`, valueStr)

	// URL
	case "url":
		match = gregex.IsMatchString(`(https?|ftp|file)://[-A-Za-z0-9+&@#/%?=~_|!:,.;]+[-A-Za-z0-9+&@#/%=~_|]`, valueStr)

	// Domain
	case "domain":
		match = gregex.IsMatchString(`^([0-9a-zA-Z][0-9a-zA-Z\-]{0,62}\.)+([a-zA-Z]{0,62})$`, valueStr)

	// IP(IPv4/IPv6).
	case "ip":
		match = gipv4.Validate(valueStr) || gipv6.Validate(valueStr)

	// IPv4.
	case "ipv4":
		match = gipv4.Validate(valueStr)

	// IPv6.
	case "ipv6":
		match = gipv6.Validate(valueStr)

	// MAC.
	case "mac":
		match = gregex.IsMatchString(`^([0-9A-Fa-f]{2}[\-:]){5}[0-9A-Fa-f]{2}$`, valueStr)

	default:
		return match, errors.New("Invalid rule name: " + ruleKey)
	}
	return match, nil
}<|MERGE_RESOLUTION|>--- conflicted
+++ resolved
@@ -39,7 +39,6 @@
 		"required-with-all":    {},
 		"required-without":     {},
 		"required-without-all": {},
-		"price":                {},
 		//"same":                 {},
 		//"different":            {},
 		//"in":                   {},
@@ -89,7 +88,6 @@
 		"different":            {},
 		"in":                   {},
 		"not-in":               {},
-		"price":                {},
 		"regex":                {},
 	}
 	// boolMap defines the boolean values.
@@ -294,106 +292,6 @@
 			break
 		}
 
-<<<<<<< HEAD
-		// Phone format validation.
-		// 1. China Mobile:
-		//    134, 135, 136, 137, 138, 139, 150, 151, 152, 157, 158, 159, 182, 183, 184, 187, 188,
-		//    178(4G), 147(Net)；
-		//    172
-		//
-		// 2. China Unicom:
-		//    130, 131, 132, 155, 156, 185, 186 ,176(4G), 145(Net), 175
-		//
-		// 3. China Telecom:
-		//    133, 153, 180, 181, 189, 177(4G)
-		//
-		// 4. Satelite:
-		//    1349
-		//
-		// 5. Virtual:
-		//    170, 173
-		//
-		// 6. 2018:
-		//    16x, 19x
-		// Strict mobile phone number verification (严格的手机号验证)
-		case "phone":
-			match = gregex.IsMatchString(`^13[\d]{9}$|^14[5,7]{1}\d{8}$|^15[^4]{1}\d{8}$|^16[\d]{9}$|^17[0,2,3,5,6,7,8]{1}\d{8}$|^18[\d]{9}$|^19[\d]{9}$`, val)
-		// Loose mobile phone number verification(宽松的手机号验证)
-		// As long as the 11 digit numbers beginning with
-		// 13, 14, 15, 16, 17, 18, 19 can pass the verification (只要满足 13、14、15、16、17、18、19开头的11位数字都可以通过验证)
-		case "phone-loose":
-			match = gregex.IsMatchString(`^1(3|4|5|6|7|8|9)\d{9}$`, val)
-
-		// Telephone number:
-		// "XXXX-XXXXXXX"
-		// "XXXX-XXXXXXXX"
-		// "XXX-XXXXXXX"
-		// "XXX-XXXXXXXX"
-		// "XXXXXXX"
-		// "XXXXXXXX"
-		case "telephone":
-			match = gregex.IsMatchString(`^((\d{3,4})|\d{3,4}-)?\d{7,8}$`, val)
-
-		// QQ number: from 10000.
-		case "qq":
-			match = gregex.IsMatchString(`^[1-9][0-9]{4,}$`, val)
-
-		// Postcode number.
-		case "postcode":
-			match = gregex.IsMatchString(`^\d{6}$`, val)
-
-		// Price : integer or decimal (1 or 2 decimal places) such as 10.00 or 10 or 10.1
-		case "price":
-			pattern := `(^[1-9]\d*(\.\d{1,2})?$)|(^[0]{1}(\.\d{1,2})?$)`
-			match = gregex.IsMatchString(pattern, val)
-
-		// China resident id number.
-		//
-		// xxxxxx yyyy MM dd 375 0  十八位
-		// xxxxxx   yy MM dd  75 0  十五位
-		//
-		// 地区：     [1-9]\d{5}
-		// 年的前两位：(18|19|([23]\d))  1800-2399
-		// 年的后两位：\d{2}
-		// 月份：     ((0[1-9])|(10|11|12))
-		// 天数：     (([0-2][1-9])|10|20|30|31) 闰年不能禁止29+
-		//
-		// 三位顺序码：\d{3}
-		// 两位顺序码：\d{2}
-		// 校验码：   [0-9Xx]
-		//
-		// 十八位：^[1-9]\d{5}(18|19|([23]\d))\d{2}((0[1-9])|(10|11|12))(([0-2][1-9])|10|20|30|31)\d{3}[0-9Xx]$
-		// 十五位：^[1-9]\d{5}\d{2}((0[1-9])|(10|11|12))(([0-2][1-9])|10|20|30|31)\d{3}$
-		//
-		// 总：
-		// (^[1-9]\d{5}(18|19|([23]\d))\d{2}((0[1-9])|(10|11|12))(([0-2][1-9])|10|20|30|31)\d{3}[0-9Xx]$)|(^[1-9]\d{5}\d{2}((0[1-9])|(10|11|12))(([0-2][1-9])|10|20|30|31)\d{3}$)
-		case "resident-id":
-			match = checkResidentId(val)
-
-		// Bank card number using LUHN algorithm.
-		case "bank-card":
-			match = checkLuHn(val)
-
-		// Universal passport format rule:
-		// Starting with letter, containing only numbers or underscores, length between 6 and 18.
-		case "passport":
-			match = gregex.IsMatchString(`^[a-zA-Z]{1}\w{5,17}$`, val)
-
-		// Universal password format rule1:
-		// Containing any visible chars, length between 6 and 18.
-		case "password":
-			match = gregex.IsMatchString(`^[\w\S]{6,18}$`, val)
-
-		// Universal password format rule2:
-		// Must meet password rule1, must contain lower and upper letters and numbers.
-		case "password2":
-			if gregex.IsMatchString(`^[\w\S]{6,18}$`, val) &&
-				gregex.IsMatchString(`[a-z]+`, val) &&
-				gregex.IsMatchString(`[A-Z]+`, val) &&
-				gregex.IsMatchString(`\d+`, val) {
-				match = true
-			}
-=======
 	// Date rule with specified format.
 	case "date-format":
 		if _, err := gtime.StrToTimeFormat(valueStr, rulePattern); err == nil {
@@ -404,7 +302,6 @@
 			msg = strings.Replace(msg, ":format", rulePattern, -1)
 			return match, errors.New(msg)
 		}
->>>>>>> bc814297
 
 	// Values of two fields should be equal as string.
 	case "same":
@@ -460,6 +357,7 @@
 	// 1. China Mobile:
 	//    134, 135, 136, 137, 138, 139, 150, 151, 152, 157, 158, 159, 182, 183, 184, 187, 188,
 	//    178(4G), 147(Net)；
+	//    172
 	//
 	// 2. China Unicom:
 	//    130, 131, 132, 155, 156, 185, 186 ,176(4G), 145(Net), 175
@@ -476,7 +374,12 @@
 	// 6. 2018:
 	//    16x, 19x
 	case "phone":
-		match = gregex.IsMatchString(`^13[\d]{9}$|^14[5,7]{1}\d{8}$|^15[^4]{1}\d{8}$|^16[\d]{9}$|^17[0,3,5,6,7,8]{1}\d{8}$|^18[\d]{9}$|^19[\d]{9}$`, valueStr)
+		match = gregex.IsMatchString(`^13[\d]{9}$|^14[5,7]{1}\d{8}$|^15[^4]{1}\d{8}$|^16[\d]{9}$|^17[0,2,3,5,6,7,8]{1}\d{8}$|^18[\d]{9}$|^19[\d]{9}$`, valueStr)
+	// Loose mobile phone number verification(宽松的手机号验证)
+	// As long as the 11 digit numbers beginning with
+	// 13, 14, 15, 16, 17, 18, 19 can pass the verification (只要满足 13、14、15、16、17、18、19开头的11位数字都可以通过验证)
+	case "phone-loose":
+		match = gregex.IsMatchString(`^1(3|4|5|6|7|8|9)\d{9}$`, valueStr)
 
 	// Telephone number:
 	// "XXXX-XXXXXXX"
