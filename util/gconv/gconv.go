--- conflicted
+++ resolved
@@ -11,21 +11,16 @@
 
 import (
 	"fmt"
-<<<<<<< HEAD
-=======
-	"github.com/gogf/gf/internal/json"
-	"github.com/gogf/gf/os/gtime"
 	"math"
->>>>>>> c42a9d6e
 	"reflect"
 	"strconv"
 	"strings"
 	"time"
 
-	"github.com/shopspring/decimal"
-
 	"github.com/gogf/gf/internal/json"
 	"github.com/gogf/gf/os/gtime"
+
+	"github.com/shopspring/decimal"
 
 	"github.com/gogf/gf/encoding/gbinary"
 )
