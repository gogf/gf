--- conflicted
+++ resolved
@@ -67,10 +67,7 @@
 		if dstPointerReflectValue.CanAddr() {
 			dstPointerReflectValue = dstPointerReflectValue.Addr()
 			dstPointerReflectType = dstPointerReflectValue.Type()
-<<<<<<< HEAD
 			// dstPointerReflectKind = dstPointerReflectType.Kind()
-=======
->>>>>>> ee24da4e
 		} else {
 			// If dstPointer is not a pointer and cannot be addressed, return an error
 			return gerror.NewCodef(
