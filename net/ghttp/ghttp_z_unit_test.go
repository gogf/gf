--- conflicted
+++ resolved
@@ -121,58 +121,16 @@
 	})
 }
 
-<<<<<<< HEAD
-func Test_ListenedInfo(t *testing.T) {
-	buffer := bytes.NewBuffer(nil)
-	s := g.Server(guid.S())
-	s.BindHandler("/", func(r *ghttp.Request) {
-		r.Response.Write(`test`)
-	})
-	s.SetSwaggerPath("/swagger")
-	s.SetOpenApiPath("/api")
-	s.Logger().SetWriter(buffer)
-	s.SetAddr("0.0.0.0:0")
-=======
 func Test_RoutePathParams(t *testing.T) {
 	s := g.Server(guid.S())
 	s.BindHandler("/:param", func(r *ghttp.Request) {
 		r.Response.Write(r.Get("param"), ",", r.Get("c"))
 	})
 	s.SetAddr("127.0.0.1:0")
->>>>>>> dc0467e9
-	s.SetDumpRouterMap(false)
-	s.Start()
-	defer s.Shutdown()
-
-<<<<<<< HEAD
-	time.Sleep(500 * time.Millisecond)
-
-	gtest.C(t, func(t *gtest.T) {
-		outputs := buffer.String()
-		fmt.Println(outputs)
-		t.Assert(
-			gstr.Contains(
-				outputs,
-				fmt.Sprintf(`0.0.0.0:%d`, s.GetListenedPort()),
-			),
-			true,
-		)
-		t.Assert(
-			gstr.Contains(
-				outputs,
-				fmt.Sprintf(`http://127.0.0.1:%d/swagger/`, s.GetListenedPort()),
-			),
-			true,
-		)
-		t.Assert(
-			gstr.Contains(
-				outputs,
-				fmt.Sprintf(`http://127.0.0.1:%d/api`, s.GetListenedPort()),
-			),
-			true,
-		)
-	})
-=======
+	s.SetDumpRouterMap(false)
+	s.Start()
+	defer s.Shutdown()
+
 	time.Sleep(100 * time.Millisecond)
 	gtest.C(t, func(t *gtest.T) {
 		c := g.Client()
@@ -211,5 +169,47 @@
 			t.AssertEQ(params[k], vv)
 		}
 	})
->>>>>>> dc0467e9
+}
+
+func Test_ListenedInfo(t *testing.T) {
+	buffer := bytes.NewBuffer(nil)
+	s := g.Server(guid.S())
+	s.BindHandler("/", func(r *ghttp.Request) {
+		r.Response.Write(`test`)
+	})
+	s.SetSwaggerPath("/swagger")
+	s.SetOpenApiPath("/api")
+	s.Logger().SetWriter(buffer)
+	s.SetAddr("0.0.0.0:0")
+	s.SetDumpRouterMap(false)
+	s.Start()
+	defer s.Shutdown()
+
+	time.Sleep(500 * time.Millisecond)
+
+	gtest.C(t, func(t *gtest.T) {
+		outputs := buffer.String()
+		fmt.Println(outputs)
+		t.Assert(
+			gstr.Contains(
+				outputs,
+				fmt.Sprintf(`0.0.0.0:%d`, s.GetListenedPort()),
+			),
+			true,
+		)
+		t.Assert(
+			gstr.Contains(
+				outputs,
+				fmt.Sprintf(`http://127.0.0.1:%d/swagger/`, s.GetListenedPort()),
+			),
+			true,
+		)
+		t.Assert(
+			gstr.Contains(
+				outputs,
+				fmt.Sprintf(`http://127.0.0.1:%d/api`, s.GetListenedPort()),
+			),
+			true,
+		)
+	})
 }