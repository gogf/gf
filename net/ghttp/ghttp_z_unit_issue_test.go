// Copyright GoFrame Author(https://goframe.org). All Rights Reserved.
//
// This Source Code Form is subject to the terms of the MIT License.
// If a copy of the MIT was not distributed with this file,
// You can obtain one at https://github.com/gogf/gf.

package ghttp_test

import (
	"context"
	"fmt"
	"testing"
	"time"

	"github.com/gogf/gf/v2/encoding/gjson"
	"github.com/gogf/gf/v2/encoding/gurl"
	"github.com/gogf/gf/v2/frame/g"
	"github.com/gogf/gf/v2/net/ghttp"
	"github.com/gogf/gf/v2/test/gtest"
	"github.com/gogf/gf/v2/text/gstr"
	"github.com/gogf/gf/v2/util/gtag"
	"github.com/gogf/gf/v2/util/guid"
)

// https://github.com/gogf/gf/issues/1609
func Test_Issue1609(t *testing.T) {
	s := g.Server(guid.S())
	group := s.Group("/api/get")
	group.GET("/", func(r *ghttp.Request) {
		r.Response.Write("get")
	})
	s.SetDumpRouterMap(false)
	gtest.Assert(s.Start(), nil)
	defer s.Shutdown()

	time.Sleep(100 * time.Millisecond)
	gtest.C(t, func(t *gtest.T) {
		c := g.Client()
		c.SetPrefix(fmt.Sprintf("http://127.0.0.1:%d", s.GetListenedPort()))

		t.Assert(c.GetContent(ctx, "/api/get"), "get")
		t.Assert(c.PostContent(ctx, "/test"), "Not Found")
	})
}

func Test_Issue1611(t *testing.T) {
	s := g.Server(guid.S())
	v := g.View(guid.S())
	content := "This is header"
	gtest.AssertNil(v.SetPath(gtest.DataPath("issue1611")))
	s.SetView(v)
	s.BindHandler("/", func(r *ghttp.Request) {
		gtest.AssertNil(r.Response.WriteTpl("index/layout.html", g.Map{
			"header": content,
		}))
	})
	s.SetDumpRouterMap(false)
	s.Start()
	defer s.Shutdown()

	time.Sleep(100 * time.Millisecond)
	gtest.C(t, func(t *gtest.T) {
		c := g.Client()
		c.SetPrefix(fmt.Sprintf("http://127.0.0.1:%d", s.GetListenedPort()))

		t.Assert(gstr.Contains(c.GetContent(ctx, "/"), content), true)
	})
}

// https://github.com/gogf/gf/issues/1626
func Test_Issue1626(t *testing.T) {
	type TestReq struct {
		Name string `v:"required"`
	}
	type TestRes struct {
		Name string
	}
	s := g.Server(guid.S())
	s.Use(
		ghttp.MiddlewareHandlerResponse,
		func(r *ghttp.Request) {
			r.Middleware.Next()
			if err := r.GetError(); err != nil {
				r.Response.ClearBuffer()
				r.Response.Write(err.Error())
			}
		},
	)
	s.BindHandler("/test", func(ctx context.Context, req *TestReq) (res *TestRes, err error) {
		return &TestRes{Name: req.Name}, nil
	})
	s.SetDumpRouterMap(false)
	s.Start()
	defer s.Shutdown()

	time.Sleep(100 * time.Millisecond)
	gtest.C(t, func(t *gtest.T) {
		c := g.Client()
		c.SetPrefix(fmt.Sprintf("http://127.0.0.1:%d", s.GetListenedPort()))

		t.Assert(c.GetContent(ctx, "/test"), `The Name field is required`)
		t.Assert(
			gstr.Contains(c.GetContent(ctx, "/test?name=john"), `{"Name":"john"}`),
			true,
		)
	})
}

type Issue1653TestReq struct {
	g.Meta    `path:"/test" method:"post" summary:"执行报表查询" tags:""`
	UUID      string  `json:"uuid" v:"required#菜单唯一码不可为空" dc:""`
	Limit     int     `json:"limit"`
	Filter    []g.Map `json:"filter"`
	FilterMap g.Map   `json:"filter_map"`
}

type Issue1653TestRes struct {
	UUID     string      `json:"uuid"`
	FeedBack interface{} `json:"feed_back"`
}

type cIssue1653Foo struct{}

var Issue1653Foo = new(cIssue1653Foo)

func (r cIssue1653Foo) PostTest(ctx context.Context, req *Issue1653TestReq) (*Issue1653TestRes, error) {
	return &Issue1653TestRes{UUID: req.UUID, FeedBack: req.Filter[0]["code"]}, nil
}

func Test_Issue1653(t *testing.T) {
	s := g.Server(guid.S())
	s.Use(ghttp.MiddlewareHandlerResponse)
	s.Group("/boot", func(grp *ghttp.RouterGroup) {
		grp.Bind(Issue1653Foo)
	})
	s.SetDumpRouterMap(false)
	s.Start()
	defer s.Shutdown()
	time.Sleep(1000 * time.Millisecond)
	// g.Client()测试：
	gtest.C(t, func(t *gtest.T) {
		c := g.Client()
		c.SetPrefix(fmt.Sprintf("http://127.0.0.1:%d", s.GetListenedPort()))
		dataReq := `
{"uuid":"28ee701c-7daf-4cdc-9a62-6d6704e6112b","limit":0,"filter":
[
{
"code":"P00001","constraint":"",
"created_at":"2022-03-08 04:56:15","created_by":"3ed72aba-1622-4262-a61e-83581e020763","default_value":"MonthStart()",
"expression":"AND A.DLVDAT_0>='%v'","force":false,"frequent":true,"name":"发货日期起",
"parent":"13109602-0da3-49b9-827f-2f44183ab756","read_only":false,"reference":null,"type":"date",
"updated_at":"2022-03-08 04:56:15","updated_by":"3ed72aba-1622-4262-a61e-83581e020763","updated_tick":1,
"uuid":"e6cd3268-1d75-42e0-83f9-f1f7b29976e8"
},
{
"code":"P00002","constraint":"","created_at":"2022-03-08 04:56:15","created_by":
"3ed72aba-1622-4262-a61e-83581e020763","default_value":"MonthEnd()","expression":"AND A.DLVDAT_0<='%v'","force":false,"frequent":true,
"name":"发货日期止","parent":"13109602-0da3-49b9-827f-2f44183ab756","read_only":false,"reference":null,"type":"date","updated_at":
"2022-03-08 04:56:15","updated_by":"3ed72aba-1622-4262-a61e-83581e020763","updated_tick":1,"uuid":"dba005b5-655e-4ac4-8b22-898aa3ad2294"
}
],
"filter_map":{"P00001":1646064000000,"P00002":1648742399999},
"selector_template":""
}
`
		resContent := c.PostContent(ctx, "/boot/test", dataReq)
		t.Assert(resContent, `{"code":0,"message":"","data":{"uuid":"28ee701c-7daf-4cdc-9a62-6d6704e6112b","feed_back":"P00001"}}`)
	})
}

type LbseMasterHead struct {
	Code     string   `json:"code" v:"code@required|min-length:1#The code is required"`
	Active   bool     `json:"active"`
	Preset   bool     `json:"preset"`
	Superior string   `json:"superior"`
	Path     []string `json:"path"`
	Sort     int      `json:"sort"`
	Folder   bool     `json:"folder"`
	Test     string   `json:"test" v:"required"`
}

type Template struct {
	LbseMasterHead
	Datasource string `json:"datasource" v:"required|length:32,32#The datasource is required"`
	SQLText    string `json:"sql_text"`
}

type TemplateCreateReq struct {
	g.Meta `path:"/test" method:"post" summary:"Create template" tags:"Template"`
	Master Template `json:"master"`
}

type TemplateCreateRes struct{}

type cFoo1 struct{}

var Foo1 = new(cFoo1)

func (r cFoo1) PostTest1(ctx context.Context, req *TemplateCreateReq) (res *TemplateCreateRes, err error) {
	g.Dump(req)
	return
}

// https://github.com/gogf/gf/issues/1662
func Test_Issue662(t *testing.T) {
	s := g.Server(guid.S())
	s.Use(ghttp.MiddlewareHandlerResponse)
	s.Group("/boot", func(grp *ghttp.RouterGroup) {
		grp.Bind(Foo1)
	})
	s.SetDumpRouterMap(false)
	s.Start()
	defer s.Shutdown()
	time.Sleep(1000 * time.Millisecond)

	// g.Client()测试：
	// code字段传入空字符串时，校验没有提示
	gtest.C(t, func(t *gtest.T) {
		c := g.Client()
		c.SetPrefix(fmt.Sprintf("http://127.0.0.1:%d", s.GetListenedPort()))
		dataReq := `
{"master":{"active":true,"code":"","created_at":"","created_by":"","created_by_text":"","datasource":"38b6f170-a584-43fc-8912-cc1e9bf1b1a9","description":"币种","folder":false,"path":"[\"XCUR\"]","preset":false,"sort":1000,"sql_text":"SELECT!!!!","superior":null,"updated_at":"","updated_by":"","updated_by_text":"","updated_tick":0,"uuid":""},"translation":[{"code":"zh_CN","text":"币种"},{"code":"en_US","text":"币种"}],"filters":null,"fields":[{"code":"F001","created_at":"2022-01-18 23:37:38","created_by":"3ed72aba-1622-4262-a61e-83581e020763","field":"value","hide":false,"min_width":120,"name":"value","parent":"296154bf-b718-4e8f-8b70-efb969b831ec","updated_at":"2022-01-18 23:37:38","updated_by":"3ed72aba-1622-4262-a61e-83581e020763","updated_tick":1,"uuid":"f2140b7a-044c-41c3-b70e-852e6160b21b"},{"code":"F002","created_at":"2022-01-18 23:37:38","created_by":"3ed72aba-1622-4262-a61e-83581e020763","field":"label","hide":false,"min_width":120,"name":"label","parent":"296154bf-b718-4e8f-8b70-efb969b831ec","updated_at":"2022-01-18 23:37:38","updated_by":"3ed72aba-1622-4262-a61e-83581e020763","updated_tick":1,"uuid":"2d3bba5d-308b-4dba-bcac-f093e6556eca"}],"limit":0}
`
		t.Assert(c.PostContent(ctx, "/boot/test", dataReq), `{"code":51,"message":"The code is required","data":null}`)
	})
}

type DemoReq struct {
	g.Meta `path:"/demo" method:"post"`
	Data   *gjson.Json
}

type DemoRes struct {
	Content string
}

type Api struct{}

func (a *Api) Demo(ctx context.Context, req *DemoReq) (res *DemoRes, err error) {
	return &DemoRes{
		Content: req.Data.MustToJsonString(),
	}, err
}

var api = Api{}

// https://github.com/gogf/gf/issues/2172
func Test_Issue2172(t *testing.T) {
	s := g.Server(guid.S())
	s.Use(ghttp.MiddlewareHandlerResponse)
	s.Group("/", func(group *ghttp.RouterGroup) {
		group.Bind(api)
	})
	s.SetDumpRouterMap(false)
	s.Start()
	defer s.Shutdown()
	time.Sleep(1000 * time.Millisecond)

	gtest.C(t, func(t *gtest.T) {
		c := g.Client()
		c.SetPrefix(fmt.Sprintf("http://127.0.0.1:%d", s.GetListenedPort()))
		dataReq := `{"data":{"asd":1}}`
		t.Assert(c.PostContent(ctx, "/demo", dataReq), `{"code":0,"message":"","data":{"Content":"{\"asd\":1}"}}`)
	})
}

// https://github.com/gogf/gf/issues/2334
func Test_Issue2334(t *testing.T) {
	s := g.Server(guid.S())
	s.SetServerRoot(gtest.DataPath("static1"))
	s.SetDumpRouterMap(false)
	s.Start()
	defer s.Shutdown()
	time.Sleep(1000 * time.Millisecond)
	gtest.C(t, func(t *gtest.T) {
		c := g.Client()
		c.SetPrefix(fmt.Sprintf("http://127.0.0.1:%d", s.GetListenedPort()))
		t.Assert(c.GetContent(ctx, "/index.html"), "index")

		c.SetHeader("If-Modified-Since", "Mon, 12 Dec 2040 05:53:35 GMT")
		res, _ := c.Get(ctx, "/index.html")
		t.Assert(res.StatusCode, 304)
	})
}

type CreateOrderReq struct {
	g.Meta  `path:"/order" tags:"订单" method:"put" summary:"创建订单"`
	Details []*OrderDetail `p:"detail" v:"required#请输入订单详情" dc:"订单详情"`
}

type OrderDetail struct {
	Name   string  `p:"name" v:"required#请输入物料名称" dc:"物料名称"`
	Sn     string  `p:"sn" v:"required#请输入客户编号" dc:"客户编号"`
	Images string  `p:"images" dc:"图片"`
	Desc   string  `p:"desc" dc:"备注"`
	Number int     `p:"number" v:"required#请输入数量" dc:"数量"`
	Price  float64 `p:"price" v:"required" dc:"单价"`
}

type CreateOrderRes struct{}
type OrderController struct{}

func (c *OrderController) CreateOrder(ctx context.Context, req *CreateOrderReq) (res *CreateOrderRes, err error) {
	return
}

// https://github.com/gogf/gf/issues/2482
func Test_Issue2482(t *testing.T) {
	s := g.Server(guid.S())
	s.Group("/api/v2", func(group *ghttp.RouterGroup) {
		group.Middleware(ghttp.MiddlewareHandlerResponse)
		group.Bind(OrderController{})
	})
	s.SetDumpRouterMap(false)
	s.Start()
	defer s.Shutdown()
	time.Sleep(1000 * time.Millisecond)

	c := g.Client()
	c.SetPrefix(fmt.Sprintf("http://127.0.0.1:%d", s.GetListenedPort()))
	gtest.C(t, func(t *gtest.T) {
		content := `
{
    "detail": [
      {
        "images": "string",
        "desc": "string",
        "number": 0,
        "price": 0
      }
    ]
  }
`
		t.Assert(c.PutContent(ctx, "/api/v2/order", content), `{"code":51,"message":"请输入物料名称","data":null}`)
	})
	gtest.C(t, func(t *gtest.T) {
		content := `
{
    "detail": [
      {
        "images": "string",
        "desc": "string",
        "number": 0,
		"name": "string",
        "price": 0
      }
    ]
  }
`
		t.Assert(c.PutContent(ctx, "/api/v2/order", content), `{"code":51,"message":"请输入客户编号","data":null}`)
	})
	gtest.C(t, func(t *gtest.T) {
		content := `
{
    "detail": [
      {
        "images": "string",
        "desc": "string",
        "number": 0,
		"name": "string",
		"sn": "string",
        "price": 0
      }
    ]
  }
`
		t.Assert(c.PutContent(ctx, "/api/v2/order", content), `{"code":0,"message":"","data":null}`)
	})
}

type Issue2890Enum string

const (
	Issue2890EnumA Issue2890Enum = "a"
	Issue2890EnumB Issue2890Enum = "b"
)

type Issue2890Req struct {
	g.Meta `path:"/issue2890" method:"post"`
	Id     int
	Enums  Issue2890Enum `v:"required|enums"`
}

type Issue2890Res struct{}
type Issue2890Controller struct{}

func (c *Issue2890Controller) Post(ctx context.Context, req *Issue2890Req) (res *Issue2890Res, err error) {
	g.RequestFromCtx(ctx).Response.Write(req.Enums)
	return
}

// https://github.com/gogf/gf/issues/2890
func Test_Issue2890(t *testing.T) {
	gtest.C(t, func(t *gtest.T) {
		oldEnumsJson, err := gtag.GetGlobalEnums()
		t.AssertNil(err)
		defer t.AssertNil(gtag.SetGlobalEnums(oldEnumsJson))

		err = gtag.SetGlobalEnums(`{"github.com/gogf/gf/v2/net/ghttp_test.Issue2890Enum": ["a","b"]}`)
		t.AssertNil(err)

		s := g.Server(guid.S())
		s.Group("/api/v2", func(group *ghttp.RouterGroup) {
			group.Middleware(ghttp.MiddlewareHandlerResponse)
			group.Bind(Issue2890Controller{})
		})
		s.SetDumpRouterMap(false)
		s.Start()
		defer s.Shutdown()
		time.Sleep(1000 * time.Millisecond)

		c := g.Client()
		c.SetPrefix(fmt.Sprintf("http://127.0.0.1:%d", s.GetListenedPort()))
		t.Assert(
			c.PostContent(ctx, "/api/v2/issue2890", ``),
			`{"code":51,"message":"The Enums field is required","data":null}`,
		)
		t.Assert(
			c.PostContent(ctx, "/api/v2/issue2890", `{"Enums":"c"}`),
			"{\"code\":51,\"message\":\"The Enums value `c` should be in enums of: [\\\"a\\\",\\\"b\\\"]\",\"data\":null}",
		)
	})
}

// https://github.com/gogf/gf/issues/2963
func Test_Issue2963(t *testing.T) {
	gtest.C(t, func(t *gtest.T) {
		s := g.Server(guid.S())
		s.SetServerRoot(gtest.DataPath("issue2963"))
		s.SetDumpRouterMap(false)
		s.Start()
		defer s.Shutdown()
		time.Sleep(100 * time.Millisecond)

		c := g.Client()
		c.SetPrefix(fmt.Sprintf("http://127.0.0.1:%d", s.GetListenedPort()))
		t.Assert(c.GetContent(ctx, "/1.txt"), `1`)
		t.Assert(c.GetContent(ctx, "/中文G146(1)-icon.txt"), `中文G146(1)-icon`)
		t.Assert(c.GetContent(ctx, "/"+gurl.Encode("中文G146(1)-icon.txt")), `中文G146(1)-icon`)
	})
}

type Issue3077Req struct {
	g.Meta `path:"/echo" method:"get"`
	A      string `default:"a"`
	B      string `default:""`
}
type Issue3077Res struct {
	g.Meta `mime:"text/html"`
}

type Issue3077V1 struct{}

func (c *Issue3077V1) Hello(ctx context.Context, req *Issue3077Req) (res *Issue3077Res, err error) {
	g.RequestFromCtx(ctx).Response.Write(fmt.Sprintf("%v", req))
	return
}

// https://github.com/gogf/gf/issues/3077
func Test_Issue3077(t *testing.T) {
	gtest.C(t, func(t *gtest.T) {
		s := g.Server(guid.S())
		s.Group("/", func(group *ghttp.RouterGroup) {
			group.Bind(Issue3077V1{})
		})
		s.SetDumpRouterMap(false)
		s.Start()
		defer s.Shutdown()
		time.Sleep(100 * time.Millisecond)

		c := g.Client()
		c.SetPrefix(fmt.Sprintf("http://127.0.0.1:%d", s.GetListenedPort()))
		t.Assert(c.GetContent(ctx, "/echo?a=1&b=2"), `&{{} 1 2}`)
		t.Assert(c.GetContent(ctx, "/echo?"), `&{{} a }`)
	})
}

<<<<<<< HEAD
// https://github.com/gogf/gf/issues/3245
type Issue3245Req struct {
	g.Meta      `path:"/hello" method:"get"`
	Name        string `p:"nickname" json:"name"`
	XHeaderName string `p:"Header-Name" in:"header" json:"X-Header-Name"`
	XHeaderAge  uint8  `p:"Header-Age" in:"cookie" json:"X-Header-Age"`
}
type Issue3245Res struct {
	Reply any
}

type Issue3245V1 struct{}

func (Issue3245V1) Hello(ctx context.Context, req *Issue3245Req) (res *Issue3245Res, err error) {
	res = &Issue3245Res{
		Reply: req,
	}
	return
}

func Test_Issue3245(t *testing.T) {
=======
type ListMessageReq struct {
	g.Meta    `path:"/list" method:"get"`
	StartTime int64
	EndTime   int64
}
type ListMessageRes struct {
	g.Meta
	Title   string
	Content string
}
type BaseRes[T any] struct {
	g.Meta
	Code int
	Data T
	Msg  string
}
type cMessage struct{}

func (c *cMessage) List(ctx context.Context, req *ListMessageReq) (res *BaseRes[*ListMessageRes], err error) {
	res = &BaseRes[*ListMessageRes]{
		Code: 100,
		Data: &ListMessageRes{
			Title:   "title",
			Content: "hello",
		},
	}
	return res, err
}

// https://github.com/gogf/gf/issues/2457
func Test_Issue2457(t *testing.T) {
>>>>>>> cc79d233
	gtest.C(t, func(t *gtest.T) {
		s := g.Server(guid.S())
		s.Use(ghttp.MiddlewareHandlerResponse)
		s.Group("/", func(group *ghttp.RouterGroup) {
			group.Bind(
<<<<<<< HEAD
				new(Issue3245V1),
=======
				new(cMessage),
>>>>>>> cc79d233
			)
		})
		s.SetDumpRouterMap(false)
		s.Start()
		defer s.Shutdown()
		time.Sleep(100 * time.Millisecond)

		c := g.Client()
		c.SetPrefix(fmt.Sprintf("http://127.0.0.1:%d", s.GetListenedPort()))
<<<<<<< HEAD
		c.SetHeader("Header-Name", "oldme")
		c.SetCookie("Header-Age", "25")

		expect := `{"code":0,"message":"","data":{"Reply":{"name":"oldme","X-Header-Name":"oldme","X-Header-Age":25}}}`
		t.Assert(c.GetContent(ctx, "/hello?nickname=oldme"), expect)
=======
		t.Assert(c.GetContent(ctx, "/list"), `{"code":0,"message":"","data":{"Code":100,"Data":{"Title":"title","Content":"hello"},"Msg":""}}`)
>>>>>>> cc79d233
	})
}<|MERGE_RESOLUTION|>--- conflicted
+++ resolved
@@ -475,29 +475,6 @@
 	})
 }
 
-<<<<<<< HEAD
-// https://github.com/gogf/gf/issues/3245
-type Issue3245Req struct {
-	g.Meta      `path:"/hello" method:"get"`
-	Name        string `p:"nickname" json:"name"`
-	XHeaderName string `p:"Header-Name" in:"header" json:"X-Header-Name"`
-	XHeaderAge  uint8  `p:"Header-Age" in:"cookie" json:"X-Header-Age"`
-}
-type Issue3245Res struct {
-	Reply any
-}
-
-type Issue3245V1 struct{}
-
-func (Issue3245V1) Hello(ctx context.Context, req *Issue3245Req) (res *Issue3245Res, err error) {
-	res = &Issue3245Res{
-		Reply: req,
-	}
-	return
-}
-
-func Test_Issue3245(t *testing.T) {
-=======
 type ListMessageReq struct {
 	g.Meta    `path:"/list" method:"get"`
 	StartTime int64
@@ -529,17 +506,12 @@
 
 // https://github.com/gogf/gf/issues/2457
 func Test_Issue2457(t *testing.T) {
->>>>>>> cc79d233
 	gtest.C(t, func(t *gtest.T) {
 		s := g.Server(guid.S())
 		s.Use(ghttp.MiddlewareHandlerResponse)
 		s.Group("/", func(group *ghttp.RouterGroup) {
 			group.Bind(
-<<<<<<< HEAD
-				new(Issue3245V1),
-=======
 				new(cMessage),
->>>>>>> cc79d233
 			)
 		})
 		s.SetDumpRouterMap(false)
@@ -549,14 +521,50 @@
 
 		c := g.Client()
 		c.SetPrefix(fmt.Sprintf("http://127.0.0.1:%d", s.GetListenedPort()))
-<<<<<<< HEAD
+		t.Assert(c.GetContent(ctx, "/list"), `{"code":0,"message":"","data":{"Code":100,"Data":{"Title":"title","Content":"hello"},"Msg":""}}`)
+	})
+}
+
+// https://github.com/gogf/gf/issues/3245
+type Issue3245Req struct {
+	g.Meta      `path:"/hello" method:"get"`
+	Name        string `p:"nickname" json:"name"`
+	XHeaderName string `p:"Header-Name" in:"header" json:"X-Header-Name"`
+	XHeaderAge  uint8  `p:"Header-Age" in:"cookie" json:"X-Header-Age"`
+}
+type Issue3245Res struct {
+	Reply any
+}
+
+type Issue3245V1 struct{}
+
+func (Issue3245V1) Hello(ctx context.Context, req *Issue3245Req) (res *Issue3245Res, err error) {
+	res = &Issue3245Res{
+		Reply: req,
+	}
+	return
+}
+
+func Test_Issue3245(t *testing.T) {
+	gtest.C(t, func(t *gtest.T) {
+		s := g.Server(guid.S())
+		s.Use(ghttp.MiddlewareHandlerResponse)
+		s.Group("/", func(group *ghttp.RouterGroup) {
+			group.Bind(
+				new(Issue3245V1),
+			)
+		})
+		s.SetDumpRouterMap(false)
+		s.Start()
+		defer s.Shutdown()
+		time.Sleep(100 * time.Millisecond)
+
+		c := g.Client()
+		c.SetPrefix(fmt.Sprintf("http://127.0.0.1:%d", s.GetListenedPort()))
 		c.SetHeader("Header-Name", "oldme")
 		c.SetCookie("Header-Age", "25")
 
 		expect := `{"code":0,"message":"","data":{"Reply":{"name":"oldme","X-Header-Name":"oldme","X-Header-Age":25}}}`
 		t.Assert(c.GetContent(ctx, "/hello?nickname=oldme"), expect)
-=======
-		t.Assert(c.GetContent(ctx, "/list"), `{"code":0,"message":"","data":{"Code":100,"Data":{"Title":"title","Content":"hello"},"Msg":""}}`)
->>>>>>> cc79d233
 	})
 }