--- conflicted
+++ resolved
@@ -9,17 +9,9 @@
 import (
 	"context"
 	"fmt"
-<<<<<<< HEAD
-	"strings"
-
-	"github.com/gogf/gf/container/gtype"
-	"github.com/gogf/gf/errors/gcode"
-	"github.com/gogf/gf/errors/gerror"
-=======
 	"reflect"
 	"runtime"
 	"strings"
->>>>>>> 4ad508c0
 
 	"github.com/gogf/gf/v2/container/glist"
 	"github.com/gogf/gf/v2/container/gtype"
@@ -91,11 +83,7 @@
 		handler.Name = runtime.FuncForPC(handler.Info.Value.Pointer()).Name()
 	}
 	if handler.Source == "" {
-<<<<<<< HEAD
-		_, file, line := gdebug.CallerWithFilter([]string{stackFilterKey})
-=======
 		_, file, line := gdebug.CallerWithFilter([]string{consts.StackFilterKeyForGoFrame})
->>>>>>> 4ad508c0
 		handler.Source = fmt.Sprintf(`%s:%d`, file, line)
 	}
 	domain, method, uri, err := s.parsePattern(pattern)
