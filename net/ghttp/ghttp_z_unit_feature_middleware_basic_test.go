// Copyright GoFrame Author(https://goframe.org). All Rights Reserved.
//
// This Source Code Form is subject to the terms of the MIT License.
// If a copy of the MIT was not distributed with this file,
// You can obtain one at https://github.com/gogf/gf.

package ghttp_test

import (
	"compress/gzip"
	"fmt"
	"net/http"
	"strings"
	"testing"
	"time"

	"go.opentelemetry.io/otel"
	"go.opentelemetry.io/otel/trace"
	"go.opentelemetry.io/otel/trace/noop"

	"github.com/gogf/gf/v2/container/garray"
	"github.com/gogf/gf/v2/frame/g"
	"github.com/gogf/gf/v2/net/ghttp"
	"github.com/gogf/gf/v2/test/gtest"
	"github.com/gogf/gf/v2/util/guid"
)

func Test_BindMiddleware_Basic1(t *testing.T) {
	s := g.Server(guid.S())
	s.BindHandler("/test/test", func(r *ghttp.Request) {
		r.Response.Write("test")
	})
	s.BindMiddleware("/test", func(r *ghttp.Request) {
		r.Response.Write("1")
		r.Middleware.Next()
		r.Response.Write("2")
	}, func(r *ghttp.Request) {
		r.Response.Write("3")
		r.Middleware.Next()
		r.Response.Write("4")
	})
	s.BindMiddleware("/test/:name", func(r *ghttp.Request) {
		r.Response.Write("5")
		r.Middleware.Next()
		r.Response.Write("6")
	}, func(r *ghttp.Request) {
		r.Response.Write("7")
		r.Middleware.Next()
		r.Response.Write("8")
	})
	s.SetDumpRouterMap(false)
	s.Start()
	defer s.Shutdown()

	time.Sleep(100 * time.Millisecond)
	gtest.C(t, func(t *gtest.T) {
		client := g.Client()
		client.SetPrefix(fmt.Sprintf("http://127.0.0.1:%d", s.GetListenedPort()))

		t.Assert(client.GetContent(ctx, "/"), "Not Found")
		t.Assert(client.GetContent(ctx, "/test"), "1342")
		t.Assert(client.GetContent(ctx, "/test/test"), "57test86")
	})
}

func Test_BindMiddleware_Basic2(t *testing.T) {
	s := g.Server(guid.S())
	s.BindHandler("/test/test", func(r *ghttp.Request) {
		r.Response.Write("test")
	})
	s.BindMiddleware("/*", func(r *ghttp.Request) {
		r.Response.Write("1")
		r.Middleware.Next()
		r.Response.Write("2")
	})
	s.SetDumpRouterMap(false)
	s.Start()
	defer s.Shutdown()

	time.Sleep(100 * time.Millisecond)
	gtest.C(t, func(t *gtest.T) {
		client := g.Client()
		client.SetPrefix(fmt.Sprintf("http://127.0.0.1:%d", s.GetListenedPort()))

		t.Assert(client.GetContent(ctx, "/"), "12")
		t.Assert(client.GetContent(ctx, "/test"), "12")
		t.Assert(client.GetContent(ctx, "/test/test"), "1test2")
	})
}

func Test_BindMiddleware_Basic3(t *testing.T) {
	s := g.Server(guid.S())
	s.BindHandler("/test/test", func(r *ghttp.Request) {
		r.Response.Write("test")
	})
	s.BindMiddleware("PUT:/test", func(r *ghttp.Request) {
		r.Response.Write("1")
		r.Middleware.Next()
		r.Response.Write("2")
	}, func(r *ghttp.Request) {
		r.Response.Write("3")
		r.Middleware.Next()
		r.Response.Write("4")
	})
	s.BindMiddleware("POST:/test/:name", func(r *ghttp.Request) {
		r.Response.Write("5")
		r.Middleware.Next()
		r.Response.Write("6")
	}, func(r *ghttp.Request) {
		r.Response.Write("7")
		r.Middleware.Next()
		r.Response.Write("8")
	})
	s.SetDumpRouterMap(false)
	s.Start()
	defer s.Shutdown()

	time.Sleep(100 * time.Millisecond)
	gtest.C(t, func(t *gtest.T) {
		client := g.Client()
		client.SetPrefix(fmt.Sprintf("http://127.0.0.1:%d", s.GetListenedPort()))

		t.Assert(client.GetContent(ctx, "/"), "Not Found")
		t.Assert(client.GetContent(ctx, "/test"), "Not Found")
		t.Assert(client.PutContent(ctx, "/test"), "1342")
		t.Assert(client.PostContent(ctx, "/test"), "Not Found")
		t.Assert(client.GetContent(ctx, "/test/test"), "test")
		t.Assert(client.PutContent(ctx, "/test/test"), "test")
		t.Assert(client.PostContent(ctx, "/test/test"), "57test86")
	})
}

func Test_BindMiddleware_Basic4(t *testing.T) {
	s := g.Server(guid.S())
	s.Group("/", func(group *ghttp.RouterGroup) {
		group.Middleware(func(r *ghttp.Request) {
			r.Response.Write("1")
			r.Middleware.Next()
		})
		group.Middleware(func(r *ghttp.Request) {
			r.Middleware.Next()
			r.Response.Write("2")
		})
		group.ALL("/test", func(r *ghttp.Request) {
			r.Response.Write("test")
		})
	})
	s.SetDumpRouterMap(false)
	s.Start()
	defer s.Shutdown()

	time.Sleep(100 * time.Millisecond)
	gtest.C(t, func(t *gtest.T) {
		client := g.Client()
		client.SetPrefix(fmt.Sprintf("http://127.0.0.1:%d", s.GetListenedPort()))

		t.Assert(client.GetContent(ctx, "/"), "Not Found")
		t.Assert(client.GetContent(ctx, "/test"), "1test2")
		t.Assert(client.PutContent(ctx, "/test/none"), "Not Found")
	})
}

func Test_Middleware_With_Static(t *testing.T) {
	s := g.Server(guid.S())
	s.Group("/", func(group *ghttp.RouterGroup) {
		group.Middleware(func(r *ghttp.Request) {
			r.Response.Write("1")
			r.Middleware.Next()
			r.Response.Write("2")
		})
		group.ALL("/user/list", func(r *ghttp.Request) {
			r.Response.Write("list")
		})
	})
	s.SetDumpRouterMap(false)
	s.SetServerRoot(gtest.DataPath("static1"))
	s.Start()
	defer s.Shutdown()
	time.Sleep(100 * time.Millisecond)
	gtest.C(t, func(t *gtest.T) {
		client := g.Client()
		client.SetPrefix(fmt.Sprintf("http://127.0.0.1:%d", s.GetListenedPort()))

		t.Assert(client.GetContent(ctx, "/"), "index")
		t.Assert(client.GetContent(ctx, "/test.html"), "test")
		t.Assert(client.GetContent(ctx, "/none"), "Not Found")
		t.Assert(client.GetContent(ctx, "/user/list"), "1list2")
	})
}

func Test_Middleware_Status(t *testing.T) {
	s := g.Server(guid.S())
	s.Group("/", func(group *ghttp.RouterGroup) {
		group.Middleware(func(r *ghttp.Request) {
			r.Middleware.Next()
			r.Response.WriteOver(r.Response.Status)
		})
		group.ALL("/user/list", func(r *ghttp.Request) {
			r.Response.Write("list")
		})
	})
	s.SetDumpRouterMap(false)
	s.Start()
	defer s.Shutdown()
	time.Sleep(100 * time.Millisecond)
	gtest.C(t, func(t *gtest.T) {
		client := g.Client()
		client.SetPrefix(fmt.Sprintf("http://127.0.0.1:%d", s.GetListenedPort()))

		t.Assert(client.GetContent(ctx, "/"), "Not Found")
		t.Assert(client.GetContent(ctx, "/user/list"), "200")

		resp, err := client.Get(ctx, "/")
		t.AssertNil(err)
		defer resp.Close()
		t.Assert(resp.StatusCode, 404)
	})
}

func Test_Middleware_Hook_With_Static(t *testing.T) {
	s := g.Server(guid.S())
	a := garray.New(true)
	s.Group("/", func(group *ghttp.RouterGroup) {
		group.Hook("/*", ghttp.HookBeforeServe, func(r *ghttp.Request) {
			a.Append(1)
			fmt.Println("HookBeforeServe")
			r.Response.Write("a")
		})
		group.Hook("/*", ghttp.HookAfterServe, func(r *ghttp.Request) {
			a.Append(1)
			fmt.Println("HookAfterServe")
			r.Response.Write("b")
		})
		group.Middleware(func(r *ghttp.Request) {
			r.Response.Write("1")
			r.Middleware.Next()
			r.Response.Write("2")
		})
		group.ALL("/user/list", func(r *ghttp.Request) {
			r.Response.Write("list")
		})
	})
	s.SetDumpRouterMap(false)
	s.SetServerRoot(gtest.DataPath("static1"))
	s.Start()
	defer s.Shutdown()
	time.Sleep(100 * time.Millisecond)
	gtest.C(t, func(t *gtest.T) {
		client := g.Client()
		client.SetPrefix(fmt.Sprintf("http://127.0.0.1:%d", s.GetListenedPort()))

		// The length assert sometimes fails, so I added time.Sleep here for debug purpose.

		t.Assert(client.GetContent(ctx, "/"), "index")
		time.Sleep(100 * time.Millisecond)
		t.Assert(a.Len(), 2)

		t.Assert(client.GetContent(ctx, "/test.html"), "test")
		time.Sleep(100 * time.Millisecond)
		t.Assert(a.Len(), 4)

		t.Assert(client.GetContent(ctx, "/none"), "ab")
		time.Sleep(100 * time.Millisecond)
		t.Assert(a.Len(), 6)

		t.Assert(client.GetContent(ctx, "/user/list"), "a1list2b")
		time.Sleep(100 * time.Millisecond)
		t.Assert(a.Len(), 8)
	})
}

func Test_BindMiddleware_Status(t *testing.T) {
	s := g.Server(guid.S())
	s.BindHandler("/test/test", func(r *ghttp.Request) {
		r.Response.Write("test")
	})
	s.BindMiddleware("/test/*any", func(r *ghttp.Request) {
		r.Middleware.Next()
	})
	s.SetDumpRouterMap(false)
	s.Start()
	defer s.Shutdown()

	time.Sleep(100 * time.Millisecond)
	gtest.C(t, func(t *gtest.T) {
		client := g.Client()
		client.SetPrefix(fmt.Sprintf("http://127.0.0.1:%d", s.GetListenedPort()))

		t.Assert(client.GetContent(ctx, "/"), "Not Found")
		t.Assert(client.GetContent(ctx, "/test"), "Not Found")
		t.Assert(client.GetContent(ctx, "/test/test"), "test")
		t.Assert(client.GetContent(ctx, "/test/test/test"), "Not Found")
	})
}

func Test_BindMiddlewareDefault_Basic1(t *testing.T) {
	s := g.Server(guid.S())
	s.BindHandler("/test/test", func(r *ghttp.Request) {
		r.Response.Write("test")
	})
	s.BindMiddlewareDefault(func(r *ghttp.Request) {
		r.Response.Write("1")
		r.Middleware.Next()
		r.Response.Write("2")
	})
	s.BindMiddlewareDefault(func(r *ghttp.Request) {
		r.Response.Write("3")
		r.Middleware.Next()
		r.Response.Write("4")
	})
	s.SetDumpRouterMap(false)
	s.Start()
	defer s.Shutdown()

	time.Sleep(100 * time.Millisecond)
	gtest.C(t, func(t *gtest.T) {
		client := g.Client()
		client.SetPrefix(fmt.Sprintf("http://127.0.0.1:%d", s.GetListenedPort()))

		t.Assert(client.GetContent(ctx, "/"), "1342")
		t.Assert(client.GetContent(ctx, "/test/test"), "13test42")
	})
}

func Test_BindMiddlewareDefault_Basic2(t *testing.T) {
	s := g.Server(guid.S())
	s.BindHandler("PUT:/test/test", func(r *ghttp.Request) {
		r.Response.Write("test")
	})
	s.BindMiddlewareDefault(func(r *ghttp.Request) {
		r.Response.Write("1")
		r.Middleware.Next()
		r.Response.Write("2")
	})
	s.BindMiddlewareDefault(func(r *ghttp.Request) {
		r.Response.Write("3")
		r.Middleware.Next()
		r.Response.Write("4")
	})
	s.SetDumpRouterMap(false)
	s.Start()
	defer s.Shutdown()

	time.Sleep(100 * time.Millisecond)
	gtest.C(t, func(t *gtest.T) {
		client := g.Client()
		client.SetPrefix(fmt.Sprintf("http://127.0.0.1:%d", s.GetListenedPort()))

		t.Assert(client.GetContent(ctx, "/"), "1342")
		t.Assert(client.PutContent(ctx, "/"), "1342")
		t.Assert(client.GetContent(ctx, "/test/test"), "1342")
		t.Assert(client.PutContent(ctx, "/test/test"), "13test42")
	})
}

func Test_BindMiddlewareDefault_Basic3(t *testing.T) {
	s := g.Server(guid.S())
	s.BindHandler("/test/test", func(r *ghttp.Request) {
		r.Response.Write("test")
	})
	s.BindMiddlewareDefault(func(r *ghttp.Request) {
		r.Response.Write("1")
		r.Middleware.Next()
	})
	s.BindMiddlewareDefault(func(r *ghttp.Request) {
		r.Middleware.Next()
		r.Response.Write("2")
	})
	s.SetDumpRouterMap(false)
	s.Start()
	defer s.Shutdown()

	time.Sleep(100 * time.Millisecond)
	gtest.C(t, func(t *gtest.T) {
		client := g.Client()
		client.SetPrefix(fmt.Sprintf("http://127.0.0.1:%d", s.GetListenedPort()))

		t.Assert(client.GetContent(ctx, "/"), "12")
		t.Assert(client.GetContent(ctx, "/test/test"), "1test2")
	})
}

func Test_BindMiddlewareDefault_Basic4(t *testing.T) {
	s := g.Server(guid.S())
	s.BindHandler("/test/test", func(r *ghttp.Request) {
		r.Response.Write("test")
	})
	s.BindMiddlewareDefault(func(r *ghttp.Request) {
		r.Middleware.Next()
		r.Response.Write("1")
	})
	s.BindMiddlewareDefault(func(r *ghttp.Request) {
		r.Response.Write("2")
		r.Middleware.Next()
	})
	s.SetDumpRouterMap(false)
	s.Start()
	defer s.Shutdown()

	time.Sleep(100 * time.Millisecond)
	gtest.C(t, func(t *gtest.T) {
		client := g.Client()
		client.SetPrefix(fmt.Sprintf("http://127.0.0.1:%d", s.GetListenedPort()))

		t.Assert(client.GetContent(ctx, "/"), "21")
		t.Assert(client.GetContent(ctx, "/test/test"), "2test1")
	})
}

func Test_BindMiddlewareDefault_Basic5(t *testing.T) {
	s := g.Server(guid.S())
	s.BindHandler("/test/test", func(r *ghttp.Request) {
		r.Response.Write("test")
	})
	s.BindMiddlewareDefault(func(r *ghttp.Request) {
		r.Response.Write("1")
		r.Middleware.Next()
	})
	s.BindMiddlewareDefault(func(r *ghttp.Request) {
		r.Response.Write("2")
		r.Middleware.Next()
	})
	s.SetDumpRouterMap(false)
	s.Start()
	defer s.Shutdown()

	time.Sleep(100 * time.Millisecond)
	gtest.C(t, func(t *gtest.T) {
		client := g.Client()
		client.SetPrefix(fmt.Sprintf("http://127.0.0.1:%d", s.GetListenedPort()))

		t.Assert(client.GetContent(ctx, "/"), "12")
		t.Assert(client.GetContent(ctx, "/test/test"), "12test")
	})
}

func Test_BindMiddlewareDefault_Status(t *testing.T) {
	s := g.Server(guid.S())
	s.BindHandler("/test/test", func(r *ghttp.Request) {
		r.Response.Write("test")
	})
	s.BindMiddlewareDefault(func(r *ghttp.Request) {
		r.Middleware.Next()
	})
	s.SetDumpRouterMap(false)
	s.Start()
	defer s.Shutdown()

	time.Sleep(100 * time.Millisecond)
	gtest.C(t, func(t *gtest.T) {
		client := g.Client()
		client.SetPrefix(fmt.Sprintf("http://127.0.0.1:%d", s.GetListenedPort()))

		t.Assert(client.GetContent(ctx, "/"), "Not Found")
		t.Assert(client.GetContent(ctx, "/test/test"), "test")
	})
}

type ObjectMiddleware struct{}

func (o *ObjectMiddleware) Init(r *ghttp.Request) {
	r.Response.Write("100")
}

func (o *ObjectMiddleware) Shut(r *ghttp.Request) {
	r.Response.Write("200")
}

func (o *ObjectMiddleware) Index(r *ghttp.Request) {
	r.Response.Write("Object Index")
}

func (o *ObjectMiddleware) Show(r *ghttp.Request) {
	r.Response.Write("Object Show")
}

func (o *ObjectMiddleware) Info(r *ghttp.Request) {
	r.Response.Write("Object Info")
}

func Test_BindMiddlewareDefault_Basic6(t *testing.T) {
	s := g.Server(guid.S())
	s.BindObject("/", new(ObjectMiddleware))
	s.BindMiddlewareDefault(func(r *ghttp.Request) {
		r.Response.Write("1")
		r.Middleware.Next()
		r.Response.Write("2")
	})
	s.BindMiddlewareDefault(func(r *ghttp.Request) {
		r.Response.Write("3")
		r.Middleware.Next()
		r.Response.Write("4")
	})
	s.SetDumpRouterMap(false)
	s.Start()
	defer s.Shutdown()

	time.Sleep(100 * time.Millisecond)
	gtest.C(t, func(t *gtest.T) {
		client := g.Client()
		client.SetPrefix(fmt.Sprintf("http://127.0.0.1:%d", s.GetListenedPort()))

		t.Assert(client.GetContent(ctx, "/"), "13100Object Index20042")
		t.Assert(client.GetContent(ctx, "/init"), "1342")
		t.Assert(client.GetContent(ctx, "/shut"), "1342")
		t.Assert(client.GetContent(ctx, "/index"), "13100Object Index20042")
		t.Assert(client.GetContent(ctx, "/show"), "13100Object Show20042")
		t.Assert(client.GetContent(ctx, "/none-exist"), "1342")
	})
}

func Test_Hook_Middleware_Basic1(t *testing.T) {
	s := g.Server(guid.S())
	s.BindHandler("/test/test", func(r *ghttp.Request) {
		r.Response.Write("test")
	})
	s.BindHookHandler("/*", ghttp.HookBeforeServe, func(r *ghttp.Request) {
		r.Response.Write("a")
	})
	s.BindHookHandler("/*", ghttp.HookAfterServe, func(r *ghttp.Request) {
		r.Response.Write("b")
	})
	s.BindHookHandler("/*", ghttp.HookBeforeServe, func(r *ghttp.Request) {
		r.Response.Write("c")
	})
	s.BindHookHandler("/*", ghttp.HookAfterServe, func(r *ghttp.Request) {
		r.Response.Write("d")
	})
	s.BindMiddlewareDefault(func(r *ghttp.Request) {
		r.Response.Write("1")
		r.Middleware.Next()
		r.Response.Write("2")
	})
	s.BindMiddlewareDefault(func(r *ghttp.Request) {
		r.Response.Write("3")
		r.Middleware.Next()
		r.Response.Write("4")
	})
	s.SetDumpRouterMap(false)
	s.Start()
	defer s.Shutdown()

	time.Sleep(100 * time.Millisecond)
	gtest.C(t, func(t *gtest.T) {
		client := g.Client()
		client.SetPrefix(fmt.Sprintf("http://127.0.0.1:%d", s.GetListenedPort()))

		t.Assert(client.GetContent(ctx, "/"), "ac1342bd")
		t.Assert(client.GetContent(ctx, "/test/test"), "ac13test42bd")
	})
}

func MiddlewareAuth(r *ghttp.Request) {
	token := r.Get("token").String()
	if token == "123456" {
		r.Middleware.Next()
	} else {
		r.Response.WriteStatus(http.StatusForbidden)
	}
}

func MiddlewareCORS(r *ghttp.Request) {
	r.Response.CORSDefault()
	r.Middleware.Next()
}

func Test_Middleware_CORSAndAuth(t *testing.T) {
	s := g.Server(guid.S())
	s.Use(MiddlewareCORS)
	s.Group("/api.v2", func(group *ghttp.RouterGroup) {
		group.Middleware(MiddlewareAuth)
		group.POST("/user/list", func(r *ghttp.Request) {
			r.Response.Write("list")
		})
	})
	s.SetDumpRouterMap(false)
	s.Start()
	defer s.Shutdown()
	time.Sleep(100 * time.Millisecond)
	gtest.C(t, func(t *gtest.T) {
		client := g.Client()
		client.SetPrefix(fmt.Sprintf("http://127.0.0.1:%d", s.GetListenedPort()))
		// Common Checks.
		t.Assert(client.GetContent(ctx, "/"), "Not Found")
		t.Assert(client.GetContent(ctx, "/api.v2"), "Not Found")
		// Auth Checks.
		t.Assert(client.PostContent(ctx, "/api.v2/user/list"), "Forbidden")
		t.Assert(client.PostContent(ctx, "/api.v2/user/list", "token=123456"), "list")
		// CORS Checks.
		resp, err := client.Post(ctx, "/api.v2/user/list", "token=123456")
		t.AssertNil(err)
		t.Assert(len(resp.Header["Access-Control-Allow-Headers"]), 1)
		t.Assert(resp.Header["Access-Control-Allow-Headers"][0], "Origin,Content-Type,Accept,User-Agent,Cookie,Authorization,X-Auth-Token,X-Requested-With")
		t.Assert(resp.Header["Access-Control-Allow-Methods"][0], "GET,PUT,POST,DELETE,PATCH,HEAD,CONNECT,OPTIONS,TRACE")
		t.Assert(resp.Header["Access-Control-Allow-Origin"][0], "*")
		t.Assert(resp.Header["Access-Control-Max-Age"][0], "3628800")
		resp.Close()
	})
	gtest.C(t, func(t *gtest.T) {
		client := g.Client()
		client.SetPrefix(fmt.Sprintf("http://127.0.0.1:%d", s.GetListenedPort()))
		t.Assert(client.SetHeader("Access-Control-Request-Headers", "GF,GoFrame").GetContent(ctx, "/"), "Not Found")
		t.Assert(client.SetHeader("Origin", "GoFrame").GetContent(ctx, "/"), "Not Found")
	})
	gtest.C(t, func(t *gtest.T) {
		client := g.Client()
		client.SetPrefix(fmt.Sprintf("http://127.0.0.1:%d", s.GetListenedPort()))
		t.Assert(client.SetHeader("Referer", "Referer").PostContent(ctx, "/"), "Not Found")
	})
}

func MiddlewareScope1(r *ghttp.Request) {
	r.Response.Write("a")
	r.Middleware.Next()
	r.Response.Write("b")
}

func MiddlewareScope2(r *ghttp.Request) {
	r.Response.Write("c")
	r.Middleware.Next()
	r.Response.Write("d")
}

func MiddlewareScope3(r *ghttp.Request) {
	r.Response.Write("e")
	r.Middleware.Next()
	r.Response.Write("f")
}

func Test_Middleware_Scope(t *testing.T) {
	s := g.Server(guid.S())
	s.Group("/", func(group *ghttp.RouterGroup) {
		group.Middleware(MiddlewareScope1)
		group.ALL("/scope1", func(r *ghttp.Request) {
			r.Response.Write("1")
		})
		group.Group("/", func(group *ghttp.RouterGroup) {
			group.Middleware(MiddlewareScope2)
			group.ALL("/scope2", func(r *ghttp.Request) {
				r.Response.Write("2")
			})
		})
		group.Group("/", func(group *ghttp.RouterGroup) {
			group.Middleware(MiddlewareScope3)
			group.ALL("/scope3", func(r *ghttp.Request) {
				r.Response.Write("3")
			})
		})
	})
	s.SetDumpRouterMap(false)
	s.Start()
	defer s.Shutdown()
	time.Sleep(100 * time.Millisecond)
	gtest.C(t, func(t *gtest.T) {
		client := g.Client()
		client.SetPrefix(fmt.Sprintf("http://127.0.0.1:%d", s.GetListenedPort()))

		t.Assert(client.GetContent(ctx, "/"), "Not Found")
		t.Assert(client.GetContent(ctx, "/scope1"), "a1b")
		t.Assert(client.GetContent(ctx, "/scope2"), "ac2db")
		t.Assert(client.GetContent(ctx, "/scope3"), "ae3fb")
	})
}

func Test_Middleware_Panic(t *testing.T) {
	s := g.Server(guid.S())
	i := 0
	s.Group("/", func(group *ghttp.RouterGroup) {
		group.Group("/", func(group *ghttp.RouterGroup) {
			group.Middleware(func(r *ghttp.Request) {
				i++
				panic("error")
				// r.Middleware.Next()
			}, func(r *ghttp.Request) {
				i++
				r.Middleware.Next()
			})
			group.ALL("/", func(r *ghttp.Request) {
				r.Response.Write(i)
			})
		})
	})
	s.SetDumpRouterMap(false)
	s.Start()
	defer s.Shutdown()
	time.Sleep(100 * time.Millisecond)
	gtest.C(t, func(t *gtest.T) {
		client := g.Client()
		client.SetPrefix(fmt.Sprintf("http://127.0.0.1:%d", s.GetListenedPort()))

		t.Assert(client.GetContent(ctx, "/"), "exception recovered: error")
	})
}

func Test_Middleware_JsonBody(t *testing.T) {
	s := g.Server(guid.S())
	s.Group("/", func(group *ghttp.RouterGroup) {
		group.Middleware(ghttp.MiddlewareJsonBody)
		group.ALL("/", func(r *ghttp.Request) {
			r.Response.Write("hello")
		})
	})
	s.SetDumpRouterMap(false)
	s.Start()
	defer s.Shutdown()
	time.Sleep(100 * time.Millisecond)
	gtest.C(t, func(t *gtest.T) {
		client := g.Client()
		client.SetPrefix(fmt.Sprintf("http://127.0.0.1:%d", s.GetListenedPort()))

		t.Assert(client.GetContent(ctx, "/"), "hello")
		t.Assert(client.PutContent(ctx, "/"), "hello")
		t.Assert(client.PutContent(ctx, "/", `{"name":"john"}`), "hello")
		t.Assert(client.PutContent(ctx, "/", `{"name":}`), "the request body content should be JSON format")
	})
}

func Test_MiddlewareHandlerResponse(t *testing.T) {
	s := g.Server(guid.S())
	s.Group("/", func(group *ghttp.RouterGroup) {
		group.Middleware(ghttp.MiddlewareHandlerResponse)
		group.GET("/403", func(r *ghttp.Request) {
			r.Response.WriteStatus(http.StatusForbidden, "")
		})
		group.GET("/default", func(r *ghttp.Request) {
			r.Response.WriteStatus(http.StatusInternalServerError, "")
		})
	})
	s.SetDumpRouterMap(false)
	s.Start()
	defer s.Shutdown()
	time.Sleep(100 * time.Millisecond)
	gtest.C(t, func(t *gtest.T) {
		client := g.Client()
		client.SetPrefix(fmt.Sprintf("http://127.0.0.1:%d", s.GetListenedPort()))

		rsp, err := client.Get(ctx, "/403")
		t.AssertNil(err)
		t.Assert(rsp.StatusCode, http.StatusForbidden)
		rsp, err = client.Get(ctx, "/default")
		t.AssertNil(err)
		t.Assert(rsp.StatusCode, http.StatusInternalServerError)
	})
}

func Test_MiddlewareHandlerGzipResponse(t *testing.T) {
	tp := testTracerProvider{}
	otel.SetTracerProvider(&tp)
	s := g.Server(guid.S())
	s.Group("/", func(group *ghttp.RouterGroup) {
		group.GET("/default", func(r *ghttp.Request) {
			var buffer strings.Builder
			gzipWriter := gzip.NewWriter(&buffer)
			defer gzipWriter.Close()
			_, _ = gzipWriter.Write([]byte("hello"))
			// 设置响应头，表明内容使用 gzip 压缩
			r.Response.Header().Set("Content-Encoding", "gzip")
			r.Response.Header().Set("Content-Type", "text/plain")
			r.Response.Header().Set("Content-Length", fmt.Sprint(buffer.Len()))
			// 写入压缩后的内容
			r.Response.Write(buffer.String())
		})
	})
	s.SetDumpRouterMap(false)
	s.Start()
	defer s.Shutdown()
	time.Sleep(100 * time.Millisecond)
	gtest.C(t, func(t *gtest.T) {
		client := g.Client()
		client.SetPrefix(fmt.Sprintf("http://127.0.0.1:%d", s.GetListenedPort()))
		rsp, err := client.Get(ctx, "/default")
		t.AssertNil(err)
		t.Assert(rsp.StatusCode, http.StatusOK)
	})
}

<<<<<<< HEAD
=======
func Test_MiddlewareHandlerStreamResponse(t *testing.T) {
	s := g.Server(guid.S())
	s.Group("/", func(group *ghttp.RouterGroup) {
		group.Middleware(ghttp.MiddlewareHandlerResponse)

		group.GET("/stream/event", func(r *ghttp.Request) {
			r.Response.Header().Set("Content-Type", "text/event-stream")
		})

		group.GET("/stream/octet", func(r *ghttp.Request) {
			r.Response.Header().Set("Content-Type", "application/octet-stream")
		})

		group.GET("/stream/mixed", func(r *ghttp.Request) {
			r.Response.Header().Set("Content-Type", "multipart/x-mixed-replace")
		})
	})
	s.SetDumpRouterMap(false)
	s.Start()
	defer s.Shutdown()
	time.Sleep(100 * time.Millisecond)

	gtest.C(t, func(t *gtest.T) {
		client := g.Client()
		client.SetPrefix(fmt.Sprintf("http://127.0.0.1:%d", s.GetListenedPort()))

		rsp, err := client.Get(ctx, "/stream/event")
		t.AssertNil(err)
		t.Assert(rsp.StatusCode, http.StatusOK)
		t.Assert(rsp.ReadAllString(), "")

		rsp, err = client.Get(ctx, "/stream/octet")
		t.AssertNil(err)
		t.Assert(rsp.StatusCode, http.StatusOK)
		t.Assert(rsp.ReadAllString(), "")

		rsp, err = client.Get(ctx, "/stream/mixed")
		t.AssertNil(err)
		t.Assert(rsp.StatusCode, http.StatusOK)
		t.Assert(rsp.ReadAllString(), "")
	})
}

>>>>>>> 3abb9477
type testTracerProvider struct {
	noop.TracerProvider
}

var _ trace.TracerProvider = &testTracerProvider{}

func (*testTracerProvider) Tracer(_ string, _ ...trace.TracerOption) trace.Tracer {
	return noop.NewTracerProvider().Tracer("")
}<|MERGE_RESOLUTION|>--- conflicted
+++ resolved
@@ -774,8 +774,6 @@
 	})
 }
 
-<<<<<<< HEAD
-=======
 func Test_MiddlewareHandlerStreamResponse(t *testing.T) {
 	s := g.Server(guid.S())
 	s.Group("/", func(group *ghttp.RouterGroup) {
@@ -819,7 +817,6 @@
 	})
 }
 
->>>>>>> 3abb9477
 type testTracerProvider struct {
 	noop.TracerProvider
 }
