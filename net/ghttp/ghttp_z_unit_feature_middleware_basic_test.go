--- conflicted
+++ resolved
@@ -774,11 +774,6 @@
 	})
 }
 
-<<<<<<< HEAD
-type testTracerProvider struct {
-	noop.TracerProvider
-}
-=======
 func Test_MiddlewareHandlerStreamResponse(t *testing.T) {
 	s := g.Server(guid.S())
 	s.Group("/", func(group *ghttp.RouterGroup) {
@@ -821,9 +816,9 @@
 		t.Assert(rsp.ReadAllString(), "")
 	})
 }
-
-type testTracerProvider struct{}
->>>>>>> fd33dcb9
+type testTracerProvider struct {
+	noop.TracerProvider
+}
 
 var _ trace.TracerProvider = &testTracerProvider{}
 
