--- conflicted
+++ resolved
@@ -222,15 +222,9 @@
 	// API & Swagger.
 	// ======================================================================================================
 
-<<<<<<< HEAD
-	OpenApiPath  string `json:"openapiPath"`  // OpenApiPath specifies the OpenApi specification file path.
-	SwaggerPath  string `json:"swaggerPath"`  // SwaggerPath specifies the swagger UI path for route registering.
-	SwaggerJsURL string `json:"swaggerJsURL"` // SwaggerJsURL specifies the swagger UI js URL for document. https://www.npmjs.com/package/redoc
-=======
 	OpenApiPath     string `json:"openapiPath"`     // OpenApiPath specifies the OpenApi specification file path.
 	SwaggerPath     string `json:"swaggerPath"`     // SwaggerPath specifies the swagger UI path for route registering.
 	SwaggerTemplate string `json:"swaggerTemplate"` // SwaggerTemplate specifies the swagger UI custom template
->>>>>>> d521e9ec
 
 	// ======================================================================================================
 	// Other.
