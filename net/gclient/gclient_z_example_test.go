// Copyright GoFrame Author(https://goframe.org). All Rights Reserved.
//
// This Source Code Form is subject to the terms of the MIT License.
// If a copy of the MIT was not distributed with this file,
// You can obtain one at https://github.com/gogf/gf.

package gclient_test

import (
	"context"
	"crypto/tls"
	"encoding/hex"
	"fmt"
	"github.com/gogf/gf/v2/debug/gdebug"
	"github.com/gogf/gf/v2/net/gclient"
	"github.com/gogf/gf/v2/net/gtcp"
	"github.com/gogf/gf/v2/os/gctx"
	"github.com/gogf/gf/v2/os/gfile"
	"net/http"
	"time"

	"github.com/gogf/gf/v2/frame/g"
	"github.com/gogf/gf/v2/net/ghttp"
)

var (
	crtFile = gfile.Dir(gdebug.CallerFilePath()) + gfile.Separator + "testdata/server.crt"
	keyFile = gfile.Dir(gdebug.CallerFilePath()) + gfile.Separator + "testdata/server.key"
)

func init() {
	// Default server for client.
	p := 8999
	s := g.Server(p)
	// HTTP method handlers.
	s.Group("/", func(group *ghttp.RouterGroup) {
		group.GET("/", func(r *ghttp.Request) {
			r.Response.Writef(
				"GET: query: %d, %s",
				r.GetQuery("id").Int(),
				r.GetQuery("name").String(),
			)
		})
		group.PUT("/", func(r *ghttp.Request) {
			r.Response.Writef(
				"PUT: form: %d, %s",
				r.GetForm("id").Int(),
				r.GetForm("name").String(),
			)
		})
		group.POST("/", func(r *ghttp.Request) {
			r.Response.Writef(
				"POST: form: %d, %s",
				r.GetForm("id").Int(),
				r.GetForm("name").String(),
			)
		})
		group.DELETE("/", func(r *ghttp.Request) {
			r.Response.Writef(
				"DELETE: form: %d, %s",
				r.GetForm("id").Int(),
				r.GetForm("name").String(),
			)
		})
		group.HEAD("/", func(r *ghttp.Request) {
			r.Response.Writef(
				"HEAD: form: %d, %s",
				r.GetForm("id").Int(),
				r.GetForm("name").String(),
			)
		})
		group.PATCH("/", func(r *ghttp.Request) {
			r.Response.Writef(
				"PATCH: form: %d, %s",
				r.GetForm("id").Int(),
				r.GetForm("name").String(),
			)
		})
		group.CONNECT("/", func(r *ghttp.Request) {
			r.Response.Writef(
				"CONNECT: form: %d, %s",
				r.GetForm("id").Int(),
				r.GetForm("name").String(),
			)
		})
		group.OPTIONS("/", func(r *ghttp.Request) {
			r.Response.Writef(
				"OPTIONS: form: %d, %s",
				r.GetForm("id").Int(),
				r.GetForm("name").String(),
			)
		})
		group.TRACE("/", func(r *ghttp.Request) {
			r.Response.Writef(
				"TRACE: form: %d, %s",
				r.GetForm("id").Int(),
				r.GetForm("name").String(),
			)
		})
	})
	// Client chaining operations handlers.
	s.Group("/", func(group *ghttp.RouterGroup) {
		group.ALL("/header", func(r *ghttp.Request) {
			r.Response.Writef(
				"Span-Id: %s, Trace-Id: %s",
				r.Header.Get("Span-Id"),
				r.Header.Get("Trace-Id"),
			)
		})
		group.ALL("/cookie", func(r *ghttp.Request) {
			r.Response.Writef(
				"SessionId: %s",
				r.Cookie.Get("SessionId"),
			)
		})
		group.ALL("/json", func(r *ghttp.Request) {
			r.Response.Writef(
				"Content-Type: %s, id: %d",
				r.Header.Get("Content-Type"),
				r.Get("id").Int(),
			)
		})
	})
	// Other testing handlers.
	s.Group("/var", func(group *ghttp.RouterGroup) {
		group.ALL("/json", func(r *ghttp.Request) {
			r.Response.Write(`{"id":1,"name":"john"}`)
		})
		group.ALL("/jsons", func(r *ghttp.Request) {
			r.Response.Write(`[{"id":1,"name":"john"}, {"id":2,"name":"smith"}]`)
		})
	})
	s.SetAccessLogEnabled(false)
	s.SetDumpRouterMap(false)
	s.SetPort(p)
	err := s.Start()
	if err != nil {
		panic(err)
	}
	time.Sleep(time.Millisecond * 500)
}

func ExampleNew() {
	var (
		ctx    = gctx.New()
		client = gclient.New()
	)

	if r, err := client.Get(ctx, "http://127.0.0.1:8999/var/json"); err != nil {
		panic(err)
	} else {
		defer r.Close()
		fmt.Println(r.ReadAllString())
	}

	// Output:
	// {"id":1,"name":"john"}
}

func ExampleClient_Clone() {
	var (
		ctx    = gctx.New()
		client = gclient.New()
	)

	client.SetCookie("key", "value")
	cloneClient := client.Clone()

	if r, err := cloneClient.Get(ctx, "http://127.0.0.1:8999/var/json"); err != nil {
		panic(err)
	} else {
		defer r.Close()
		fmt.Println(r.ReadAllString())
	}

	// Output:
	// {"id":1,"name":"john"}
}

func fromHex(s string) []byte {
	b, _ := hex.DecodeString(s)
	return b
}

func ExampleNew_MultiConn_Recommend() {
	var (
		ctx    = gctx.New()
		client = g.Client()
	)

	// controls the maximum idle(keep-alive) connections to keep per-host
	client.Transport.(*http.Transport).MaxIdleConnsPerHost = 5

	for i := 0; i < 5; i++ {
		if r, err := client.Get(ctx, "http://127.0.0.1:8999/var/json"); err != nil {
			panic(err)
		} else {
			fmt.Println(r.ReadAllString())
			r.Close()
		}
	}

	// Output:
	//{"id":1,"name":"john"}
	//{"id":1,"name":"john"}
	//{"id":1,"name":"john"}
	//{"id":1,"name":"john"}
	//{"id":1,"name":"john"}
}

func ExampleClient_Header() {
	var (
		url    = "http://127.0.0.1:8999/header"
		header = g.MapStrStr{
			"Span-Id":  "0.1",
			"Trace-Id": "123456789",
		}
	)
	content := g.Client().Header(header).PostContent(ctx, url, g.Map{
		"id":   10000,
		"name": "john",
	})
	fmt.Println(content)

	// Output:
	// Span-Id: 0.1, Trace-Id: 123456789
}

func ExampleClient_HeaderRaw() {
	var (
		url       = "http://127.0.0.1:8999/header"
		headerRaw = `
User-Agent: Mozilla/5.0 (Macintosh; Intel Mac OS X 10_13_5) AppleWebKit/537.36 (KHTML, like Gecko) Chrome/80.0.3950.0 Safari/537.36
Span-Id: 0.1
Trace-Id: 123456789
`
	)
	content := g.Client().HeaderRaw(headerRaw).PostContent(ctx, url, g.Map{
		"id":   10000,
		"name": "john",
	})
	fmt.Println(content)

	// Output:
	// Span-Id: 0.1, Trace-Id: 123456789
}

func ExampleClient_Cookie() {
	var (
		url    = "http://127.0.0.1:8999/cookie"
		cookie = g.MapStrStr{
			"SessionId": "123",
		}
	)
	content := g.Client().Cookie(cookie).PostContent(ctx, url, g.Map{
		"id":   10000,
		"name": "john",
	})
	fmt.Println(content)

	// Output:
	// SessionId: 123
}

func ExampleClient_ContentJson() {
	var (
		url     = "http://127.0.0.1:8999/json"
		jsonStr = `{"id":10000,"name":"john"}`
		jsonMap = g.Map{
			"id":   10000,
			"name": "john",
		}
	)
	// Post using JSON string.
	fmt.Println(g.Client().ContentJson().PostContent(ctx, url, jsonStr))
	// Post using JSON map.
	fmt.Println(g.Client().ContentJson().PostContent(ctx, url, jsonMap))

	// Output:
	// Content-Type: application/json, id: 10000
	// Content-Type: application/json, id: 10000
}

func ExampleClient_Post() {
	url := "http://127.0.0.1:8999"
	// Send with string parameter in request body.
	r1, err := g.Client().Post(ctx, url, "id=10000&name=john")
	if err != nil {
		panic(err)
	}
	defer r1.Close()
	fmt.Println(r1.ReadAllString())

	// Send with map parameter.
	r2, err := g.Client().Post(ctx, url, g.Map{
		"id":   10000,
		"name": "john",
	})
	if err != nil {
		panic(err)
	}
	defer r2.Close()
	fmt.Println(r2.ReadAllString())

	// Output:
	// POST: form: 10000, john
	// POST: form: 10000, john
}

func ExampleClient_PostBytes() {
	url := "http://127.0.0.1:8999"
	fmt.Println(string(g.Client().PostBytes(ctx, url, g.Map{
		"id":   10000,
		"name": "john",
	})))

	// Output:
	// POST: form: 10000, john
}

func ExampleClient_DeleteBytes() {
	url := "http://127.0.0.1:8999"
	fmt.Println(string(g.Client().DeleteBytes(ctx, url, g.Map{
		"id":   10000,
		"name": "john",
	})))

	// Output:
	// DELETE: form: 10000, john
}

func ExampleClient_HeadBytes() {
	url := "http://127.0.0.1:8999"
	fmt.Println(string(g.Client().HeadBytes(ctx, url, g.Map{
		"id":   10000,
		"name": "john",
	})))

	// Output:
}

func ExampleClient_PatchBytes() {
	url := "http://127.0.0.1:8999"
	fmt.Println(string(g.Client().PatchBytes(ctx, url, g.Map{
		"id":   10000,
		"name": "john",
	})))

	// Output:
	// PATCH: form: 10000, john
}

func ExampleClient_ConnectBytes() {
	url := "http://127.0.0.1:8999"
	fmt.Println(string(g.Client().ConnectBytes(ctx, url, g.Map{
		"id":   10000,
		"name": "john",
	})))

	// Output:
	// CONNECT: form: 10000, john
}

func ExampleClient_OptionsBytes() {
	url := "http://127.0.0.1:8999"
	fmt.Println(string(g.Client().OptionsBytes(ctx, url, g.Map{
		"id":   10000,
		"name": "john",
	})))

	// Output:
	// OPTIONS: form: 10000, john
}

func ExampleClient_TraceBytes() {
	url := "http://127.0.0.1:8999"
	fmt.Println(string(g.Client().TraceBytes(ctx, url, g.Map{
		"id":   10000,
		"name": "john",
	})))

	// Output:
	// TRACE: form: 10000, john
}

func ExampleClient_PostContent() {
	url := "http://127.0.0.1:8999"
	fmt.Println(g.Client().PostContent(ctx, url, g.Map{
		"id":   10000,
		"name": "john",
	}))

	// Output:
	// POST: form: 10000, john
}

func ExampleClient_PostVar() {
	type User struct {
		Id   int
		Name string
	}
	var (
		users []User
		url   = "http://127.0.0.1:8999/var/jsons"
	)
	err := g.Client().PostVar(ctx, url).Scan(&users)
	if err != nil {
		panic(err)
	}
	fmt.Println(users)

	// Output:
	// [{1 john} {2 smith}]
}

func ExampleClient_Get() {
	var (
		ctx = context.Background()
		url = "http://127.0.0.1:8999"
	)

	// Send with string parameter along with URL.
	r1, err := g.Client().Get(ctx, url+"?id=10000&name=john")
	if err != nil {
		panic(err)
	}
	defer r1.Close()
	fmt.Println(r1.ReadAllString())

	// Send with string parameter in request body.
	r2, err := g.Client().Get(ctx, url, "id=10000&name=john")
	if err != nil {
		panic(err)
	}
	defer r2.Close()
	fmt.Println(r2.ReadAllString())

	// Send with map parameter.
	r3, err := g.Client().Get(ctx, url, g.Map{
		"id":   10000,
		"name": "john",
	})
	if err != nil {
		panic(err)
	}
	defer r3.Close()
	fmt.Println(r3.ReadAllString())

	// Output:
	// GET: query: 10000, john
	// GET: query: 10000, john
	// GET: query: 10000, john
}

func ExampleClient_Put() {
	url := "http://127.0.0.1:8999"
	r, _ := g.Client().Put(ctx, url, g.Map{
		"id":   10000,
		"name": "john",
	})
	defer r.Close()
	fmt.Println(r.ReadAllString())

	// Output:
	// PUT: form: 10000, john
}

func ExampleClient_GetBytes() {
	var (
		ctx = context.Background()
		url = "http://127.0.0.1:8999"
	)
	fmt.Println(string(g.Client().GetBytes(ctx, url, g.Map{
		"id":   10000,
		"name": "john",
	})))

	// Output:
	// GET: query: 10000, john
}

func ExampleClient_PutBytes() {
	var (
		ctx = context.Background()
		url = "http://127.0.0.1:8999"
	)
	fmt.Println(string(g.Client().PutBytes(ctx, url, g.Map{
		"id":   10000,
		"name": "john",
	})))

	// Output:
	// PUT: form: 10000, john
}

func ExampleClient_GetContent() {
	url := "http://127.0.0.1:8999"
	fmt.Println(g.Client().GetContent(ctx, url, g.Map{
		"id":   10000,
		"name": "john",
	}))

	// Output:
	// GET: query: 10000, john
}

func ExampleClient_GetVar() {
	type User struct {
		Id   int
		Name string
	}
	var (
		user *User
		ctx  = context.Background()
		url  = "http://127.0.0.1:8999/var/json"
	)
	err := g.Client().GetVar(ctx, url).Scan(&user)
	if err != nil {
		panic(err)
	}
	fmt.Println(user)

	// Output:
	// &{1 john}
}

// ExampleClient_SetProxy a example for `gclient.Client.SetProxy` method.
// please prepare two proxy server before running this example.
// http proxy server listening on `127.0.0.1:1081`
// socks5 proxy server listening on `127.0.0.1:1080`
func ExampleClient_SetProxy() {
	// connect to a http proxy server
	client := g.Client()
	client.SetProxy("http://127.0.0.1:1081")
	client.SetTimeout(5 * time.Second) // it's suggested to set http client timeout
<<<<<<< HEAD
	_, err := client.Get(ctx, "http://127.0.0.1:8999")
=======
	resp, err := client.Get(ctx, "http://127.0.0.1:8999")
>>>>>>> 4f37abac
	if err != nil {
		// err is not nil when your proxy server is down.
		// eg. Get "http://127.0.0.1:8999": proxyconnect tcp: dial tcp 127.0.0.1:1087: connect: connection refused
	}
	fmt.Println(err != nil)
<<<<<<< HEAD
=======
	resp.Close()
>>>>>>> 4f37abac

	// connect to a http proxy server which needs auth
	client.SetProxy("http://user:password:127.0.0.1:1081")
	client.SetTimeout(5 * time.Second) // it's suggested to set http client timeout
<<<<<<< HEAD
	_, err = client.Get(ctx, "http://127.0.0.1:8999")
=======
	resp, err = client.Get(ctx, "http://127.0.0.1:8999")
>>>>>>> 4f37abac
	if err != nil {
		// err is not nil when your proxy server is down.
		// eg. Get "http://127.0.0.1:8999": proxyconnect tcp: dial tcp 127.0.0.1:1087: connect: connection refused
	}
	fmt.Println(err != nil)
<<<<<<< HEAD
=======
	resp.Close()
>>>>>>> 4f37abac

	// connect to a socks5 proxy server
	client.SetProxy("socks5://127.0.0.1:1080")
	client.SetTimeout(5 * time.Second) // it's suggested to set http client timeout
<<<<<<< HEAD
	_, err = client.Get(ctx, "http://127.0.0.1:8999")
=======
	resp, err = client.Get(ctx, "http://127.0.0.1:8999")
>>>>>>> 4f37abac
	if err != nil {
		// err is not nil when your proxy server is down.
		// eg. Get "http://127.0.0.1:8999": socks connect tcp 127.0.0.1:1087->api.ip.sb:443: dial tcp 127.0.0.1:1087: connect: connection refused
	}
	fmt.Println(err != nil)
<<<<<<< HEAD
=======
	resp.Close()
>>>>>>> 4f37abac

	// connect to a socks5 proxy server which needs auth
	client.SetProxy("socks5://user:password@127.0.0.1:1080")
	client.SetTimeout(5 * time.Second) // it's suggested to set http client timeout
<<<<<<< HEAD
	_, err = client.Get(ctx, "http://127.0.0.1:8999")
=======
	resp, err = client.Get(ctx, "http://127.0.0.1:8999")
>>>>>>> 4f37abac
	if err != nil {
		// err is not nil when your proxy server is down.
		// eg. Get "http://127.0.0.1:8999": socks connect tcp 127.0.0.1:1087->api.ip.sb:443: dial tcp 127.0.0.1:1087: connect: connection refused
	}
	fmt.Println(err != nil)
<<<<<<< HEAD
=======
	resp.Close()
>>>>>>> 4f37abac

	// Output:
	// true
	// true
	// true
	// true
}

// ExampleClientChain_Proxy a chain version of example for `gclient.Client.Proxy` method.
// please prepare two proxy server before running this example.
// http proxy server listening on `127.0.0.1:1081`
// socks5 proxy server listening on `127.0.0.1:1080`
// for more details, please refer to ExampleClient_SetProxy
func ExampleClient_Proxy() {
	var (
		ctx = context.Background()
	)
	client := g.Client()
	_, err := client.Proxy("http://127.0.0.1:1081").Get(ctx, "http://127.0.0.1:8999")
	fmt.Println(err != nil)

	client2 := g.Client()
	_, err = client2.Proxy("socks5://127.0.0.1:1080").Get(ctx, "http://127.0.0.1:8999")
	fmt.Println(err != nil)

	client3 := g.Client()
	_, err = client3.Proxy("").Get(ctx, "http://127.0.0.1:8999")
	fmt.Println(err != nil)

	client4 := g.Client()
	url := "http://127.0.0.1:1081" + string([]byte{0x7f})
	_, err = client4.Proxy(url).Get(ctx, "http://127.0.0.1:8999")
	fmt.Println(err != nil)

	// Output:
	// true
	// true
	// false
	// false
}

func ExampleClient_Prefix() {
<<<<<<< HEAD
	var (
		ctx = gctx.New()
		url = "127.0.0.1:8999"
	)
	client := g.Client().Prefix("http://")
	client.Get(ctx, "")

	fmt.Println(string(client.GetBytes(ctx, url, g.Map{
		"id":   10000,
		"name": "john",
	})))

	// Output:
	// GET: query: 10000, john
=======
	p := gtcp.MustGetFreePort()

	var (
		ctx    = gctx.New()
		prefix = fmt.Sprintf("http://127.0.0.1:%d/api/v1/", p)
	)

	s := g.Server(p)
	// HTTP method handlers.
	s.Group("/api", func(group *ghttp.RouterGroup) {
		group.GET("/v1/prefix", func(r *ghttp.Request) {
			r.Response.Write("this is v1 prefix")
		})
		group.GET("/v1/hello", func(r *ghttp.Request) {
			r.Response.Write("this is v1 hello")
		})
	})
	s.SetAccessLogEnabled(false)
	s.SetDumpRouterMap(false)
	s.SetPort(p)
	s.Start()
	time.Sleep(time.Millisecond * 100)

	// Add Client URI Prefix
	client := g.Client().Prefix(prefix)

	fmt.Println(string(client.GetBytes(ctx, "prefix")))
	fmt.Println(string(client.GetBytes(ctx, "hello")))

	// Output:
	// this is v1 prefix
	// this is v1 hello
>>>>>>> 4f37abac
}

func ExampleClient_Retry() {
	var (
		ctx = gctx.New()
		url = "http://127.0.0.1:8999"
	)
	client := g.Client().Retry(2, time.Second)

	fmt.Println(string(client.GetBytes(ctx, url, g.Map{
		"id":   10000,
		"name": "john",
	})))

	// Output:
	// GET: query: 10000, john
}

func ExampleClient_RedirectLimit() {
	var (
		ctx = gctx.New()
		url = "http://127.0.0.1:8999"
	)
	client := g.Client().RedirectLimit(1)

	fmt.Println(string(client.GetBytes(ctx, url, g.Map{
		"id":   10000,
		"name": "john",
	})))

	// Output:
	// GET: query: 10000, john
}

func ExampleClient_SetBrowserMode() {
	var (
		ctx = gctx.New()
		url = "http://127.0.0.1:8999"
	)
	client := g.Client().SetBrowserMode(true)

	fmt.Println(string(client.GetBytes(ctx, url, g.Map{
		"id":   10000,
		"name": "john",
	})))

	// Output:
	// GET: query: 10000, john
}

func ExampleClient_SetHeader() {
	var (
		ctx = gctx.New()
		url = "http://127.0.0.1:8999"
	)
	client := g.Client()
	client.SetHeader("Server", "GoFrameServer")
	client.SetHeader("Client", "g.Client()")

	fmt.Println(string(client.GetBytes(ctx, url, g.Map{
		"id":   10000,
		"name": "john",
	})))

	// Output:
	// GET: query: 10000, john
}

func ExampleClient_SetRedirectLimit() {
	go func() {
		s := g.Server()
		s.BindHandler("/hello", func(r *ghttp.Request) {
			r.Response.Writeln("hello world")
		})
		s.BindHandler("/back", func(r *ghttp.Request) {
			r.Response.RedirectBack()
		})
		s.SetDumpRouterMap(false)
		s.SetPort(8199)
		s.Run()
	}()

	time.Sleep(time.Second)

	var (
		ctx      = gctx.New()
		urlHello = "http://127.0.0.1:8199/hello"
		urlBack  = "http://127.0.0.1:8199/back"
	)
	client := g.Client().SetRedirectLimit(1)
	client.SetHeader("Referer", urlHello)

	resp, err := client.DoRequest(ctx, http.MethodGet, urlBack, g.Map{
		"id":   10000,
		"name": "john",
	})
	if err == nil {
		fmt.Println(resp.ReadAllString())
		resp.Close()
	}

	client.SetRedirectLimit(2)
	resp, err = client.DoRequest(ctx, http.MethodGet, urlBack, g.Map{
		"id":   10000,
		"name": "john",
	})
	if err == nil {
		fmt.Println(resp.ReadAllString())
		resp.Close()
	}

	// Output:
	// Found
	// hello world
}

func ExampleClient_SetTLSKeyCrt() {
	var (
		ctx         = gctx.New()
		url         = "http://127.0.0.1:8999"
		testCrtFile = gfile.Dir(gdebug.CallerFilePath()) + gfile.Separator + "testdata/upload/file1.txt"
		testKeyFile = gfile.Dir(gdebug.CallerFilePath()) + gfile.Separator + "testdata/upload/file2.txt"
	)
	client := g.Client()
	client.SetTLSKeyCrt(testCrtFile, testKeyFile)
	client.SetTLSKeyCrt(crtFile, keyFile)
	fmt.Println(string(client.GetBytes(ctx, url, g.Map{
		"id":   10000,
		"name": "john",
	})))

	// Output:
	// GET: query: 10000, john
}

func ExampleClient_SetTLSConfig() {
	var (
		ctx       = gctx.New()
		url       = "http://127.0.0.1:8999"
		tlsConfig = &tls.Config{}
	)
	client := g.Client()
	client.SetTLSConfig(tlsConfig)
	fmt.Println(string(client.GetBytes(ctx, url, g.Map{
		"id":   10000,
		"name": "john",
	})))

	// Output:
	// GET: query: 10000, john
}

func ExampleClient_PutContent() {
	url := "http://127.0.0.1:8999"
	fmt.Println(g.Client().PutContent(ctx, url, g.Map{
		"id":   10000,
		"name": "john",
	}))

	// Output:
	// PUT: form: 10000, john
}

func ExampleClient_DeleteContent() {
	url := "http://127.0.0.1:8999"
	fmt.Println(g.Client().DeleteContent(ctx, url, g.Map{
		"id":   10000,
		"name": "john",
	}))

	// Output:
	// DELETE: form: 10000, john
}

func ExampleClient_HeadContent() {
	url := "http://127.0.0.1:8999"
	fmt.Println(g.Client().HeadContent(ctx, url, g.Map{
		"id":   10000,
		"name": "john",
	}))

	// Output:
}

func ExampleClient_PatchContent() {
	url := "http://127.0.0.1:8999"
	fmt.Println(g.Client().PatchContent(ctx, url, g.Map{
		"id":   10000,
		"name": "john",
	}))

	// Output:
	// PATCH: form: 10000, john
}

func ExampleClient_ConnectContent() {
	url := "http://127.0.0.1:8999"
	fmt.Println(g.Client().ConnectContent(ctx, url, g.Map{
		"id":   10000,
		"name": "john",
	}))

	// Output:
	// CONNECT: form: 10000, john
}

func ExampleClient_OptionsContent() {
	url := "http://127.0.0.1:8999"
	fmt.Println(g.Client().OptionsContent(ctx, url, g.Map{
		"id":   10000,
		"name": "john",
	}))

	// Output:
	// OPTIONS: form: 10000, john
}

func ExampleClient_TraceContent() {
	url := "http://127.0.0.1:8999"
	fmt.Println(g.Client().TraceContent(ctx, url, g.Map{
		"id":   10000,
		"name": "john",
	}))

	// Output:
	// TRACE: form: 10000, john
}

func ExampleClient_RequestContent() {
	url := "http://127.0.0.1:8999"
	fmt.Println(g.Client().RequestContent(ctx, http.MethodGet, url, g.Map{
		"id":   10000,
		"name": "john",
	}))

	// Output:
	// GET: query: 10000, john
}

func ExampleClient_RawRequest() {
	url := "http://127.0.0.1:8999"
	response, _ := g.Client().Get(ctx, url, g.Map{
		"id":   10000,
		"name": "john",
	})
	fmt.Println(len(response.RawResponse()) > 100)

	// Output:
	// true
}

func ExampleClient_Delete() {
	url := "http://127.0.0.1:8999"
	r, _ := g.Client().Delete(ctx, url, g.Map{
		"id":   10000,
		"name": "john",
	})
	defer r.Close()
	fmt.Println(r.ReadAllString())

	// Output:
	// DELETE: form: 10000, john
}

func ExampleClient_Head() {
	url := "http://127.0.0.1:8999"
	r, _ := g.Client().Head(ctx, url, g.Map{
		"id":   10000,
		"name": "john",
	})
	defer r.Close()
	fmt.Println(r.ReadAllString())

	// Output:
	//
}

func ExampleClient_Patch() {
	url := "http://127.0.0.1:8999"
	r, _ := g.Client().Patch(ctx, url, g.Map{
		"id":   10000,
		"name": "john",
	})
	defer r.Close()
	fmt.Println(r.ReadAllString())

	// Output:
	// PATCH: form: 10000, john
}

func ExampleClient_Connect() {
	url := "http://127.0.0.1:8999"
	r, _ := g.Client().Connect(ctx, url, g.Map{
		"id":   10000,
		"name": "john",
	})
	defer r.Close()
	fmt.Println(r.ReadAllString())

	// Output:
	// CONNECT: form: 10000, john
}

func ExampleClient_Options() {
	url := "http://127.0.0.1:8999"
	r, _ := g.Client().Options(ctx, url, g.Map{
		"id":   10000,
		"name": "john",
	})
	defer r.Close()
	fmt.Println(r.ReadAllString())

	// Output:
	// OPTIONS: form: 10000, john
}

func ExampleClient_Trace() {
	url := "http://127.0.0.1:8999"
	r, _ := g.Client().Trace(ctx, url, g.Map{
		"id":   10000,
		"name": "john",
	})
	defer r.Close()
	fmt.Println(r.ReadAllString())

	// Output:
	// TRACE: form: 10000, john
}

func ExampleClient_PutVar() {
	type User struct {
		Id   int
		Name string
	}
	var (
		user *User
		ctx  = context.Background()
		url  = "http://127.0.0.1:8999/var/json"
	)
	err := g.Client().PutVar(ctx, url).Scan(&user)
	if err != nil {
		panic(err)
	}
	fmt.Println(user)

	// Output:
	// &{1 john}
}

func ExampleClient_DeleteVar() {
	type User struct {
		Id   int
		Name string
	}
	var (
		users []User
		url   = "http://127.0.0.1:8999/var/jsons"
	)
	err := g.Client().DeleteVar(ctx, url).Scan(&users)
	if err != nil {
		panic(err)
	}
	fmt.Println(users)

	// Output:
	// [{1 john} {2 smith}]
}

func ExampleClient_HeadVar() {
	type User struct {
		Id   int
		Name string
	}
	var (
		users []User
		url   = "http://127.0.0.1:8999/var/jsons"
	)
	err := g.Client().HeadVar(ctx, url).Scan(&users)
	if err != nil {
		panic(err)
	}
	fmt.Println(users)

	// Output:
	// []
}

func ExampleClient_PatchVar() {
	type User struct {
		Id   int
		Name string
	}
	var (
		users []User
		url   = "http://127.0.0.1:8999/var/jsons"
	)
	err := g.Client().PatchVar(ctx, url).Scan(&users)
	if err != nil {
		panic(err)
<<<<<<< HEAD
	}
	fmt.Println(users)

	// Output:
	// [{1 john} {2 smith}]
}

func ExampleClient_ConnectVar() {
	type User struct {
		Id   int
		Name string
	}
	var (
		users []User
		url   = "http://127.0.0.1:8999/var/jsons"
	)
	err := g.Client().ConnectVar(ctx, url).Scan(&users)
	if err != nil {
		panic(err)
	}
	fmt.Println(users)

	// Output:
	// [{1 john} {2 smith}]
}

func ExampleClient_OptionsVar() {
	type User struct {
		Id   int
		Name string
	}
=======
	}
	fmt.Println(users)

	// Output:
	// [{1 john} {2 smith}]
}

func ExampleClient_ConnectVar() {
	type User struct {
		Id   int
		Name string
	}
	var (
		users []User
		url   = "http://127.0.0.1:8999/var/jsons"
	)
	err := g.Client().ConnectVar(ctx, url).Scan(&users)
	if err != nil {
		panic(err)
	}
	fmt.Println(users)

	// Output:
	// [{1 john} {2 smith}]
}

func ExampleClient_OptionsVar() {
	type User struct {
		Id   int
		Name string
	}
>>>>>>> 4f37abac
	var (
		users []User
		url   = "http://127.0.0.1:8999/var/jsons"
	)
	err := g.Client().OptionsVar(ctx, url).Scan(&users)
	if err != nil {
		panic(err)
	}
	fmt.Println(users)

	// Output:
	// [{1 john} {2 smith}]
}

func ExampleClient_TraceVar() {
	type User struct {
		Id   int
		Name string
	}
	var (
		users []User
		url   = "http://127.0.0.1:8999/var/jsons"
	)
	err := g.Client().TraceVar(ctx, url).Scan(&users)
	if err != nil {
		panic(err)
	}
	fmt.Println(users)

	// Output:
	// [{1 john} {2 smith}]
}<|MERGE_RESOLUTION|>--- conflicted
+++ resolved
@@ -533,74 +533,46 @@
 	client := g.Client()
 	client.SetProxy("http://127.0.0.1:1081")
 	client.SetTimeout(5 * time.Second) // it's suggested to set http client timeout
-<<<<<<< HEAD
-	_, err := client.Get(ctx, "http://127.0.0.1:8999")
-=======
 	resp, err := client.Get(ctx, "http://127.0.0.1:8999")
->>>>>>> 4f37abac
 	if err != nil {
 		// err is not nil when your proxy server is down.
 		// eg. Get "http://127.0.0.1:8999": proxyconnect tcp: dial tcp 127.0.0.1:1087: connect: connection refused
 	}
 	fmt.Println(err != nil)
-<<<<<<< HEAD
-=======
 	resp.Close()
->>>>>>> 4f37abac
 
 	// connect to a http proxy server which needs auth
 	client.SetProxy("http://user:password:127.0.0.1:1081")
 	client.SetTimeout(5 * time.Second) // it's suggested to set http client timeout
-<<<<<<< HEAD
-	_, err = client.Get(ctx, "http://127.0.0.1:8999")
-=======
 	resp, err = client.Get(ctx, "http://127.0.0.1:8999")
->>>>>>> 4f37abac
 	if err != nil {
 		// err is not nil when your proxy server is down.
 		// eg. Get "http://127.0.0.1:8999": proxyconnect tcp: dial tcp 127.0.0.1:1087: connect: connection refused
 	}
 	fmt.Println(err != nil)
-<<<<<<< HEAD
-=======
 	resp.Close()
->>>>>>> 4f37abac
 
 	// connect to a socks5 proxy server
 	client.SetProxy("socks5://127.0.0.1:1080")
 	client.SetTimeout(5 * time.Second) // it's suggested to set http client timeout
-<<<<<<< HEAD
-	_, err = client.Get(ctx, "http://127.0.0.1:8999")
-=======
 	resp, err = client.Get(ctx, "http://127.0.0.1:8999")
->>>>>>> 4f37abac
 	if err != nil {
 		// err is not nil when your proxy server is down.
 		// eg. Get "http://127.0.0.1:8999": socks connect tcp 127.0.0.1:1087->api.ip.sb:443: dial tcp 127.0.0.1:1087: connect: connection refused
 	}
 	fmt.Println(err != nil)
-<<<<<<< HEAD
-=======
 	resp.Close()
->>>>>>> 4f37abac
 
 	// connect to a socks5 proxy server which needs auth
 	client.SetProxy("socks5://user:password@127.0.0.1:1080")
 	client.SetTimeout(5 * time.Second) // it's suggested to set http client timeout
-<<<<<<< HEAD
-	_, err = client.Get(ctx, "http://127.0.0.1:8999")
-=======
 	resp, err = client.Get(ctx, "http://127.0.0.1:8999")
->>>>>>> 4f37abac
 	if err != nil {
 		// err is not nil when your proxy server is down.
 		// eg. Get "http://127.0.0.1:8999": socks connect tcp 127.0.0.1:1087->api.ip.sb:443: dial tcp 127.0.0.1:1087: connect: connection refused
 	}
 	fmt.Println(err != nil)
-<<<<<<< HEAD
-=======
 	resp.Close()
->>>>>>> 4f37abac
 
 	// Output:
 	// true
@@ -643,22 +615,6 @@
 }
 
 func ExampleClient_Prefix() {
-<<<<<<< HEAD
-	var (
-		ctx = gctx.New()
-		url = "127.0.0.1:8999"
-	)
-	client := g.Client().Prefix("http://")
-	client.Get(ctx, "")
-
-	fmt.Println(string(client.GetBytes(ctx, url, g.Map{
-		"id":   10000,
-		"name": "john",
-	})))
-
-	// Output:
-	// GET: query: 10000, john
-=======
 	p := gtcp.MustGetFreePort()
 
 	var (
@@ -691,7 +647,6 @@
 	// Output:
 	// this is v1 prefix
 	// this is v1 hello
->>>>>>> 4f37abac
 }
 
 func ExampleClient_Retry() {
@@ -1091,7 +1046,6 @@
 	err := g.Client().PatchVar(ctx, url).Scan(&users)
 	if err != nil {
 		panic(err)
-<<<<<<< HEAD
 	}
 	fmt.Println(users)
 
@@ -1123,39 +1077,6 @@
 		Id   int
 		Name string
 	}
-=======
-	}
-	fmt.Println(users)
-
-	// Output:
-	// [{1 john} {2 smith}]
-}
-
-func ExampleClient_ConnectVar() {
-	type User struct {
-		Id   int
-		Name string
-	}
-	var (
-		users []User
-		url   = "http://127.0.0.1:8999/var/jsons"
-	)
-	err := g.Client().ConnectVar(ctx, url).Scan(&users)
-	if err != nil {
-		panic(err)
-	}
-	fmt.Println(users)
-
-	// Output:
-	// [{1 john} {2 smith}]
-}
-
-func ExampleClient_OptionsVar() {
-	type User struct {
-		Id   int
-		Name string
-	}
->>>>>>> 4f37abac
 	var (
 		users []User
 		url   = "http://127.0.0.1:8999/var/jsons"
