--- conflicted
+++ resolved
@@ -7,15 +7,6 @@
 package gi18n_test
 
 import (
-<<<<<<< HEAD
-	"fmt"
-	"time"
-
-	"github.com/gogf/gf/v2/encoding/gbase64"
-	"github.com/gogf/gf/v2/os/gctx"
-
-=======
->>>>>>> 594979c5
 	"context"
 	"testing"
 	"time"
