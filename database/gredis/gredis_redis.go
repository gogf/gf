// Copyright GoFrame Author(https://goframe.org). All Rights Reserved.
//
// This Source Code Form is subject to the terms of the MIT License.
// If a copy of the MIT was not distributed with this file,
// You can obtain one at https://github.com/gogf/gf.

package gredis

import (
	"context"

	"github.com/gogf/gf/v2/container/gvar"
	"github.com/gogf/gf/v2/errors/gcode"
	"github.com/gogf/gf/v2/errors/gerror"
	"github.com/gogf/gf/v2/internal/intlog"
	"github.com/gogf/gf/v2/text/gstr"
)

// Redis client.
type Redis struct {
	adapter Adapter
	config  *Config
<<<<<<< HEAD
	localRedisGroupDB
	localRedisGroupExpire
	localRedisGroupHash
	localRedisGroupList
	localRedisGroupPubSub
	localRedisGroupScript
	localRedisGroupSet
	localRedisGroupSortedSet
	localRedisGroupString
}

type (
	localRedisGroupDB        = RedisGroupDB
	localRedisGroupExpire    = RedisGroupExpire
	localRedisGroupHash      = RedisGroupHash
	localRedisGroupList      = RedisGroupList
	localRedisGroupPubSub    = RedisGroupPubSub
	localRedisGroupScript    = RedisGroupScript
	localRedisGroupSet       = RedisGroupSet
	localRedisGroupSortedSet = RedisGroupSortedSet
	localRedisGroupString    = RedisGroupString
)

// TTLOption provides extra option for TTL related functions.
type TTLOption struct {
	EX   int64 // EX seconds -- Set the specified expire time, in seconds.
	PX   int64 // PX milliseconds -- Set the specified expire time, in milliseconds.
	EXAT int64 // EXAT timestamp-seconds -- Set the specified Unix time at which the key will expire, in seconds.
	PXAT int64 // PXAT timestamp-milliseconds -- Set the specified Unix time at which the key will expire, in milliseconds.
=======
>>>>>>> 0b4a9504
}

const (
	errorNilRedis = `the Redis object is nil`
)

var (
	errorNilAdapter = gstr.Trim(gstr.Replace(`
redis adapter is not set, missing configuration or adapter register? 
possible reference: https://github.com/gogf/gf/tree/master/contrib/nosql/redis
`, "\n", ""))
)

<<<<<<< HEAD
// initGroup initializes the group object of redis.
func (r *Redis) initGroup() *Redis {
	r.localRedisGroupDB = r.DB()
	r.localRedisGroupExpire = r.Expire()
	r.localRedisGroupHash = r.Hash()
	r.localRedisGroupList = r.List()
	r.localRedisGroupScript = r.Script()
	r.localRedisGroupPubSub = r.PubSub()
	r.localRedisGroupSet = r.Set()
	r.localRedisGroupSortedSet = r.SortedSet()
	r.localRedisGroupString = r.String()
	return r
}

=======
>>>>>>> 0b4a9504
// SetAdapter sets custom adapter for current redis client.
func (r *Redis) SetAdapter(adapter Adapter) {
	if r == nil {
		return
	}
	r.adapter = adapter
}

// GetAdapter returns the adapter that is set in current redis client.
func (r *Redis) GetAdapter() Adapter {
	if r == nil {
		return nil
	}
	return r.adapter
}

// Conn retrieves and returns a connection object for continuous operations.
// Note that you should call Close function manually if you do not use this connection any further.
func (r *Redis) Conn(ctx context.Context) (*RedisConn, error) {
	if r == nil {
		return nil, gerror.NewCode(gcode.CodeInvalidParameter, errorNilRedis)
	}
	if r.adapter == nil {
		return nil, gerror.NewCodef(gcode.CodeMissingConfiguration, errorNilAdapter)
	}
	conn, err := r.adapter.Conn(ctx)
	if err != nil {
		return nil, err
	}
	return &RedisConn{
		conn:  conn,
		redis: r,
	}, nil
}

// Do send a command to the server and returns the received reply.
// It uses json.Marshal for struct/slice/map type values before committing them to redis.
func (r *Redis) Do(ctx context.Context, command string, args ...interface{}) (*gvar.Var, error) {
	if r == nil {
		return nil, gerror.NewCode(gcode.CodeInvalidParameter, errorNilRedis)
	}
	if r.adapter == nil {
		return nil, gerror.NewCodef(gcode.CodeMissingConfiguration, errorNilAdapter)
	}
	conn, err := r.Conn(ctx)
	if err != nil {
		return nil, err
	}
	defer func() {
		if closeErr := conn.Close(ctx); closeErr != nil {
			intlog.Errorf(ctx, `%+v`, closeErr)
		}
	}()
	return conn.Do(ctx, command, args...)
}

// MustConn performs as function Conn, but it panics if any error occurs internally.
func (r *Redis) MustConn(ctx context.Context) *RedisConn {
	c, err := r.Conn(ctx)
	if err != nil {
		panic(err)
	}
	return c
}

// MustDo performs as function Do, but it panics if any error occurs internally.
func (r *Redis) MustDo(ctx context.Context, command string, args ...interface{}) *gvar.Var {
	v, err := r.Do(ctx, command, args...)
	if err != nil {
		panic(err)
	}
	return v
}

// Close closes current redis client, closes its connection pool and releases all its related resources.
func (r *Redis) Close(ctx context.Context) error {
	if r == nil || r.adapter == nil {
		return nil
	}
	return r.adapter.Close(ctx)
}<|MERGE_RESOLUTION|>--- conflicted
+++ resolved
@@ -20,12 +20,9 @@
 type Redis struct {
 	adapter Adapter
 	config  *Config
-<<<<<<< HEAD
-	localRedisGroupDB
-	localRedisGroupExpire
+	localRedisGroupGeneric
 	localRedisGroupHash
 	localRedisGroupList
-	localRedisGroupPubSub
 	localRedisGroupScript
 	localRedisGroupSet
 	localRedisGroupSortedSet
@@ -33,26 +30,14 @@
 }
 
 type (
-	localRedisGroupDB        = RedisGroupDB
-	localRedisGroupExpire    = RedisGroupExpire
+	localRedisGroupGeneric   = RedisGroupGeneric
 	localRedisGroupHash      = RedisGroupHash
 	localRedisGroupList      = RedisGroupList
-	localRedisGroupPubSub    = RedisGroupPubSub
 	localRedisGroupScript    = RedisGroupScript
 	localRedisGroupSet       = RedisGroupSet
 	localRedisGroupSortedSet = RedisGroupSortedSet
 	localRedisGroupString    = RedisGroupString
 )
-
-// TTLOption provides extra option for TTL related functions.
-type TTLOption struct {
-	EX   int64 // EX seconds -- Set the specified expire time, in seconds.
-	PX   int64 // PX milliseconds -- Set the specified expire time, in milliseconds.
-	EXAT int64 // EXAT timestamp-seconds -- Set the specified Unix time at which the key will expire, in seconds.
-	PXAT int64 // PXAT timestamp-milliseconds -- Set the specified Unix time at which the key will expire, in milliseconds.
-=======
->>>>>>> 0b4a9504
-}
 
 const (
 	errorNilRedis = `the Redis object is nil`
@@ -65,23 +50,18 @@
 `, "\n", ""))
 )
 
-<<<<<<< HEAD
 // initGroup initializes the group object of redis.
 func (r *Redis) initGroup() *Redis {
-	r.localRedisGroupDB = r.DB()
-	r.localRedisGroupExpire = r.Expire()
-	r.localRedisGroupHash = r.Hash()
-	r.localRedisGroupList = r.List()
-	r.localRedisGroupScript = r.Script()
-	r.localRedisGroupPubSub = r.PubSub()
-	r.localRedisGroupSet = r.Set()
-	r.localRedisGroupSortedSet = r.SortedSet()
-	r.localRedisGroupString = r.String()
+	r.localRedisGroupGeneric = r.GroupGeneric()
+	r.localRedisGroupHash = r.GroupHash()
+	r.localRedisGroupList = r.GroupList()
+	r.localRedisGroupScript = r.GroupScript()
+	r.localRedisGroupSet = r.GroupSet()
+	r.localRedisGroupSortedSet = r.GroupSortedSet()
+	r.localRedisGroupString = r.GroupString()
 	return r
 }
 
-=======
->>>>>>> 0b4a9504
 // SetAdapter sets custom adapter for current redis client.
 func (r *Redis) SetAdapter(adapter Adapter) {
 	if r == nil {
