--- conflicted
+++ resolved
@@ -58,152 +58,4 @@
 	XX bool // XX -- Set expiry only when the key has an existing expiry
 	GT bool // GT -- Set expiry only when the new expiry is greater than current one
 	LT bool // LT -- Set expiry only when the new expiry is less than current one
-<<<<<<< HEAD
-}
-
-// Expire sets a timeout on key.
-// After the timeout has expired, the key will automatically be deleted.
-//
-// It returns:
-// - 1 if the timeout was set.
-// - 0 if the timeout was not set. e.g. key doesn't exist, or operation skipped due to the provided arguments.
-//
-// https://redis.io/commands/expire/
-func (r RedisGroupGeneric) Expire(ctx context.Context, key string, seconds time.Duration, option ...ExpireOption) (int64, error) {
-	var usedOption interface{}
-	if len(option) > 0 {
-		usedOption = option[0]
-	}
-	v, err := r.redis.Do(ctx, "Expire", mustMergeOptionToArgs(
-		[]interface{}{key, seconds.Seconds()}, usedOption,
-	)...)
-	return v.Int64(), err
-}
-
-// ExpireAt has the same effect and semantic as EXPIRE, but instead of specifying the number of
-// seconds representing the TTL (time to live), it takes an absolute Unix timestamp (seconds since
-// January 1, 1970).
-// A timestamp in the past will delete the key immediately.
-//
-// It returns:
-// - 1 if the timeout was set.
-// - 0 if the timeout was not set. e.g. key doesn't exist, or operation skipped due to the provided arguments.
-//
-// https://redis.io/commands/expireat/
-func (r RedisGroupGeneric) ExpireAt(ctx context.Context, key string, time time.Time, option ...ExpireOption) (int64, error) {
-	var usedOption interface{}
-	if len(option) > 0 {
-		usedOption = option[0]
-	}
-	v, err := r.redis.Do(ctx, "ExpireAt", mustMergeOptionToArgs(
-		[]interface{}{key, gtime.New(time).Timestamp()}, usedOption,
-	)...)
-	return v.Int64(), err
-}
-
-// ExpireTime returns the absolute time at which the given key will expire.
-//
-// It returns:
-// - -1 if the key exists but has no associated expiration time.
-// - -2 if the key does not exist.
-//
-// https://redis.io/commands/expiretime/
-func (r RedisGroupGeneric) ExpireTime(ctx context.Context, key string) (*gvar.Var, error) {
-	return r.redis.Do(ctx, "ExpireTime", key)
-}
-
-// TTL returns the remaining time to live of a key that has a timeout.
-// This introspection capability allows a Redis client to check how many seconds a given key
-// will continue to be part of the dataset.
-// In Redis 2.6 or older the command returns -1 if the key does not exist or if the key exist but has
-// no associated expire.
-//
-// Starting with Redis 2.8 the return value in case of error changed:
-//
-// The command returns -2 if the key does not exist.
-// The command returns -1 if the key exists but has no associated expire.
-// See also the PTTL command that returns the same information with milliseconds resolution
-// (Only available in Redis 2.6 or greater).
-//
-// It returns TTL in seconds, or a negative value in order to signal an error (see the description above).
-//
-// https://redis.io/commands/ttl/
-func (r RedisGroupGeneric) TTL(ctx context.Context, key string) (time.Duration, error) {
-	v, err := r.redis.Do(ctx, "TTL", key)
-	return v.Duration(), err
-}
-
-// Persist removes the existing timeout on key, turning the key from volatile (a key with an expire set)
-// to persistent (a key that will never expire as no timeout is associated).
-//
-// It returns:
-// - 1 if the timeout was removed.
-// - 0 if key does not exist or does not have an associated timeout.
-//
-// https://redis.io/commands/persist/
-func (r RedisGroupGeneric) Persist(ctx context.Context, key string) (int64, error) {
-	v, err := r.redis.Do(ctx, "Persist", key)
-	return v.Int64(), err
-}
-
-// PExpire works exactly like EXPIRE but the time to live of the key is specified in milliseconds
-// instead of seconds.
-//
-// It returns:
-// - 1 if the timeout was set.
-// - 0 if the timeout was not set. e.g. key doesn't exist, or operation skipped due to the provided arguments.
-//
-// https://redis.io/commands/pexpire/
-func (r RedisGroupGeneric) PExpire(ctx context.Context, key string, milliseconds time.Duration, option ...ExpireOption) (int64, error) {
-	var usedOption interface{}
-	if len(option) > 0 {
-		usedOption = option[0]
-	}
-	v, err := r.redis.Do(ctx, "PExpire", mustMergeOptionToArgs(
-		[]interface{}{key, milliseconds.Milliseconds()}, usedOption,
-	)...)
-	return v.Int64(), err
-}
-
-// PExpireAt has the same effect and semantic as ExpireAt, but the Unix time at which the key will
-// expire is specified in milliseconds instead of seconds.
-//
-// https://redis.io/commands/pexpireat/
-func (r RedisGroupGeneric) PExpireAt(ctx context.Context, key string, time time.Time, option ...ExpireOption) (int64, error) {
-	var usedOption interface{}
-	if len(option) > 0 {
-		usedOption = option[0]
-	}
-	v, err := r.redis.Do(ctx, "PExpireAt", mustMergeOptionToArgs(
-		[]interface{}{key, gtime.New(time).TimestampMilli()}, usedOption,
-	)...)
-	return v.Int64(), err
-}
-
-// PExpireTime returns the expiration time of given `key`.
-//
-// It returns:
-// - -1 if the key exists but has no associated expiration time.
-// - -2 if the key does not exist.
-//
-// https://redis.io/commands/pexpiretime/
-func (r RedisGroupGeneric) PExpireTime(ctx context.Context, key string) (*gvar.Var, error) {
-	return r.redis.Do(ctx, "PExpireTime", key)
-}
-
-// PTTL like TTL this command returns the remaining time to live of a key that has an expired set,
-// with the sole difference that TTL returns the amount of remaining time in seconds while PTTL
-// returns it in milliseconds.
-//
-// In Redis 2.6 or older the command returns -1 if the key does not exist or if the key exist but has
-// no associated expire.
-//
-// It returns TTL in milliseconds, or a negative value in order to signal an error (see the description above).
-//
-//	https://redis.io/commands/pttl/
-func (r RedisGroupGeneric) PTTL(ctx context.Context, key string) (int64, error) {
-	v, err := r.redis.Do(ctx, "PTTL", key)
-	return v.Int64(), err
-=======
->>>>>>> 7fc0b354
 }