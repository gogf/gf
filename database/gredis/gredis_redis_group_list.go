// Copyright GoFrame Author(https://goframe.org). All Rights Reserved.
//
// This Source Code Form is subject to the terms of the MIT License.
// If a copy of the MIT was not distributed with this file,
// You can obtain one at https://github.com/gogf/gf.

package gredis

import (
	"context"
	"time"

	"github.com/gogf/gf/v2/container/gvar"
	"github.com/gogf/gf/v2/util/gconv"
)

// RedisGroupList provides list functions for redis.
type RedisGroupList struct {
	redis *Redis
}

// List creates and returns RedisGroupList.
func (r *Redis) List() *RedisGroupList {
	return &RedisGroupList{
		redis: r,
	}
}

// LPush inserts all the specified values at the head of the list stored at key
// Insert all the specified values at the head of the list stored at key.
// If key does not exist, it is created as empty list before performing the push operations.
// When key holds a value that is not a list, an error is returned.
//
// It is possible to push multiple elements using a single command call just specifying multiple arguments at
// the end of the command. Elements are inserted one after the other to the head of the list,
// from the leftmost element to the rightmost element.
// So for instance the command `LPUSH myList a b c` will result into a list containing c as first element,
// b as second element and an as third element
//
// It returns the length of the list after the push operations.
//
// https://redis.io/commands/lpush/
func (r *RedisGroupList) LPush(ctx context.Context, key string, element interface{}, elements ...interface{}) (int64, error) {
	v, err := r.redis.Do(ctx, "LPUSH", append([]interface{}{key, element}, elements...)...)
	return v.Int64(), err
}

// LPushX insert value at the head of the list stored at key, only if key exists and holds a list.
// Inserts specified values at the head of the list stored at key, only if key already exists and holds a list.
// In contrary to LPUSH, no operation will be performed when key does not yet exist.
// Return Integer reply: the length of the list after the push operation.
//
// It returns the length of the list after the push operations.
//
// https://redis.io/commands/lpushx
func (r *RedisGroupList) LPushX(ctx context.Context, key string, element interface{}, elements ...interface{}) (int64, error) {
	v, err := r.redis.Do(ctx, "LPUSHX", append([]interface{}{key, element}, elements...)...)
	return v.Int64(), err
}

// RPush inserts all the specified values at the tail of the list stored at key.
// Insert all the specified values at the tail of the list stored at key.
// If key does not exist, it is created as empty list before performing the push operation.
//
// When key holds a value that is not a list, an error is returned.
// It is possible to push multiple elements using a single command call just specifying multiple
// arguments at  the end of the command. Elements are inserted one after the other to the tail of the
// list, from the leftmost element to the rightmost element.
// So for instance the command RPush myList a b c will result into a list containing a as first element,
// b as second element and c as third element.
//
// It returns the length of the list after the push operation.
//
// https://redis.io/commands/rpush
func (r *RedisGroupList) RPush(ctx context.Context, key string, element interface{}, elements ...interface{}) (int64, error) {
	var s = []interface{}{key, element}
	s = append(s, elements...)
	v, err := r.redis.Do(ctx, "RPUSH", s...)
	return v.Int64(), err
}

// RPushX inserts value at the tail of the list stored at key, only if key exists and holds a list.
// Inserts specified values at the tail of the list stored at key, only if key already exists and
// holds a list.
//
// In contrary to RPush, no operation will be performed when key does not yet exist.
//
// It returns the length of the list after the push operation.
//
// https://redis.io/commands/rpushx
func (r *RedisGroupList) RPushX(ctx context.Context, key string, element interface{}, elements ...interface{}) (int64, error) {
	var s = []interface{}{key, element}
	s = append(s, elements...)
	v, err := r.redis.Do(ctx, "RPUSHX", s...)
	return v.Int64(), err
}

// LPop remove and returns the first element of the list stored at key.
// Removes and returns the first elements of the list stored at key.
//
// By default, the command pops a single element from the beginning of the list.
// When provided with the optional count argument, the reply will consist of up to count elements,
// depending on the list's length.
//
// Return When called without the count argument:
// Bulk string reply: the value of the first element, or nil when key does not exist.
//
// When called with the count argument:
// Array reply: list of popped elements, or nil when key does not exist.
//
// https://redis.io/commands/lpop
func (r *RedisGroupList) LPop(ctx context.Context, key string, count int) (*gvar.Var, error) {
	return r.redis.Do(ctx, "LPOP", key, count)
}

// RPop remove and returns the last element of the list stored at key.
// Removes and returns the last elements of the list stored at key.
// By default, the command pops a single element from the end of the list.
// When provided with the optional count argument, the reply will consist of up to count elements,
// depending on the list's length.
//
// It returns:
//   - When called without the count argument:
//     the value of the last element, or nil when key does not exist.
//   - When called with the count argument:
//     list of popped elements, or nil when key does not exist.
//
// https://redis.io/commands/rpop
func (r *RedisGroupList) RPop(ctx context.Context, key string, count ...int64) (*gvar.Var, error) {
	var s = []interface{}{key}
	s = append(s, gconv.Interfaces(count)...)
	v, err := r.redis.Do(ctx, "RPOP", s...)
	return v, err
}

// RPopLPush removes the last element in list source, appends it to the front of list destination and
// returns it.
//
// It returns the element/elements being popped and pushed.
//
// https://redis.io/commands/rpoplpush/
func (r *RedisGroupList) RPopLPush(ctx context.Context, source, destination string) (*gvar.Var, error) {
	v, err := r.redis.Do(ctx, "RPOPLPUSH", source, destination)
	return v, err
}

// LRem removes the first count occurrences of elements equal to value from the list stored at key.
//
// It returns the number of removed elements.
//
// https://redis.io/commands/lrem/
func (r *RedisGroupList) LRem(ctx context.Context, key string, count int64, element string) (int64, error) {
	v, err := r.redis.Do(ctx, "LREM", key, count, element)
	return v.Int64(), err
}

// LLen returns the length of the list stored at key.
// Returns the length of the list stored at key.
// If key does not exist, it is interpreted as an empty list and 0 is returned.
// An error is returned when the value stored at key is not a list.
//
// https://redis.io/commands/llen
func (r *RedisGroupList) LLen(ctx context.Context, key string) (int64, error) {
	v, err := r.redis.Do(ctx, "LLEN", key)
	return v.Int64(), err
}

// LIndex returns the element at index in the list stored at key.
// The index is zero-based, so 0 means the first element, 1 the second element and so on.
// Negative indices can be used to designate elements starting at the tail of the list.
// Here, -1 means the last element, -2 means the penultimate and so forth.
// When the value at key is not a list, an error is returned.
//
// It returns the requested element, or nil when index is out of range.
//
// https://redis.io/commands/lindex
func (r *RedisGroupList) LIndex(ctx context.Context, key string, index int64) (*gvar.Var, error) {
	return r.redis.Do(ctx, "LINDEX", key, index)
}

<<<<<<< HEAD
// LInsertOperation defines the operation name for function LInsert.
type LInsertOperation string

const (
	LInsertBefore LInsertOperation = "BEFORE"
	LInsertAfter  LInsertOperation = "AFTER"
=======
// LInsertOperation is the operation for LInsert.
type LInsertOperation string

const (
	// LInsertOperationBefore is the operation for LInsert.
	LInsertOperationBefore LInsertOperation = "BEFORE"
	// LInsertOperationAfter is the operation for LInsert.
	LInsertOperationAfter LInsertOperation = "AFTER"
>>>>>>> 53e0380b
)

// LInsert inserts element in the list stored at key either before or after the reference value pivot.
// When key does not exist, it is considered an empty list and no operation is performed.
// An error is returned when key exists but does not hold a list value.
//
// It returns the length of the list after the insert operation, or -1 when the value pivot was not found.
//
// https://redis.io/commands/linsert/
func (r *RedisGroupList) LInsert(ctx context.Context, key string, op LInsertOperation, pivot, value string) (int64, error) {
	v, err := r.redis.Do(ctx, "LINSERT", key, op, pivot, value)
	return v.Int64(), err
}

// LSet sets the list element at index to element.
// For more information on the index argument, see LIndex.
// An error is returned for out of range indexes.
//
// https://redis.io/commands/lset/
func (r *RedisGroupList) LSet(ctx context.Context, key string, index int64, element string) error {
	_, err := r.redis.Do(ctx, "LSET", key, index, element)
	return err
}

// LRange returns the specified elements of the list stored at key.
// The offsets start and stop are zero-based indexes, with 0 being the first element of the list (the
// head of the list), 1 being the next element and so on.
//
// These offsets can also be negative numbers indicating offsets starting at the end of the list.
// For example, -1 is the last element of the list, -2 the penultimate, and so on.
//
// https://redis.io/commands/lrange/
func (r *RedisGroupList) LRange(ctx context.Context, key string, start, stop int64) ([]string, error) {
	v, err := r.redis.Do(ctx, "LRANGE", key, start, stop)
	return v.Strings(), err
}

// LTrim trims an existing list so that it will contain only the specified range of elements
// specified. Both start and stop are zero-based indexes, where 0 is the first element of the list
// (the head), 1 the next element and so on.
// For example: LTRIM foobar 0 2 will modify the list stored at foobar so that only the first three
// elements of the list will remain.
// start and end can also be negative numbers indicating offsets from the end of the list, where -1
// is the last element of the list, -2 the penultimate element and so on.
// Out of range indexes will not produce an error: if start is larger than the end of the list, or
// start > end, the result will be an empty list (which causes key to be removed). If end is larger
// than the end of the list, Redis will treat it like the last element of the list.
//
// https://redis.io/commands/ltrim/
func (r *RedisGroupList) LTrim(ctx context.Context, key string, start, stop int64) error {
	_, err := r.redis.Do(ctx, "LTRIM", key, start, stop)
	return err
}

// BLPop is a blocking list pop primitive.
// It is the blocking version of LPop because it blocks the connection when there are no elements to
// pop from any of the given lists.
// An element is popped from the head of the first list that is non-empty, with the given keys being
// checked in the order that they are given.
//
// https://redis.io/commands/blpop/
func (r *RedisGroupList) BLPop(ctx context.Context, timeout time.Duration, keys ...string) ([]string, error) {
	var s []interface{}
	s = append(s, gconv.Interfaces(keys)...)
	s = append(s, timeout)
	v, err := r.redis.Do(ctx, "BLPOP", s...)
	return v.Strings(), err
}

// BRPop is a blocking list pop primitive.
// It is the blocking version of RPOP because it blocks the connection when there are no elements to
// pop from any of the given lists. An element is popped from the tail of the first list that is
// non-empty, with the given keys being checked in the order that they are given.
//
// https://redis.io/commands/brpop/
func (r *RedisGroupList) BRPop(ctx context.Context, timeout time.Duration, keys ...string) ([]string, error) {
	var s []interface{}
	s = append(s, gconv.Interfaces(keys)...)
	s = append(s, timeout)
	v, err := r.redis.Do(ctx, "BRPOP", s...)
	return v.Strings(), err
}

// BRPopLPush is the blocking variant of RPopLPush.
// When source contains elements, this command behaves exactly like RPopLPush. When used inside a
// MULTI/EXEC block,
// this command behaves exactly like RPopLPush. When source is empty, Redis will block the connection
// until another // client pushes to it or until timeout is reached.
// A timeout of zero can be used to block indefinitely.
//
// It returns the element being popped from source and pushed to destination.
// If timeout is reached, a Null reply is returned.
//
// https://redis.io/commands/brpoplpush/
func (r *RedisGroupList) BRPopLPush(ctx context.Context, source, destination string, timeout time.Duration) (string, error) {
	v, err := r.redis.Do(ctx, "BRPOPLPUSH", source, destination, timeout.Seconds())
	return v.String(), err
}<|MERGE_RESOLUTION|>--- conflicted
+++ resolved
@@ -10,8 +10,9 @@
 	"context"
 	"time"
 
+	"github.com/gogf/gf/v2/util/gconv"
+
 	"github.com/gogf/gf/v2/container/gvar"
-	"github.com/gogf/gf/v2/util/gconv"
 )
 
 // RedisGroupList provides list functions for redis.
@@ -120,10 +121,10 @@
 // depending on the list's length.
 //
 // It returns:
-//   - When called without the count argument:
-//     the value of the last element, or nil when key does not exist.
-//   - When called with the count argument:
-//     list of popped elements, or nil when key does not exist.
+// - When called without the count argument:
+//   the value of the last element, or nil when key does not exist.
+// - When called with the count argument:
+//   list of popped elements, or nil when key does not exist.
 //
 // https://redis.io/commands/rpop
 func (r *RedisGroupList) RPop(ctx context.Context, key string, count ...int64) (*gvar.Var, error) {
@@ -178,23 +179,12 @@
 	return r.redis.Do(ctx, "LINDEX", key, index)
 }
 
-<<<<<<< HEAD
 // LInsertOperation defines the operation name for function LInsert.
 type LInsertOperation string
 
 const (
 	LInsertBefore LInsertOperation = "BEFORE"
 	LInsertAfter  LInsertOperation = "AFTER"
-=======
-// LInsertOperation is the operation for LInsert.
-type LInsertOperation string
-
-const (
-	// LInsertOperationBefore is the operation for LInsert.
-	LInsertOperationBefore LInsertOperation = "BEFORE"
-	// LInsertOperationAfter is the operation for LInsert.
-	LInsertOperationAfter LInsertOperation = "AFTER"
->>>>>>> 53e0380b
 )
 
 // LInsert inserts element in the list stored at key either before or after the reference value pivot.
@@ -235,13 +225,6 @@
 // LTrim trims an existing list so that it will contain only the specified range of elements
 // specified. Both start and stop are zero-based indexes, where 0 is the first element of the list
 // (the head), 1 the next element and so on.
-// For example: LTRIM foobar 0 2 will modify the list stored at foobar so that only the first three
-// elements of the list will remain.
-// start and end can also be negative numbers indicating offsets from the end of the list, where -1
-// is the last element of the list, -2 the penultimate element and so on.
-// Out of range indexes will not produce an error: if start is larger than the end of the list, or
-// start > end, the result will be an empty list (which causes key to be removed). If end is larger
-// than the end of the list, Redis will treat it like the last element of the list.
 //
 // https://redis.io/commands/ltrim/
 func (r *RedisGroupList) LTrim(ctx context.Context, key string, start, stop int64) error {
