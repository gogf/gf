--- conflicted
+++ resolved
@@ -8,162 +8,11 @@
 
 import (
 	"context"
+	"time"
 
 	"github.com/gogf/gf/v2/container/gvar"
 )
 
-<<<<<<< HEAD
-// RedisGroupList is the redis group list object.
-type RedisGroupList struct {
-	redis *Redis
-}
-
-// GroupList creates and returns a redis group object for list operations.
-func (r *Redis) GroupList() RedisGroupList {
-	return RedisGroupList{
-		redis: r,
-	}
-}
-
-// LPush inserts all the specified values at the head of the list stored at key
-// Insert all the specified values at the head of the list stored at key.
-// If key does not exist, it is created as empty list before performing the push operations.
-// When key holds a value that is not a list, an error is returned.
-//
-// It returns the length of the list after the push operations.
-//
-// https://redis.io/commands/lpush/
-func (r RedisGroupList) LPush(ctx context.Context, key string, values ...interface{}) (int64, error) {
-	v, err := r.redis.Do(ctx, "LPush", append([]interface{}{key}, values...)...)
-	return v.Int64(), err
-}
-
-// LPushX insert value at the head of the list stored at key, only if key exists and holds a list.
-// Inserts specified values at the head of the list stored at key, only if key already exists and holds a list.
-// In contrary to LPush, no operation will be performed when key does not yet exist.
-// Return Integer reply: the length of the list after the push operation.
-//
-// It returns the length of the list after the push operations.
-//
-// https://redis.io/commands/lpushx
-func (r RedisGroupList) LPushX(ctx context.Context, key string, element interface{}, elements ...interface{}) (int64, error) {
-	v, err := r.redis.Do(ctx, "LPushX", append([]interface{}{key, element}, elements...)...)
-	return v.Int64(), err
-}
-
-// RPush inserts all the specified values at the tail of the list stored at key.
-// Insert all the specified values at the tail of the list stored at key.
-// If key does not exist, it is created as empty list before performing the push operation.
-//
-// When key holds a value that is not a list, an error is returned.
-// It is possible to push multiple elements using a single command call just specifying multiple
-// arguments at  the end of the command. Elements are inserted one after the other to the tail of the
-// list, from the leftmost element to the rightmost element.
-// So for instance the command RPush mylist a b c will result into a list containing a as first element,
-// b as second element and c as third element.
-//
-// It returns the length of the list after the push operation.
-//
-// https://redis.io/commands/rpush
-func (r RedisGroupList) RPush(ctx context.Context, key string, values ...interface{}) (int64, error) {
-	v, err := r.redis.Do(ctx, "RPush", append([]interface{}{key}, values...)...)
-	return v.Int64(), err
-}
-
-// RPushX inserts value at the tail of the list stored at key, only if key exists and holds a list.
-// Inserts specified values at the tail of the list stored at key, only if key already exists and
-// holds a list.
-//
-// In contrary to RPush, no operation will be performed when key does not yet exist.
-//
-// It returns the length of the list after the push operation.
-//
-// https://redis.io/commands/rpushx
-func (r RedisGroupList) RPushX(ctx context.Context, key string, value interface{}) (int64, error) {
-	v, err := r.redis.Do(ctx, "RPushX", key, value)
-	return v.Int64(), err
-}
-
-// LPop remove and returns the first element of the list stored at key.
-// Removes and returns the first elements of the list stored at key.
-//
-// Starting with Redis version 6.2.0: Added the count argument.
-//
-// By default, the command pops a single element from the beginning of the list.
-// When provided with the optional count argument, the reply will consist of up to count elements,
-// depending on the list's length.
-//
-// Return When called without the count argument:
-// Bulk string reply: the value of the first element, or nil when key does not exist.
-//
-// When called with the count argument:
-// Array reply: list of popped elements, or nil when key does not exist.
-//
-// https://redis.io/commands/lpop
-func (r RedisGroupList) LPop(ctx context.Context, key string, count ...int) (*gvar.Var, error) {
-	if len(count) > 0 {
-		return r.redis.Do(ctx, "LPop", key, count[0])
-	}
-	return r.redis.Do(ctx, "LPop", key)
-}
-
-// RPop remove and returns the last element of the list stored at key.
-// Removes and returns the last elements of the list stored at key.
-//
-// Starting with Redis version 6.2.0: Added the count argument.
-//
-// By default, the command pops a single element from the end of the list.
-// When provided with the optional count argument, the reply will consist of up to count elements,
-// depending on the list's length.
-//
-// It returns:
-//   - When called without the count argument:
-//     the value of the last element, or nil when key does not exist.
-//   - When called with the count argument:
-//     list of popped elements, or nil when key does not exist.
-//
-// https://redis.io/commands/rpop
-func (r RedisGroupList) RPop(ctx context.Context, key string, count ...int) (*gvar.Var, error) {
-	if len(count) > 0 {
-		return r.redis.Do(ctx, "RPop", key, count[0])
-	}
-	return r.redis.Do(ctx, "RPop", key)
-}
-
-// LRem removes the first count occurrences of elements equal to value from the list stored at key.
-//
-// It returns the number of removed elements.
-//
-// https://redis.io/commands/lrem/
-func (r RedisGroupList) LRem(ctx context.Context, key string, count int64, value interface{}) (int64, error) {
-	v, err := r.redis.Do(ctx, "LRem", key, count, value)
-	return v.Int64(), err
-}
-
-// LLen returns the length of the list stored at key.
-// Returns the length of the list stored at key.
-// If key does not exist, it is interpreted as an empty list and 0 is returned.
-// An error is returned when the value stored at key is not a list.
-//
-// https://redis.io/commands/llen
-func (r RedisGroupList) LLen(ctx context.Context, key string) (int64, error) {
-	v, err := r.redis.Do(ctx, "LLen", key)
-	return v.Int64(), err
-}
-
-// LIndex return the element at index in the list stored at key.
-// Returns the element at index in the list stored at key.
-// The index is zero-based, so 0 means the first element, 1 the second element and so on.
-// Negative indices can be used to designate elements starting at the tail of the list.
-// Here, -1 means the last element, -2 means the penultimate and so forth.
-// When the value at key is not a list, an error is returned.
-//
-// It returns the requested element, or nil when index is out of range.
-//
-// https://redis.io/commands/lindex
-func (r RedisGroupList) LIndex(ctx context.Context, key string, index int64) (*gvar.Var, error) {
-	return r.redis.Do(ctx, "LIndex", key, index)
-=======
 // IGroupList manages redis list operations.
 type IGroupList interface {
 	LPush(ctx context.Context, key string, values ...interface{}) (int64, error)
@@ -183,7 +32,6 @@
 	BRPop(ctx context.Context, timeout time.Duration, keys ...string) ([]*gvar.Var, error)
 	RPopLPush(ctx context.Context, source, destination string) (*gvar.Var, error)
 	BRPopLPush(ctx context.Context, source, destination string, timeout time.Duration) (*gvar.Var, error)
->>>>>>> 7fc0b354
 }
 
 // LInsertOp defines the operation name for function LInsert.
@@ -192,104 +40,4 @@
 const (
 	LInsertBefore LInsertOp = "BEFORE"
 	LInsertAfter  LInsertOp = "AFTER"
-<<<<<<< HEAD
-)
-
-// LInsert inserts element in the list stored at key either before or after the reference value pivot.
-// When key does not exist, it is considered an empty list and no operation is performed.
-// An error is returned when key exists but does not hold a list value.
-//
-// It returns the length of the list after the insert operation, or -1 when the value pivot was not found.
-//
-// https://redis.io/commands/linsert/
-func (r RedisGroupList) LInsert(ctx context.Context, key string, op LInsertOp, pivot, value interface{}) (int64, error) {
-	v, err := r.redis.Do(ctx, "LInsert", key, string(op), pivot, value)
-	return v.Int64(), err
-}
-
-// LSet sets the list element at index to element.
-// For more information on the index argument, see LIndex.
-// An error is returned for out of range indexes.
-//
-// https://redis.io/commands/lset/
-func (r RedisGroupList) LSet(ctx context.Context, key string, index int64, value interface{}) (*gvar.Var, error) {
-	return r.redis.Do(ctx, "LSet", key, index, value)
-}
-
-// LRange returns the specified elements of the list stored at key.
-// The offsets start and stop are zero-based indexes, with 0 being the first element of the list (the
-// head of the list), 1 being the next element and so on.
-//
-// These offsets can also be negative numbers indicating offsets starting at the end of the list.
-// For example, -1 is the last element of the list, -2 the penultimate, and so on.
-//
-// https://redis.io/commands/lrange/
-func (r RedisGroupList) LRange(ctx context.Context, key string, start, stop int64) ([]*gvar.Var, error) {
-	v, err := r.redis.Do(ctx, "LRange", key, start, stop)
-	return v.Vars(), err
-}
-
-// LTrim trims an existing list so that it will contain only the specified range of elements
-// specified. Both start and stop are zero-based indexes, where 0 is the first element of the list
-// (the head), 1 the next element and so on.
-//
-// https://redis.io/commands/ltrim/
-func (r RedisGroupList) LTrim(ctx context.Context, key string, start, stop int64) error {
-	_, err := r.redis.Do(ctx, "LTrim", key, start, stop)
-	return err
-}
-
-// BLPop is a blocking list pop primitive.
-// It is the blocking version of LPop because it blocks the connection when there are no elements to
-// pop from any of the given lists.
-// An element is popped from the head of the first list that is non-empty, with the given keys being
-// checked in the order that they are given.
-//
-// The timeout argument is interpreted as a double value specifying the maximum number of seconds to
-// block. A timeout of zero can be used to block indefinitely.
-//
-// https://redis.io/commands/blpop/
-func (r RedisGroupList) BLPop(ctx context.Context, timeout int64, keys ...string) ([]*gvar.Var, error) {
-	v, err := r.redis.Do(ctx, "BLPop", append(gconv.Interfaces(keys), timeout)...)
-	return v.Vars(), err
-}
-
-// BRPop is a blocking list pop primitive.
-// It is the blocking version of RPop because it blocks the connection when there are no elements to
-// pop from any of the given lists. An element is popped from the tail of the first list that is
-// non-empty, with the given keys being checked in the order that they are given.
-//
-// The timeout argument is interpreted as a double value specifying the maximum number of seconds to
-// block. A timeout of zero can be used to block indefinitely.
-//
-// https://redis.io/commands/brpop/
-func (r RedisGroupList) BRPop(ctx context.Context, timeout int64, keys ...string) ([]*gvar.Var, error) {
-	v, err := r.redis.Do(ctx, "BRPop", append(gconv.Interfaces(keys), timeout)...)
-	return v.Vars(), err
-}
-
-// RPopLPush remove the last element in list source, appends it to the front of list destination and
-// returns it.
-//
-// https://redis.io/commands/rpoplpush/
-func (r RedisGroupList) RPopLPush(ctx context.Context, source, destination string) (*gvar.Var, error) {
-	return r.redis.Do(ctx, "RPopLPush", source, destination)
-}
-
-// BRPopLPush is the blocking variant of RPopLPush.
-// When source contains elements, this command behaves exactly like RPopLPush. When used inside a
-// MULTI/EXEC block,
-// this command behaves exactly like RPopLPush. When source is empty, Redis will block the connection
-// until another // client pushes to it or until timeout is reached.
-// A timeout of zero can be used to block indefinitely.
-//
-// It returns the element being popped from source and pushed to destination.
-// If timeout is reached, a Null reply is returned.
-//
-// https://redis.io/commands/brpoplpush/
-func (r RedisGroupList) BRPopLPush(ctx context.Context, source, destination string, timeout int64) (*gvar.Var, error) {
-	return r.redis.Do(ctx, "BRPopLPush", source, destination, timeout)
-}
-=======
-)
->>>>>>> 7fc0b354
+)