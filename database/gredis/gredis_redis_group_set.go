// Copyright GoFrame Author(https://goframe.org). All Rights Reserved.
//
// This Source Code Form is subject to the terms of the MIT License.
// If a copy of the MIT was not distributed with this file,
// You can obtain one at https://github.com/gogf/gf.

package gredis

import (
	"context"

	"github.com/gogf/gf/v2/container/gvar"
)

<<<<<<< HEAD
// RedisGroupSet provides set functions for redis.
type RedisGroupSet struct {
	redis *Redis
}

// GroupSet creates and returns RedisGroupSet.
func (r *Redis) GroupSet() RedisGroupSet {
	return RedisGroupSet{
		redis: r,
	}
}

// SAdd adds the specified members to the set stored at key.
// Specified members that are already a member of this set are ignored.
// If key does not exist, a new set is created before adding the specified members.
//
// An error is returned when the value stored at key is not a set.
//
// It returns the number of elements that were added to the set,
// not including all the elements already present in the set.
//
// https://redis.io/commands/sadd/
func (r RedisGroupSet) SAdd(ctx context.Context, key string, member interface{}, members ...interface{}) (int64, error) {
	var s = []interface{}{key}
	s = append(s, member)
	s = append(s, members...)
	v, err := r.redis.Do(ctx, "SAdd", s...)
	return v.Int64(), err
}

// SIsMember returns if member is a member of the set stored at key.
//
// It returns:
// - 1 if the element is a member of the set.
// - 0 if the element is not a member of the set, or if key does not exist.
//
// https://redis.io/commands/sismember/
func (r RedisGroupSet) SIsMember(ctx context.Context, key string, member interface{}) (int64, error) {
	v, err := r.redis.Do(ctx, "SIsMember", key, member)
	return v.Int64(), err
}

// SPop removes and returns one or more random members from the set value store at key.
//
// This operation is similar to SRandMember, that returns one or more random elements from a set but
// does not remove it.
// By default, the command pops a single member from the set. When provided with the optional count
// argument, the reply will consist of up to count members, depending on the set's cardinality.
//
// It returns:
//   - When called without the count argument:
//     Bulk string reply: the removed member, or nil when key does not exist.
//   - When called with the count argument:
//     Array reply: the removed members, or an empty array when key does not exist.
//
// https://redis.io/commands/spop/
func (r RedisGroupSet) SPop(ctx context.Context, key string, count ...int) (*gvar.Var, error) {
	var s = []interface{}{key}
	s = append(s, gconv.Interfaces(count)...)
	v, err := r.redis.Do(ctx, "SPop", s...)
	return v, err
}

// SRandMember called with just the key argument, return a random element from the set value stored
// at key.
// If the provided count argument is positive, return an array of distinct elements.
// The array's length is either count or the set's cardinality (SCard), whichever is lower.
// If called with a negative count, the behavior changes and the command is allowed to return the
// same element multiple times. In this case, the number of returned elements is the absolute value
// of the specified count.
//
// It returns:
//   - Bulk string reply: without the additional count argument, the command returns a Bulk Reply with the
//     randomly selected element, or nil when key does not exist.
//   - Array reply: when the additional count argument is passed, the command returns an array of elements,
//     or an empty array when key does not exist.
//
// https://redis.io/commands/srandmember/
func (r RedisGroupSet) SRandMember(ctx context.Context, key string, count ...int) (*gvar.Var, error) {
	var s = []interface{}{key}
	s = append(s, gconv.Interfaces(count)...)
	v, err := r.redis.Do(ctx, "SRandMember", s...)
	return v, err
}

// SRem removes the specified members from the set stored at key.
// Specified members that are not a member of this set are ignored.
// If key does not exist, it is treated as an empty set and this command returns 0.
//
// An error is returned when the value stored at key is not a set.
//
// It returns the number of members that were removed from the set, not including non existing members.
//
// https://redis.io/commands/srem/
func (r RedisGroupSet) SRem(ctx context.Context, key string, member interface{}, members ...interface{}) (int64, error) {
	var s = []interface{}{key}
	s = append(s, member)
	s = append(s, members...)
	v, err := r.redis.Do(ctx, "SRem", s...)
	return v.Int64(), err
}

// SMove moves member from the set at source to the set at destination.
// This operation is atomic. In every given moment the element will appear to be a member of source or
// destination for other clients.
// If the source set does not exist or does not contain the specified element, no operation is performed and 0
// is returned. Otherwise, the element is removed from the source set and added to the destination set.
// When the specified element already exists in the destination set, it is only removed from the source set.
//
// An error is returned if source or destination does not hold a set value.
//
// It returns:
// - 1 if the element is moved.
// - 0 if the element is not a member of source and no operation was performed.
//
// https://redis.io/commands/smove/
func (r RedisGroupSet) SMove(ctx context.Context, source, destination string, member interface{}) (int64, error) {
	v, err := r.redis.Do(ctx, "SMove", source, destination, member)
	return v.Int64(), err
}

// SCard returns the set cardinality (number of elements) of the set stored at key.
//
// It returns the cardinality (number of elements) of the set, or 0 if key does not exist.
//
// https://redis.io/commands/scard/
func (r RedisGroupSet) SCard(ctx context.Context, key string) (int64, error) {
	v, err := r.redis.Do(ctx, "SCard", key)
	return v.Int64(), err
}

// SMembers returns all the members of the set value stored at key.
// This has the same effect as running SINTER with one argument key.
//
// It returns all elements of the set.
//
// https://redis.io/commands/smembers/
func (r RedisGroupSet) SMembers(ctx context.Context, key string) ([]*gvar.Var, error) {
	v, err := r.redis.Do(ctx, "SMembers", key)
	return v.Vars(), err
}

// SMIsMember returns whether each member is a member of the set stored at key.
//
// For every member, 1 is returned if the value is a member of the set, or 0 if the element is not a member of
// the set or if key does not exist.
//
// It returns list representing the membership of the given elements, in the same order as they are requested.
//
// https://redis.io/commands/smismember/
func (r RedisGroupSet) SMIsMember(ctx context.Context, key, member interface{}, members ...interface{}) ([]int, error) {
	var s = []interface{}{key, member}
	s = append(s, members...)
	v, err := r.redis.Do(ctx, "SMIsMember", s...)
	return v.Ints(), err
}

// SInter returns the members of the set resulting from the intersection of all the given sets.
//
// It returns list with members of the resulting set.
//
// https://redis.io/commands/sinter/
func (r RedisGroupSet) SInter(ctx context.Context, key string, keys ...string) ([]*gvar.Var, error) {
	var s = []interface{}{key}
	s = append(s, gconv.Interfaces(keys)...)
	v, err := r.redis.Do(ctx, "SInter", s...)
	return v.Vars(), err
}

// SInterStore is equal to SInter, but instead of returning the resulting set, it is stored in
// destination.
//
// If destination already exists, it is overwritten.
//
// It returns the number of elements in the resulting set.
//
// https://redis.io/commands/sinterstore/
func (r RedisGroupSet) SInterStore(ctx context.Context, destination string, key string, keys ...string) (int64, error) {
	var s = []interface{}{destination, key}
	s = append(s, gconv.Interfaces(keys)...)
	v, err := r.redis.Do(ctx, "SInterStore", s...)
	return v.Int64(), err
}

// SUnion returns the members of the set resulting from the union of all the given sets.
//
// It returns list with members of the resulting set.
//
// https://redis.io/commands/sunion/
func (r RedisGroupSet) SUnion(ctx context.Context, key string, keys ...string) ([]*gvar.Var, error) {
	var s = []interface{}{key}
	s = append(s, gconv.Interfaces(keys)...)
	v, err := r.redis.Do(ctx, "SUnion", s...)
	return v.Vars(), err
}

// SUnionStore is equal to SUnion, but instead of returning the resulting set, it is stored in destination.
//
//	If destination already exists, it is overwritten.
//
// It returns the number of elements in the resulting set.
//
// https://redis.io/commands/sunionstore/
func (r RedisGroupSet) SUnionStore(ctx context.Context, destination, key string, keys ...string) (int64, error) {
	var s = []interface{}{destination, key}
	s = append(s, gconv.Interfaces(keys)...)
	v, err := r.redis.Do(ctx, "SUnionStore", s...)
	return v.Int64(), err
}

// SDiff returns the members of the set resulting from the difference between the first set and all the
// successive sets.
//
// It returns list with members of the resulting set.
//
// https://redis.io/commands/sdiff/
func (r RedisGroupSet) SDiff(ctx context.Context, key string, keys ...string) ([]*gvar.Var, error) {
	var s = []interface{}{key}
	s = append(s, gconv.Interfaces(keys)...)
	v, err := r.redis.Do(ctx, "SDiff", s...)
	return v.Vars(), err
}

// SDiffStore is equal to SDiff, but instead of returning the resulting set, it is stored in destination.
//
// If destination already exists, it is overwritten.
//
// It returns the number of elements in the resulting set.
//
// https://redis.io/commands/sdiffstore/
func (r RedisGroupSet) SDiffStore(ctx context.Context, destination string, key string, keys ...string) (int64, error) {
	var s = []interface{}{destination, key}
	s = append(s, gconv.Interfaces(keys)...)
	v, err := r.redis.Do(ctx, "SDiffStore", s...)
	return v.Int64(), err
=======
// IGroupSet manages redis set operations.
type IGroupSet interface {
	SAdd(ctx context.Context, key string, member interface{}, members ...interface{}) (int64, error)
	SIsMember(ctx context.Context, key string, member interface{}) (int64, error)
	SPop(ctx context.Context, key string, count ...int) (*gvar.Var, error)
	SRandMember(ctx context.Context, key string, count ...int) (*gvar.Var, error)
	SRem(ctx context.Context, key string, member interface{}, members ...interface{}) (int64, error)
	SMove(ctx context.Context, source, destination string, member interface{}) (int64, error)
	SCard(ctx context.Context, key string) (int64, error)
	SMembers(ctx context.Context, key string) ([]*gvar.Var, error)
	SMIsMember(ctx context.Context, key, member interface{}, members ...interface{}) ([]int, error)
	SInter(ctx context.Context, key string, keys ...string) ([]*gvar.Var, error)
	SInterStore(ctx context.Context, destination string, key string, keys ...string) (int64, error)
	SUnion(ctx context.Context, key string, keys ...string) ([]*gvar.Var, error)
	SUnionStore(ctx context.Context, destination, key string, keys ...string) (int64, error)
	SDiff(ctx context.Context, key string, keys ...string) ([]*gvar.Var, error)
	SDiffStore(ctx context.Context, destination string, key string, keys ...string) (int64, error)
>>>>>>> 7fc0b354
}<|MERGE_RESOLUTION|>--- conflicted
+++ resolved
@@ -12,243 +12,6 @@
 	"github.com/gogf/gf/v2/container/gvar"
 )
 
-<<<<<<< HEAD
-// RedisGroupSet provides set functions for redis.
-type RedisGroupSet struct {
-	redis *Redis
-}
-
-// GroupSet creates and returns RedisGroupSet.
-func (r *Redis) GroupSet() RedisGroupSet {
-	return RedisGroupSet{
-		redis: r,
-	}
-}
-
-// SAdd adds the specified members to the set stored at key.
-// Specified members that are already a member of this set are ignored.
-// If key does not exist, a new set is created before adding the specified members.
-//
-// An error is returned when the value stored at key is not a set.
-//
-// It returns the number of elements that were added to the set,
-// not including all the elements already present in the set.
-//
-// https://redis.io/commands/sadd/
-func (r RedisGroupSet) SAdd(ctx context.Context, key string, member interface{}, members ...interface{}) (int64, error) {
-	var s = []interface{}{key}
-	s = append(s, member)
-	s = append(s, members...)
-	v, err := r.redis.Do(ctx, "SAdd", s...)
-	return v.Int64(), err
-}
-
-// SIsMember returns if member is a member of the set stored at key.
-//
-// It returns:
-// - 1 if the element is a member of the set.
-// - 0 if the element is not a member of the set, or if key does not exist.
-//
-// https://redis.io/commands/sismember/
-func (r RedisGroupSet) SIsMember(ctx context.Context, key string, member interface{}) (int64, error) {
-	v, err := r.redis.Do(ctx, "SIsMember", key, member)
-	return v.Int64(), err
-}
-
-// SPop removes and returns one or more random members from the set value store at key.
-//
-// This operation is similar to SRandMember, that returns one or more random elements from a set but
-// does not remove it.
-// By default, the command pops a single member from the set. When provided with the optional count
-// argument, the reply will consist of up to count members, depending on the set's cardinality.
-//
-// It returns:
-//   - When called without the count argument:
-//     Bulk string reply: the removed member, or nil when key does not exist.
-//   - When called with the count argument:
-//     Array reply: the removed members, or an empty array when key does not exist.
-//
-// https://redis.io/commands/spop/
-func (r RedisGroupSet) SPop(ctx context.Context, key string, count ...int) (*gvar.Var, error) {
-	var s = []interface{}{key}
-	s = append(s, gconv.Interfaces(count)...)
-	v, err := r.redis.Do(ctx, "SPop", s...)
-	return v, err
-}
-
-// SRandMember called with just the key argument, return a random element from the set value stored
-// at key.
-// If the provided count argument is positive, return an array of distinct elements.
-// The array's length is either count or the set's cardinality (SCard), whichever is lower.
-// If called with a negative count, the behavior changes and the command is allowed to return the
-// same element multiple times. In this case, the number of returned elements is the absolute value
-// of the specified count.
-//
-// It returns:
-//   - Bulk string reply: without the additional count argument, the command returns a Bulk Reply with the
-//     randomly selected element, or nil when key does not exist.
-//   - Array reply: when the additional count argument is passed, the command returns an array of elements,
-//     or an empty array when key does not exist.
-//
-// https://redis.io/commands/srandmember/
-func (r RedisGroupSet) SRandMember(ctx context.Context, key string, count ...int) (*gvar.Var, error) {
-	var s = []interface{}{key}
-	s = append(s, gconv.Interfaces(count)...)
-	v, err := r.redis.Do(ctx, "SRandMember", s...)
-	return v, err
-}
-
-// SRem removes the specified members from the set stored at key.
-// Specified members that are not a member of this set are ignored.
-// If key does not exist, it is treated as an empty set and this command returns 0.
-//
-// An error is returned when the value stored at key is not a set.
-//
-// It returns the number of members that were removed from the set, not including non existing members.
-//
-// https://redis.io/commands/srem/
-func (r RedisGroupSet) SRem(ctx context.Context, key string, member interface{}, members ...interface{}) (int64, error) {
-	var s = []interface{}{key}
-	s = append(s, member)
-	s = append(s, members...)
-	v, err := r.redis.Do(ctx, "SRem", s...)
-	return v.Int64(), err
-}
-
-// SMove moves member from the set at source to the set at destination.
-// This operation is atomic. In every given moment the element will appear to be a member of source or
-// destination for other clients.
-// If the source set does not exist or does not contain the specified element, no operation is performed and 0
-// is returned. Otherwise, the element is removed from the source set and added to the destination set.
-// When the specified element already exists in the destination set, it is only removed from the source set.
-//
-// An error is returned if source or destination does not hold a set value.
-//
-// It returns:
-// - 1 if the element is moved.
-// - 0 if the element is not a member of source and no operation was performed.
-//
-// https://redis.io/commands/smove/
-func (r RedisGroupSet) SMove(ctx context.Context, source, destination string, member interface{}) (int64, error) {
-	v, err := r.redis.Do(ctx, "SMove", source, destination, member)
-	return v.Int64(), err
-}
-
-// SCard returns the set cardinality (number of elements) of the set stored at key.
-//
-// It returns the cardinality (number of elements) of the set, or 0 if key does not exist.
-//
-// https://redis.io/commands/scard/
-func (r RedisGroupSet) SCard(ctx context.Context, key string) (int64, error) {
-	v, err := r.redis.Do(ctx, "SCard", key)
-	return v.Int64(), err
-}
-
-// SMembers returns all the members of the set value stored at key.
-// This has the same effect as running SINTER with one argument key.
-//
-// It returns all elements of the set.
-//
-// https://redis.io/commands/smembers/
-func (r RedisGroupSet) SMembers(ctx context.Context, key string) ([]*gvar.Var, error) {
-	v, err := r.redis.Do(ctx, "SMembers", key)
-	return v.Vars(), err
-}
-
-// SMIsMember returns whether each member is a member of the set stored at key.
-//
-// For every member, 1 is returned if the value is a member of the set, or 0 if the element is not a member of
-// the set or if key does not exist.
-//
-// It returns list representing the membership of the given elements, in the same order as they are requested.
-//
-// https://redis.io/commands/smismember/
-func (r RedisGroupSet) SMIsMember(ctx context.Context, key, member interface{}, members ...interface{}) ([]int, error) {
-	var s = []interface{}{key, member}
-	s = append(s, members...)
-	v, err := r.redis.Do(ctx, "SMIsMember", s...)
-	return v.Ints(), err
-}
-
-// SInter returns the members of the set resulting from the intersection of all the given sets.
-//
-// It returns list with members of the resulting set.
-//
-// https://redis.io/commands/sinter/
-func (r RedisGroupSet) SInter(ctx context.Context, key string, keys ...string) ([]*gvar.Var, error) {
-	var s = []interface{}{key}
-	s = append(s, gconv.Interfaces(keys)...)
-	v, err := r.redis.Do(ctx, "SInter", s...)
-	return v.Vars(), err
-}
-
-// SInterStore is equal to SInter, but instead of returning the resulting set, it is stored in
-// destination.
-//
-// If destination already exists, it is overwritten.
-//
-// It returns the number of elements in the resulting set.
-//
-// https://redis.io/commands/sinterstore/
-func (r RedisGroupSet) SInterStore(ctx context.Context, destination string, key string, keys ...string) (int64, error) {
-	var s = []interface{}{destination, key}
-	s = append(s, gconv.Interfaces(keys)...)
-	v, err := r.redis.Do(ctx, "SInterStore", s...)
-	return v.Int64(), err
-}
-
-// SUnion returns the members of the set resulting from the union of all the given sets.
-//
-// It returns list with members of the resulting set.
-//
-// https://redis.io/commands/sunion/
-func (r RedisGroupSet) SUnion(ctx context.Context, key string, keys ...string) ([]*gvar.Var, error) {
-	var s = []interface{}{key}
-	s = append(s, gconv.Interfaces(keys)...)
-	v, err := r.redis.Do(ctx, "SUnion", s...)
-	return v.Vars(), err
-}
-
-// SUnionStore is equal to SUnion, but instead of returning the resulting set, it is stored in destination.
-//
-//	If destination already exists, it is overwritten.
-//
-// It returns the number of elements in the resulting set.
-//
-// https://redis.io/commands/sunionstore/
-func (r RedisGroupSet) SUnionStore(ctx context.Context, destination, key string, keys ...string) (int64, error) {
-	var s = []interface{}{destination, key}
-	s = append(s, gconv.Interfaces(keys)...)
-	v, err := r.redis.Do(ctx, "SUnionStore", s...)
-	return v.Int64(), err
-}
-
-// SDiff returns the members of the set resulting from the difference between the first set and all the
-// successive sets.
-//
-// It returns list with members of the resulting set.
-//
-// https://redis.io/commands/sdiff/
-func (r RedisGroupSet) SDiff(ctx context.Context, key string, keys ...string) ([]*gvar.Var, error) {
-	var s = []interface{}{key}
-	s = append(s, gconv.Interfaces(keys)...)
-	v, err := r.redis.Do(ctx, "SDiff", s...)
-	return v.Vars(), err
-}
-
-// SDiffStore is equal to SDiff, but instead of returning the resulting set, it is stored in destination.
-//
-// If destination already exists, it is overwritten.
-//
-// It returns the number of elements in the resulting set.
-//
-// https://redis.io/commands/sdiffstore/
-func (r RedisGroupSet) SDiffStore(ctx context.Context, destination string, key string, keys ...string) (int64, error) {
-	var s = []interface{}{destination, key}
-	s = append(s, gconv.Interfaces(keys)...)
-	v, err := r.redis.Do(ctx, "SDiffStore", s...)
-	return v.Int64(), err
-=======
 // IGroupSet manages redis set operations.
 type IGroupSet interface {
 	SAdd(ctx context.Context, key string, member interface{}, members ...interface{}) (int64, error)
@@ -266,5 +29,4 @@
 	SUnionStore(ctx context.Context, destination, key string, keys ...string) (int64, error)
 	SDiff(ctx context.Context, key string, keys ...string) ([]*gvar.Var, error)
 	SDiffStore(ctx context.Context, destination string, key string, keys ...string) (int64, error)
->>>>>>> 7fc0b354
 }