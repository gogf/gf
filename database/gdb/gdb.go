--- conflicted
+++ resolved
@@ -43,8 +43,6 @@
 	// 2. Model name with alias: Model("user", "u")
 	// Also see Core.Model.
 	Model(tableNameOrStruct ...interface{}) *Model
-
-	ModelEx(exTableName string, tableNameOrStruct ...interface{}) *Model
 
 	// Raw creates and returns a model based on a raw sql not a table.
 	Raw(rawSql string, args ...interface{}) *Model
@@ -169,15 +167,6 @@
 	// Utility methods.
 	// ===========================================================================
 
-<<<<<<< HEAD
-	GetCtx() context.Context                                                                                         // See Core.GetCtx.
-	GetCore() *Core                                                                                                  // See Core.GetCore
-	GetChars() (charLeft string, charRight string)                                                                   // See Core.GetChars.
-	Tables(ctx context.Context, schema ...string) (tables []string, err error)                                       // See Core.Tables.
-	TableFields(ctx context.Context, table string, schema ...string) (map[string]*TableField, error)                 // See Core.TableFields.
-	ExpandFields(ctx context.Context, bizCode, bizType string, params ...string) (columns []*ExpandField, err error) // See Core.ExpandFields.
-	FilteredLink() string                                                                                            // FilteredLink is used for filtering sensitive information in `Link` configuration before output it to tracing server.
-=======
 	GetCtx() context.Context                                                                                 // See Core.GetCtx.
 	GetCore() *Core                                                                                          // See Core.GetCore
 	GetChars() (charLeft string, charRight string)                                                           // See Core.GetChars.
@@ -251,7 +240,6 @@
 
 	SavePoint(point string) error
 	RollbackTo(point string) error
->>>>>>> 4ad508c0
 }
 
 // Core is the base struct for database management.
@@ -344,12 +332,6 @@
 	Default interface{} // Default value for the field.
 	Extra   string      // Extra information.
 	Comment string      // Field comment.
-}
-
-// ExpandField 动态属性定义 @chengjian
-type ExpandField struct {
-	FieldCode string // 属性编码.
-	FieldType string // 属性类型.
 }
 
 // Counter  is the type for update count.
