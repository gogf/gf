--- conflicted
+++ resolved
@@ -307,11 +307,12 @@
 )
 
 const (
-	DriverNameMysql  = `mysql`
-	DriverNameMssql  = `mssql`
-	DriverNamePgsql  = `pgsql`
-	DriverNameOracle = `oracle`
-	DriverNameSqlite = `sqlite`
+	DriverNameMysql      = `mysql`
+	DriverNameMssql      = `mssql`
+	DriverNamePgsql      = `pgsql`
+	DriverNameOracle     = `oracle`
+	DriverNameSqlite     = `sqlite`
+	DriverNameClickhouse = `clickhouse`
 )
 
 var (
@@ -320,20 +321,12 @@
 
 	// driverMap manages all custom registered driver.
 	driverMap = map[string]Driver{
-<<<<<<< HEAD
-		"mysql":      &DriverMysql{},
-		"mssql":      &DriverMssql{},
-		"pgsql":      &DriverPgsql{},
-		"oracle":     &DriverOracle{},
-		"sqlite":     &DriverSqlite{},
-		"clickhouse": &DriverClickhouse{},
-=======
-		DriverNameMysql:  &DriverMysql{},
-		DriverNameMssql:  &DriverMssql{},
-		DriverNamePgsql:  &DriverPgsql{},
-		DriverNameOracle: &DriverOracle{},
-		DriverNameSqlite: &DriverSqlite{},
->>>>>>> d4b502f1
+		DriverNameMysql:      &DriverMysql{},
+		DriverNameMssql:      &DriverMssql{},
+		DriverNamePgsql:      &DriverPgsql{},
+		DriverNameOracle:     &DriverOracle{},
+		DriverNameSqlite:     &DriverSqlite{},
+		DriverNameClickhouse: &DriverClickhouse{},
 	}
 
 	// lastOperatorRegPattern is the regular expression pattern for a string
