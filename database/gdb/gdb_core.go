// Copyright 2017 gf Author(https://github.com/gogf/gf). All Rights Reserved.
//
// This Source Code Form is subject to the terms of the MIT License.
// If a copy of the MIT was not distributed with this file,
// You can obtain one at https://github.com/gogf/gf.
//

package gdb

import (
	"database/sql"
	"errors"
	"fmt"
	"github.com/gogf/gf/text/gstr"
	"reflect"
	"strings"

	"github.com/gogf/gf/internal/utils"

	"github.com/gogf/gf/container/gvar"
	"github.com/gogf/gf/os/gtime"
	"github.com/gogf/gf/text/gregex"
	"github.com/gogf/gf/util/gconv"
)

// Master creates and returns a connection from master node if master-slave configured.
// It returns the default connection if master-slave not configured.
func (c *Core) Master() (*sql.DB, error) {
	return c.getSqlDb(true, c.schema.Val())
}

// Slave creates and returns a connection from slave node if master-slave configured.
// It returns the default connection if master-slave not configured.
func (c *Core) Slave() (*sql.DB, error) {
	return c.getSqlDb(false, c.schema.Val())
}

// Query commits one query SQL to underlying driver and returns the execution result.
// It is most commonly used for data querying.
func (c *Core) Query(sql string, args ...interface{}) (rows *sql.Rows, err error) {
	link, err := c.DB.Slave()
	if err != nil {
		return nil, err
	}
	return c.DB.DoQuery(link, sql, args...)
}

// DoQuery commits the sql string and its arguments to underlying driver
// through given link object and returns the execution result.
func (c *Core) DoQuery(link Link, sql string, args ...interface{}) (rows *sql.Rows, err error) {
	sql, args = formatSql(sql, args)
	sql, args = c.DB.HandleSqlBeforeCommit(link, sql, args)
	if c.DB.GetDebug() {
		mTime1 := gtime.TimestampMilli()
		rows, err = link.Query(sql, args...)
		mTime2 := gtime.TimestampMilli()
		s := &Sql{
			Sql:    sql,
			Args:   args,
			Format: FormatSqlWithArgs(sql, args),
			Error:  err,
			Start:  mTime1,
			End:    mTime2,
			Group:  c.DB.GetGroup(),
		}
		c.writeSqlToLogger(s)
	} else {
		rows, err = link.Query(sql, args...)
	}
	if err == nil {
		return rows, nil
	} else {
		err = formatError(err, sql, args...)
	}
	return nil, err
}

// Exec commits one query SQL to underlying driver and returns the execution result.
// It is most commonly used for data inserting and updating.
func (c *Core) Exec(sql string, args ...interface{}) (result sql.Result, err error) {
	link, err := c.DB.Master()
	if err != nil {
		return nil, err
	}
	return c.DB.DoExec(link, sql, args...)
}

// DoExec commits the sql string and its arguments to underlying driver
// through given link object and returns the execution result.
func (c *Core) DoExec(link Link, sql string, args ...interface{}) (result sql.Result, err error) {
	sql, args = formatSql(sql, args)
	sql, args = c.DB.HandleSqlBeforeCommit(link, sql, args)
	if c.DB.GetDebug() {
		mTime1 := gtime.TimestampMilli()
		if !c.DB.GetDryRun() {
			result, err = link.Exec(sql, args...)
		} else {
			result = new(SqlResult)
		}
		mTime2 := gtime.TimestampMilli()
		s := &Sql{
			Sql:    sql,
			Args:   args,
			Format: FormatSqlWithArgs(sql, args),
			Error:  err,
			Start:  mTime1,
			End:    mTime2,
			Group:  c.DB.GetGroup(),
		}
		c.writeSqlToLogger(s)
	} else {
		if !c.DB.GetDryRun() {
			result, err = link.Exec(sql, args...)
		} else {
			result = new(SqlResult)
		}
	}
	return result, formatError(err, sql, args...)
}

// Prepare creates a prepared statement for later queries or executions.
// Multiple queries or executions may be run concurrently from the
// returned statement.
// The caller must call the statement's Close method
// when the statement is no longer needed.
//
// The parameter <execOnMaster> specifies whether executing the sql on master node,
// or else it executes the sql on slave node if master-slave configured.
func (c *Core) Prepare(sql string, execOnMaster ...bool) (*sql.Stmt, error) {
	err := (error)(nil)
	link := (Link)(nil)
	if len(execOnMaster) > 0 && execOnMaster[0] {
		if link, err = c.DB.Master(); err != nil {
			return nil, err
		}
	} else {
		if link, err = c.DB.Slave(); err != nil {
			return nil, err
		}
	}
	return c.DB.DoPrepare(link, sql)
}

// doPrepare calls prepare function on given link object and returns the statement object.
func (c *Core) DoPrepare(link Link, sql string) (*sql.Stmt, error) {
	return link.Prepare(sql)
}

// GetAll queries and returns data records from database.
func (c *Core) GetAll(sql string, args ...interface{}) (Result, error) {
	return c.DB.DoGetAll(nil, sql, args...)
}

// DoGetAll queries and returns data records from database.
func (c *Core) DoGetAll(link Link, sql string, args ...interface{}) (result Result, err error) {
	if link == nil {
		link, err = c.DB.Slave()
		if err != nil {
			return nil, err
		}
	}
	rows, err := c.DB.DoQuery(link, sql, args...)
	if err != nil || rows == nil {
		return nil, err
	}
	defer rows.Close()
	return c.DB.rowsToResult(rows)
}

// GetOne queries and returns one record from database.
func (c *Core) GetOne(sql string, args ...interface{}) (Record, error) {
	list, err := c.DB.GetAll(sql, args...)
	if err != nil {
		return nil, err
	}
	if len(list) > 0 {
		return list[0], nil
	}
	return nil, nil
}

// GetArray queries and returns data values as slice from database.
// Note that if there're multiple columns in the result, it returns just one column values randomly.
func (c *Core) GetArray(sql string, args ...interface{}) ([]Value, error) {
	all, err := c.DB.DoGetAll(nil, sql, args...)
	if err != nil {
		return nil, err
	}
	return all.Array(), nil
}

// GetStruct queries one record from database and converts it to given struct.
// The parameter <pointer> should be a pointer to struct.
func (c *Core) GetStruct(pointer interface{}, sql string, args ...interface{}) error {
	one, err := c.DB.GetOne(sql, args...)
	if err != nil {
		return err
	}
	return one.Struct(pointer)
}

// GetStructs queries records from database and converts them to given struct.
// The parameter <pointer> should be type of struct slice: []struct/[]*struct.
func (c *Core) GetStructs(pointer interface{}, sql string, args ...interface{}) error {
	all, err := c.DB.GetAll(sql, args...)
	if err != nil {
		return err
	}
	return all.Structs(pointer)
}

// GetScan queries one or more records from database and converts them to given struct or
// struct array.
//
// If parameter <pointer> is type of struct pointer, it calls GetStruct internally for
// the conversion. If parameter <pointer> is type of slice, it calls GetStructs internally
// for conversion.
func (c *Core) GetScan(pointer interface{}, sql string, args ...interface{}) error {
	t := reflect.TypeOf(pointer)
	k := t.Kind()
	if k != reflect.Ptr {
		return fmt.Errorf("params should be type of pointer, but got: %v", k)
	}
	k = t.Elem().Kind()
	switch k {
	case reflect.Array, reflect.Slice:
		return c.DB.GetStructs(pointer, sql, args...)
	case reflect.Struct:
		return c.DB.GetStruct(pointer, sql, args...)
	}
	return fmt.Errorf("element type should be type of struct/slice, unsupported: %v", k)
}

// GetValue queries and returns the field value from database.
// The sql should queries only one field from database, or else it returns only one
// field of the result.
func (c *Core) GetValue(sql string, args ...interface{}) (Value, error) {
	one, err := c.DB.GetOne(sql, args...)
	if err != nil {
		return gvar.New(nil), err
	}
	for _, v := range one {
		return v, nil
	}
	return gvar.New(nil), nil
}

// GetCount queries and returns the count from database.
func (c *Core) GetCount(sql string, args ...interface{}) (int, error) {
	// If the query fields do not contains function "COUNT",
	// it replaces the sql string and adds the "COUNT" function to the fields.
	if !gregex.IsMatchString(`(?i)SELECT\s+COUNT\(.+\)\s+FROM`, sql) {
		sql, _ = gregex.ReplaceString(`(?i)(SELECT)\s+(.+)\s+(FROM)`, `$1 COUNT($2) $3`, sql)
	}
	value, err := c.DB.GetValue(sql, args...)
	if err != nil {
		return 0, err
	}
	return value.Int(), nil
}

// PingMaster pings the master node to check authentication or keeps the connection alive.
func (c *Core) PingMaster() error {
	if master, err := c.DB.Master(); err != nil {
		return err
	} else {
		return master.Ping()
	}
}

// PingSlave pings the slave node to check authentication or keeps the connection alive.
func (c *Core) PingSlave() error {
	if slave, err := c.DB.Slave(); err != nil {
		return err
	} else {
		return slave.Ping()
	}
}

// Begin starts and returns the transaction object.
// You should call Commit or Rollback functions of the transaction object
// if you no longer use the transaction. Commit or Rollback functions will also
// close the transaction automatically.
func (c *Core) Begin() (*TX, error) {
	if master, err := c.DB.Master(); err != nil {
		return nil, err
	} else {
		if tx, err := master.Begin(); err == nil {
			return &TX{
				db:     c.DB,
				tx:     tx,
				master: master,
			}, nil
		} else {
			return nil, err
		}
	}
}

// Transaction wraps the transaction logic using function <f>.
// It rollbacks the transaction and returns the error from function <f> if
// it returns non-nil error. It commits the transaction and returns nil if
// function <f> returns nil.
//
// Note that, you should not Commit or Rollback the transaction in function <f>
// as it is automatically handled by this function.
func (c *Core) Transaction(f func(tx *TX) error) (err error) {
	var tx *TX
	tx, err = c.DB.Begin()
	if err != nil {
		return err
	}
	defer func() {
		if err == nil {
			if e := recover(); e != nil {
				err = fmt.Errorf("%v", e)
			}
		}
		if err != nil {
			if e := tx.Rollback(); e != nil {
				err = e
			}
		} else {
			if e := tx.Commit(); e != nil {
				err = e
			}
		}
	}()
	err = f(tx)
	return
}

// Insert does "INSERT INTO ..." statement for the table.
// If there's already one unique record of the data in the table, it returns error.
//
// The parameter <data> can be type of map/gmap/struct/*struct/[]map/[]struct, etc.
// Eg:
// Data(g.Map{"uid": 10000, "name":"john"})
// Data(g.Slice{g.Map{"uid": 10000, "name":"john"}, g.Map{"uid": 20000, "name":"smith"})
//
// The parameter <batch> specifies the batch operation count when given data is slice.
func (c *Core) Insert(table string, data interface{}, batch ...int) (sql.Result, error) {
	if len(batch) > 0 {
		return c.Model(table).Data(data).Batch(batch[0]).Insert()
	}
	return c.Model(table).Data(data).Insert()
}

// InsertIgnore does "INSERT IGNORE INTO ..." statement for the table.
// If there's already one unique record of the data in the table, it ignores the inserting.
//
// The parameter <data> can be type of map/gmap/struct/*struct/[]map/[]struct, etc.
// Eg:
// Data(g.Map{"uid": 10000, "name":"john"})
// Data(g.Slice{g.Map{"uid": 10000, "name":"john"}, g.Map{"uid": 20000, "name":"smith"})
//
// The parameter <batch> specifies the batch operation count when given data is slice.
func (c *Core) InsertIgnore(table string, data interface{}, batch ...int) (sql.Result, error) {
	if len(batch) > 0 {
		return c.Model(table).Data(data).Batch(batch[0]).InsertIgnore()
	}
	return c.Model(table).Data(data).InsertIgnore()
}

// Replace does "REPLACE INTO ..." statement for the table.
// If there's already one unique record of the data in the table, it deletes the record
// and inserts a new one.
//
// The parameter <data> can be type of map/gmap/struct/*struct/[]map/[]struct, etc.
// Eg:
// Data(g.Map{"uid": 10000, "name":"john"})
// Data(g.Slice{g.Map{"uid": 10000, "name":"john"}, g.Map{"uid": 20000, "name":"smith"})
//
// The parameter <data> can be type of map/gmap/struct/*struct/[]map/[]struct, etc.
// If given data is type of slice, it then does batch replacing, and the optional parameter
// <batch> specifies the batch operation count.
func (c *Core) Replace(table string, data interface{}, batch ...int) (sql.Result, error) {
	if len(batch) > 0 {
		return c.Model(table).Data(data).Batch(batch[0]).Replace()
	}
	return c.Model(table).Data(data).Replace()
}

// Save does "INSERT INTO ... ON DUPLICATE KEY UPDATE..." statement for the table.
// It updates the record if there's primary or unique index in the saving data,
// or else it inserts a new record into the table.
//
// The parameter <data> can be type of map/gmap/struct/*struct/[]map/[]struct, etc.
// Eg:
// Data(g.Map{"uid": 10000, "name":"john"})
// Data(g.Slice{g.Map{"uid": 10000, "name":"john"}, g.Map{"uid": 20000, "name":"smith"})
//
// If given data is type of slice, it then does batch saving, and the optional parameter
// <batch> specifies the batch operation count.
func (c *Core) Save(table string, data interface{}, batch ...int) (sql.Result, error) {
	if len(batch) > 0 {
		return c.Model(table).Data(data).Batch(batch[0]).Save()
	}
	return c.Model(table).Data(data).Save()
}

// doInsert inserts or updates data for given table.
// This function is usually used for custom interface definition, you do not need call it manually.
// The parameter <data> can be type of map/gmap/struct/*struct/[]map/[]struct, etc.
// Eg:
// Data(g.Map{"uid": 10000, "name":"john"})
// Data(g.Slice{g.Map{"uid": 10000, "name":"john"}, g.Map{"uid": 20000, "name":"smith"})
//
// The parameter <option> values are as follows:
// 0: insert:  just insert, if there's unique/primary key in the data, it returns error;
// 1: replace: if there's unique/primary key in the data, it deletes it from table and inserts a new one;
// 2: save:    if there's unique/primary key in the data, it updates it or else inserts a new one;
// 3: ignore:  if there's unique/primary key in the data, it ignores the inserting;
func (c *Core) DoInsert(link Link, table string, data interface{}, option int, batch ...int) (result sql.Result, err error) {
	table = c.DB.QuotePrefixTableName(table)
	var (
		fields       []string
		values       []string
		params       []interface{}
		dataMap      Map
		reflectValue = reflect.ValueOf(data)
		reflectKind  = reflectValue.Kind()
	)
	if reflectKind == reflect.Ptr {
		reflectValue = reflectValue.Elem()
		reflectKind = reflectValue.Kind()
	}
	switch reflectKind {
	case reflect.Slice, reflect.Array:
		return c.DB.DoBatchInsert(link, table, data, option, batch...)
	case reflect.Struct:
		if _, ok := data.(apiInterfaces); ok {
			return c.DB.DoBatchInsert(link, table, data, option, batch...)
		} else {
			dataMap = ConvertDataForTableRecord(data)
		}
	case reflect.Map:
		dataMap = ConvertDataForTableRecord(data)
	default:
		return result, errors.New(fmt.Sprint("unsupported data type:", reflectKind))
	}
	if len(dataMap) == 0 {
		return nil, errors.New("data cannot be empty")
	}
	var (
		charL, charR = c.DB.GetChars()
		operation    = GetInsertOperationByOption(option)
		updateStr    = ""
	)
	for k, v := range dataMap {
		fields = append(fields, charL+k+charR)
		values = append(values, "?")
		params = append(params, v)
	}
	if option == insertOptionSave {
		for k, _ := range dataMap {
			// If it's SAVE operation,
			// do not automatically update the creating time.
			if c.isSoftCreatedFiledName(k) {
				continue
			}
			if len(updateStr) > 0 {
				updateStr += ","
			}
			updateStr += fmt.Sprintf(
				"%s%s%s=VALUES(%s%s%s)",
				charL, k, charR,
				charL, k, charR,
			)
		}
		updateStr = fmt.Sprintf("ON DUPLICATE KEY UPDATE %s", updateStr)
	}
	if link == nil {
		if link, err = c.DB.Master(); err != nil {
			return nil, err
		}
	}
	return c.DB.DoExec(
		link,
		fmt.Sprintf(
			"%s INTO %s(%s) VALUES(%s) %s",
			operation, table, strings.Join(fields, ","),
			strings.Join(values, ","), updateStr,
		),
		params...,
	)
}

// BatchInsert batch inserts data.
// The parameter <list> must be type of slice of map or struct.
func (c *Core) BatchInsert(table string, list interface{}, batch ...int) (sql.Result, error) {
	if len(batch) > 0 {
		return c.Model(table).Data(list).Batch(batch[0]).Insert()
	}
	return c.Model(table).Data(list).Insert()
}

// BatchInsertIgnore batch inserts data with ignore option.
// The parameter <list> must be type of slice of map or struct.
func (c *Core) BatchInsertIgnore(table string, list interface{}, batch ...int) (sql.Result, error) {
	if len(batch) > 0 {
		return c.Model(table).Data(list).Batch(batch[0]).InsertIgnore()
	}
	return c.Model(table).Data(list).InsertIgnore()
}

// BatchReplace batch replaces data.
// The parameter <list> must be type of slice of map or struct.
func (c *Core) BatchReplace(table string, list interface{}, batch ...int) (sql.Result, error) {
	if len(batch) > 0 {
		return c.Model(table).Data(list).Batch(batch[0]).Replace()
	}
	return c.Model(table).Data(list).Replace()
}

// BatchSave batch replaces data.
// The parameter <list> must be type of slice of map or struct.
func (c *Core) BatchSave(table string, list interface{}, batch ...int) (sql.Result, error) {
	if len(batch) > 0 {
		return c.Model(table).Data(list).Batch(batch[0]).Save()
	}
	return c.Model(table).Data(list).Save()
}

// DoBatchInsert batch inserts/replaces/saves data.
// This function is usually used for custom interface definition, you do not need call it manually.
func (c *Core) DoBatchInsert(link Link, table string, list interface{}, option int, batch ...int) (result sql.Result, err error) {
	table = c.DB.QuotePrefixTableName(table)
	var (
		keys    []string      // Field names.
		values  []string      // Value holder string array, like: (?,?,?)
		params  []interface{} // Values that will be committed to underlying database driver.
		listMap List          // The data list that passed from caller.
	)
	switch value := list.(type) {
	case Result:
		listMap = value.List()
	case Record:
		listMap = List{value.Map()}
	case List:
		listMap = value
	case Map:
		listMap = List{value}
	default:
		var (
			rv   = reflect.ValueOf(list)
			kind = rv.Kind()
		)
		if kind == reflect.Ptr {
			rv = rv.Elem()
			kind = rv.Kind()
		}
		switch kind {
		// If it's slice type, it then converts it to List type.
		case reflect.Slice, reflect.Array:
			listMap = make(List, rv.Len())
			for i := 0; i < rv.Len(); i++ {
				listMap[i] = ConvertDataForTableRecord(rv.Index(i).Interface())
			}
		case reflect.Map:
			listMap = List{ConvertDataForTableRecord(value)}
		case reflect.Struct:
			if v, ok := value.(apiInterfaces); ok {
				var (
					array = v.Interfaces()
					list  = make(List, len(array))
				)
				for i := 0; i < len(array); i++ {
					list[i] = ConvertDataForTableRecord(array[i])
				}
				listMap = list
			} else {
				listMap = List{ConvertDataForTableRecord(value)}
			}
		default:
			return result, errors.New(fmt.Sprint("unsupported list type:", kind))
		}
	}
	if len(listMap) < 1 {
		return result, errors.New("data list cannot be empty")
	}
	if link == nil {
		if link, err = c.DB.Master(); err != nil {
			return
		}
	}
	// Handle the field names and place holders.
	holders := []string(nil)
	for k, _ := range listMap[0] {
		keys = append(keys, k)
		holders = append(holders, "?")
	}
	// Prepare the batch result pointer.
	var (
		charL, charR   = c.DB.GetChars()
		batchResult    = new(SqlResult)
		keysStr        = charL + strings.Join(keys, charR+","+charL) + charR
		valueHolderStr = "(" + strings.Join(holders, ",") + ")"
		operation      = GetInsertOperationByOption(option)
		updateStr      = ""
	)
	if option == insertOptionSave {
		for _, k := range keys {
			// If it's SAVE operation,
			// do not automatically update the creating time.
			if c.isSoftCreatedFiledName(k) {
				continue
			}
			if len(updateStr) > 0 {
				updateStr += ","
			}
			updateStr += fmt.Sprintf(
				"%s%s%s=VALUES(%s%s%s)",
				charL, k, charR,
				charL, k, charR,
			)
		}
		updateStr = fmt.Sprintf("ON DUPLICATE KEY UPDATE %s", updateStr)
	}
	batchNum := defaultBatchNumber
	if len(batch) > 0 && batch[0] > 0 {
		batchNum = batch[0]
	}
	listMapLen := len(listMap)
	for i := 0; i < listMapLen; i++ {
		// Note that the map type is unordered,
		// so it should use slice+key to retrieve the value.
		for _, k := range keys {
			params = append(params, listMap[i][k])
		}
		values = append(values, valueHolderStr)
		if len(values) == batchNum || (i == listMapLen-1 && len(values) > 0) {
			r, err := c.DB.DoExec(
				link,
				fmt.Sprintf(
					"%s INTO %s(%s) VALUES%s %s",
					operation,
					table,
					keysStr,
					strings.Join(values, ","),
					updateStr,
				),
				params...,
			)
			if err != nil {
				return r, err
			}
			if n, err := r.RowsAffected(); err != nil {
				return r, err
			} else {
				batchResult.result = r
				batchResult.affected += n
			}
			params = params[:0]
			values = values[:0]
		}
	}
	return batchResult, nil
}

// Update does "UPDATE ... " statement for the table.
//
// The parameter <data> can be type of string/map/gmap/struct/*struct, etc.
// Eg: "uid=10000", "uid", 10000, g.Map{"uid": 10000, "name":"john"}
//
// The parameter <condition> can be type of string/map/gmap/slice/struct/*struct, etc.
// It is commonly used with parameter <args>.
// Eg:
// "uid=10000",
// "uid", 10000
// "money>? AND name like ?", 99999, "vip_%"
// "status IN (?)", g.Slice{1,2,3}
// "age IN(?,?)", 18, 50
// User{ Id : 1, UserName : "john"}
func (c *Core) Update(table string, data interface{}, condition interface{}, args ...interface{}) (sql.Result, error) {
	return c.Model(table).Data(data).Where(condition, args...).Update()
}

// Counter  is the type for update count.
type Counter struct {
	Field string
	Value interface{} // allows acceptance of int and float types, If you want to do subtraction,
	// you need to pass in a negative number
}

// isCounter verify that a field is an Counter type.
func (c *Core) isCounter(str string) bool {
	return strings.HasSuffix(str, "Counter")
}

// doUpdate does "UPDATE ... " statement for the table.
<<<<<<< HEAD
// update counter eg.
// counter := &gdb.Counter{
//	 Field:"login_times",
//	 Value:1 or -1 or 1.23,
// }
// update := g.Map{
//	 "login_times":counter,
//	 "updated_at": gtime.Now().Unix(),
// }
// Also see Update.
=======
// This function is usually used for custom interface definition, you do not need call it manually.
>>>>>>> bc814297
func (c *Core) DoUpdate(link Link, table string, data interface{}, condition string, args ...interface{}) (result sql.Result, err error) {
	table = c.DB.QuotePrefixTableName(table)
	var (
		rv   = reflect.ValueOf(data)
		kind = rv.Kind()
	)
	if kind == reflect.Ptr {
		rv = rv.Elem()
		kind = rv.Kind()
	}
	var (
		params  []interface{}
		updates = ""
	)
	switch kind {
	case reflect.Map, reflect.Struct:
		var (
			fields  []string
			dataMap = ConvertDataForTableRecord(data)
		)
		for k, v := range dataMap {
			valVarName := reflect.TypeOf(v).String()
			if c.isCounter(valVarName) {
				valMap := gconv.Map(v)
				column := c.DB.QuoteWord(gconv.String(valMap["field"]))
				value := valMap["value"]
				if gstr.HasPrefix(gconv.String(valMap), "-") {
					fields = append(fields, column+"="+column+"-?")
				} else {
					fields = append(fields, column+"="+column+"+?")
				}
				params = append(params, value)
			} else {
				fields = append(fields, c.DB.QuoteWord(k)+"=?")
				params = append(params, v)
			}
		}
		updates = strings.Join(fields, ",")
	default:
		updates = gconv.String(data)
	}
	if len(updates) == 0 {
		return nil, errors.New("data cannot be empty")
	}
	if len(params) > 0 {
		args = append(params, args...)
	}
	// If no link passed, it then uses the master link.
	if link == nil {
		if link, err = c.DB.Master(); err != nil {
			return nil, err
		}
	}
	return c.DB.DoExec(
		link,
		fmt.Sprintf("UPDATE %s SET %s%s", table, updates, condition),
		args...,
	)
}

// Delete does "DELETE FROM ... " statement for the table.
//
// The parameter <condition> can be type of string/map/gmap/slice/struct/*struct, etc.
// It is commonly used with parameter <args>.
// Eg:
// "uid=10000",
// "uid", 10000
// "money>? AND name like ?", 99999, "vip_%"
// "status IN (?)", g.Slice{1,2,3}
// "age IN(?,?)", 18, 50
// User{ Id : 1, UserName : "john"}
func (c *Core) Delete(table string, condition interface{}, args ...interface{}) (result sql.Result, err error) {
	return c.Model(table).Where(condition, args...).Delete()
}

// DoDelete does "DELETE FROM ... " statement for the table.
// This function is usually used for custom interface definition, you do not need call it manually.
func (c *Core) DoDelete(link Link, table string, condition string, args ...interface{}) (result sql.Result, err error) {
	if link == nil {
		if link, err = c.DB.Master(); err != nil {
			return nil, err
		}
	}
	table = c.DB.QuotePrefixTableName(table)
	return c.DB.DoExec(link, fmt.Sprintf("DELETE FROM %s%s", table, condition), args...)
}

// rowsToResult converts underlying data record type sql.Rows to Result type.
func (c *Core) rowsToResult(rows *sql.Rows) (Result, error) {
	if !rows.Next() {
		return nil, nil
	}
	// Column names and types.
	columns, err := rows.ColumnTypes()
	if err != nil {
		return nil, err
	}
	columnTypes := make([]string, len(columns))
	columnNames := make([]string, len(columns))
	for k, v := range columns {
		columnTypes[k] = v.DatabaseTypeName()
		columnNames[k] = v.Name()
	}
	var (
		values   = make([]interface{}, len(columnNames))
		records  = make(Result, 0)
		scanArgs = make([]interface{}, len(values))
	)
	for i := range values {
		scanArgs[i] = &values[i]
	}
	for {
		if err := rows.Scan(scanArgs...); err != nil {
			return records, err
		}
		row := make(Record)
		for i, value := range values {
			if value == nil {
				row[columnNames[i]] = gvar.New(nil)
			} else {
				row[columnNames[i]] = gvar.New(c.DB.convertValue(value, columnTypes[i]))
			}
		}
		records = append(records, row)
		if !rows.Next() {
			break
		}
	}
	return records, nil
}

// MarshalJSON implements the interface MarshalJSON for json.Marshal.
// It just returns the pointer address.
//
// Note that this interface implements mainly for workaround for a json infinite loop bug
// of Golang version < v1.14.
func (c *Core) MarshalJSON() ([]byte, error) {
	return []byte(fmt.Sprintf(`%+v`, c)), nil
}

// writeSqlToLogger outputs the sql object to logger.
// It is enabled when configuration "debug" is true.
func (c *Core) writeSqlToLogger(v *Sql) {
	s := fmt.Sprintf("[%3d ms] [%s] %s", v.End-v.Start, v.Group, v.Format)
	if v.Error != nil {
		s += "\nError: " + v.Error.Error()
		c.logger.Error(s)
	} else {
		c.logger.Debug(s)
	}
}

// HasTable determine whether the table name exists in the database.
func (c *Core) HasTable(name string) (bool, error) {
	tableList, err := c.DB.Tables()
	if err != nil {
		return false, err
	}
	for _, table := range tableList {
		if table == name {
			return true, nil
		}
	}
	return false, nil
}

// isSoftCreatedFiledName checks and returns whether given filed name is an automatic-filled created time.
func (c *Core) isSoftCreatedFiledName(fieldName string) bool {
	if fieldName == "" {
		return false
	}
	if config := c.DB.GetConfig(); config.CreatedAt != "" {
		if utils.EqualFoldWithoutChars(fieldName, config.CreatedAt) {
			return true
		}
		return gstr.InArray(append([]string{config.CreatedAt}, createdFiledNames...), fieldName)
	}
	for _, v := range createdFiledNames {
		if utils.EqualFoldWithoutChars(fieldName, v) {
			return true
		}
	}
	return false
}<|MERGE_RESOLUTION|>--- conflicted
+++ resolved
@@ -683,13 +683,7 @@
 	// you need to pass in a negative number
 }
 
-// isCounter verify that a field is an Counter type.
-func (c *Core) isCounter(str string) bool {
-	return strings.HasSuffix(str, "Counter")
-}
-
 // doUpdate does "UPDATE ... " statement for the table.
-<<<<<<< HEAD
 // update counter eg.
 // counter := &gdb.Counter{
 //	 Field:"login_times",
@@ -700,9 +694,7 @@
 //	 "updated_at": gtime.Now().Unix(),
 // }
 // Also see Update.
-=======
 // This function is usually used for custom interface definition, you do not need call it manually.
->>>>>>> bc814297
 func (c *Core) DoUpdate(link Link, table string, data interface{}, condition string, args ...interface{}) (result sql.Result, err error) {
 	table = c.DB.QuotePrefixTableName(table)
 	var (
@@ -724,17 +716,16 @@
 			dataMap = ConvertDataForTableRecord(data)
 		)
 		for k, v := range dataMap {
-			valVarName := reflect.TypeOf(v).String()
-			if c.isCounter(valVarName) {
-				valMap := gconv.Map(v)
-				column := c.DB.QuoteWord(gconv.String(valMap["field"]))
-				value := valMap["value"]
-				if gstr.HasPrefix(gconv.String(valMap), "-") {
-					fields = append(fields, column+"="+column+"-?")
+			if value, ok := v.(*Counter); ok {
+				column := c.DB.QuoteWord(value.Field)
+				var symbol string
+				if gstr.HasPrefix(gconv.String(value.Value), "-") {
+					symbol = "-"
 				} else {
-					fields = append(fields, column+"="+column+"+?")
+					symbol = "+"
 				}
-				params = append(params, value)
+				fields = append(fields, fmt.Sprintf("%s=%s%s?", column, column, symbol))
+				params = append(params, v)
 			} else {
 				fields = append(fields, c.DB.QuoteWord(k)+"=?")
 				params = append(params, v)
