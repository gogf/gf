--- conflicted
+++ resolved
@@ -9,12 +9,6 @@
 import (
 	"context"
 	"database/sql"
-<<<<<<< HEAD
-	"encoding/json"
-	"github.com/gogf/gf/container/gset"
-	"github.com/gogf/gf/errors/gcode"
-=======
->>>>>>> 4ad508c0
 	"reflect"
 
 	"github.com/gogf/gf/v2/container/gset"
@@ -218,53 +212,6 @@
 	return result.LastInsertId()
 }
 
-// InsertExtendAndGetId performs action Insert and returns the last insert id that automatically generated.
-func (m *Model) InsertExtendAndGetId(data ...interface{}) (lastInsertId int64, err error) {
-	if len(data) > 0 {
-		return m.Data(data...).InsertExtendAndGetId()
-	}
-	//判断是否存在扩展数据表
-	exMap := map[string]interface{}{}
-	if len(m.expandsTable) > 0 {
-		tdata := m.data.(map[string]interface{})
-		extData := gconv.Bytes(tdata["ExtData"])
-		if len(extData) == 0 {
-			extData = gconv.Bytes(tdata["extData"])
-		}
-		if len(extData) == 0 {
-			extData = gconv.Bytes(tdata["ext_data"])
-		}
-		json.Unmarshal(extData, &exMap)
-	}
-
-	result, err := m.doInsertWithOption(insertOptionDefault)
-	if err != nil {
-		return 0, err
-	}
-	if len(exMap) > 0 {
-		var list List
-		lastId, _ := result.LastInsertId()
-		tdata := m.data.(map[string]interface{})
-		for key, value := range exMap {
-			list = append(list, map[string]interface{}{
-				"row_key":      lastId,
-				"filed_code":   key,
-				"filed_value":  value,
-				"created_by":   tdata["created_by"],
-				"created_name": tdata["created_name"],
-				"created_time": tdata["created_time"],
-			})
-		}
-		columnNames := make([]string, 0, len(list[0]))
-		for k, _ := range list[0] {
-			columnNames = append(columnNames, k)
-		}
-		doInsertOption, _ := m.formatDoInsertOption(insertOptionDefault, columnNames)
-		m.db.DoInsert(m.GetCtx(), m.getLink(true), m.expandsTable, list, doInsertOption)
-	}
-	return result.LastInsertId()
-}
-
 // InsertIgnore does "INSERT IGNORE INTO ..." statement for the model.
 // The optional parameter `data` is the same as the parameter of Model.Data function,
 // see Model.Data.
