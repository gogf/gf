--- conflicted
+++ resolved
@@ -54,11 +54,7 @@
 
 	// If useFieldForCount is false, set the fields to a constant value of 1 for counting
 	if !useFieldForCount {
-<<<<<<< HEAD
-		countModel.fields = []any{"1"}
-=======
 		countModel.fields = []any{Raw("1")}
->>>>>>> e179e1d4
 	}
 
 	// Get the total count of records
@@ -320,11 +316,7 @@
 	countModel := m.Clone()
 	// If useFieldForCount is false, set the fields to a constant value of 1 for counting
 	if !useFieldForCount {
-<<<<<<< HEAD
-		countModel.fields = []any{"1"}
-=======
 		countModel.fields = []any{Raw("1")}
->>>>>>> e179e1d4
 	}
 
 	// Get the total count of records
