// Copyright GoFrame Author(https://goframe.org). All Rights Reserved.
//
// This Source Code Form is subject to the terms of the MIT License.
// If a copy of the MIT was not distributed with this file,
// You can obtain one at https://github.com/gogf/gf.

package gdb

import (
	"context"
	"fmt"

	"github.com/gogf/gf/v2/text/gregex"
	"github.com/gogf/gf/v2/text/gstr"
	"github.com/gogf/gf/v2/util/gconv"
)

// Model is core struct implementing the DAO for ORM.
type Model struct {
<<<<<<< HEAD
	db            DB                 // Underlying DB interface.
	tx            *TX                // Underlying TX interface.
	rawSql        string             // rawSql is the raw SQL string which marks a raw SQL based Model not a table based Model.
	schema        string             // Custom database schema.
	linkType      int                // Mark for operation on master or slave.
	tablesInit    string             // Table names when model initialization.
	tables        string             // Operation table names, which can be more than one table names and aliases, like: "user", "user u", "user u, user_detail ud".
	fields        string             // Operation fields, multiple fields joined using char ','.
	fieldsEx      string             // Excluded operation fields, multiple fields joined using char ','.
	expands       string             // Extended Properties @chengjian
	expandsTable  string             // Extended Properties @chengjian
	withArray     []interface{}      // Arguments for With feature.
	withAll       bool               // Enable model association operations on all objects that have "with" tag in the struct.
	extraArgs     []interface{}      // Extra custom arguments for sql, which are prepended to the arguments before sql committed to underlying driver.
	whereHolder   []ModelWhereHolder // Condition strings for where operation.
	groupBy       string             // Used for "group by" statement.
	orderBy       string             // Used for "order by" statement.
	having        []interface{}      // Used for "having..." statement.
	start         int                // Used for "select ... start, limit ..." statement.
	limit         int                // Used for "select ... start, limit ..." statement.
	option        int                // Option for extra operation features.
	offset        int                // Offset statement for some databases grammar.
	data          interface{}        // Data for operation, which can be type of map/[]map/struct/*struct/string, etc.
	batch         int                // Batch number for batch Insert/Replace/Save operations.
	filter        bool               // Filter data and where key-value pairs according to the fields of the table.
	distinct      string             // Force the query to only return distinct results.
	lockInfo      string             // Lock for update or in shared lock.
	cacheEnabled  bool               // Enable sql result cache feature.
	cacheDuration time.Duration      // Cache TTL duration (< 1 for removing cache, >= 0 for saving cache).
	cacheName     string             // Cache name for custom operation.
	unscoped      bool               // Disables soft deleting features when select/delete operations.
	safe          bool               // If true, it clones and returns a new model object whenever operation done; or else it changes the attribute of current model.
	onDuplicate   interface{}        // onDuplicate is used for ON "DUPLICATE KEY UPDATE" statement.
	onDuplicateEx interface{}        // onDuplicateEx is used for excluding some columns ON "DUPLICATE KEY UPDATE" statement.
=======
	db            DB            // Underlying DB interface.
	tx            TX            // Underlying TX interface.
	rawSql        string        // rawSql is the raw SQL string which marks a raw SQL based Model not a table based Model.
	schema        string        // Custom database schema.
	linkType      int           // Mark for operation on master or slave.
	tablesInit    string        // Table names when model initialization.
	tables        string        // Operation table names, which can be more than one table names and aliases, like: "user", "user u", "user u, user_detail ud".
	fields        string        // Operation fields, multiple fields joined using char ','.
	fieldsEx      string        // Excluded operation fields, multiple fields joined using char ','.
	withArray     []interface{} // Arguments for With feature.
	withAll       bool          // Enable model association operations on all objects that have "with" tag in the struct.
	extraArgs     []interface{} // Extra custom arguments for sql, which are prepended to the arguments before sql committed to underlying driver.
	whereBuilder  *WhereBuilder // Condition builder for where operation.
	groupBy       string        // Used for "group by" statement.
	orderBy       string        // Used for "order by" statement.
	having        []interface{} // Used for "having..." statement.
	start         int           // Used for "select ... start, limit ..." statement.
	limit         int           // Used for "select ... start, limit ..." statement.
	option        int           // Option for extra operation features.
	offset        int           // Offset statement for some databases grammar.
	data          interface{}   // Data for operation, which can be type of map/[]map/struct/*struct/string, etc.
	batch         int           // Batch number for batch Insert/Replace/Save operations.
	filter        bool          // Filter data and where key-value pairs according to the fields of the table.
	distinct      string        // Force the query to only return distinct results.
	lockInfo      string        // Lock for update or in shared lock.
	cacheEnabled  bool          // Enable sql result cache feature, which is mainly for indicating cache duration(especially 0) usage.
	cacheOption   CacheOption   // Cache option for query statement.
	hookHandler   HookHandler   // Hook functions for model hook feature.
	unscoped      bool          // Disables soft deleting features when select/delete operations.
	safe          bool          // If true, it clones and returns a new model object whenever operation done; or else it changes the attribute of current model.
	onDuplicate   interface{}   // onDuplicate is used for ON "DUPLICATE KEY UPDATE" statement.
	onDuplicateEx interface{}   // onDuplicateEx is used for excluding some columns ON "DUPLICATE KEY UPDATE" statement.
>>>>>>> 4ad508c0
}

// ModelHandler is a function that handles given Model and returns a new Model that is custom modified.
type ModelHandler func(m *Model) *Model

// ChunkHandler is a function that is used in function Chunk, which handles given Result and error.
// It returns true if it wants to continue chunking, or else it returns false to stop chunking.
type ChunkHandler func(result Result, err error) bool

const (
	linkTypeMaster           = 1
	linkTypeSlave            = 2
	defaultFields            = "*"
	whereHolderOperatorWhere = 1
	whereHolderOperatorAnd   = 2
	whereHolderOperatorOr    = 3
	whereHolderTypeDefault   = "Default"
	whereHolderTypeNoArgs    = "NoArgs"
	whereHolderTypeIn        = "In"
)

// Model creates and returns a new ORM model from given schema.
// The parameter `tableNameQueryOrStruct` can be more than one table names, and also alias name, like:
//  1. Model names:
//     db.Model("user")
//     db.Model("user u")
//     db.Model("user, user_detail")
//     db.Model("user u, user_detail ud")
//  2. Model name with alias:
//     db.Model("user", "u")
//  3. Model name with sub-query:
//     db.Model("? AS a, ? AS b", subQuery1, subQuery2)
func (c *Core) Model(tableNameQueryOrStruct ...interface{}) *Model {
	var (
		ctx       = c.db.GetCtx()
		tableStr  string
		tableName string
		extraArgs []interface{}
	)
	// Model creation with sub-query.
	if len(tableNameQueryOrStruct) > 1 {
		conditionStr := gconv.String(tableNameQueryOrStruct[0])
		if gstr.Contains(conditionStr, "?") {
			whereHolder := WhereHolder{
				Where: conditionStr,
				Args:  tableNameQueryOrStruct[1:],
			}
			tableStr, extraArgs = formatWhereHolder(ctx, c.db, formatWhereHolderInput{
				WhereHolder: whereHolder,
				OmitNil:     false,
				OmitEmpty:   false,
				Schema:      "",
				Table:       "",
			})
		}
	}
	// Normal model creation.
	if tableStr == "" {
		tableNames := make([]string, len(tableNameQueryOrStruct))
		for k, v := range tableNameQueryOrStruct {
			if s, ok := v.(string); ok {
				tableNames[k] = s
			} else if tableName = getTableNameFromOrmTag(v); tableName != "" {
				tableNames[k] = tableName
			}
		}
		if len(tableNames) > 1 {
			tableStr = fmt.Sprintf(
				`%s AS %s`, c.QuotePrefixTableName(tableNames[0]), c.QuoteWord(tableNames[1]),
			)
		} else if len(tableNames) == 1 {
			tableStr = c.QuotePrefixTableName(tableNames[0])
		}
	}
	m := &Model{
		db:         c.db,
		schema:     c.schema,
		tablesInit: tableStr,
		tables:     tableStr,
		fields:     defaultFields,
		start:      -1,
		offset:     -1,
		filter:     true,
		extraArgs:  extraArgs,
	}
	m.whereBuilder = m.Builder()
	if defaultModelSafe {
		m.safe = true
	}
	return m
}

func (c *Core) ModelEx(exTableName string, tableNameQueryOrStruct ...interface{}) *Model {
	model := c.db.Model(tableNameQueryOrStruct...)
	model.expandsTable = exTableName
	return model
}

// Raw creates and returns a model based on a raw sql not a table.
// Example:
//
//	db.Raw("SELECT * FROM `user` WHERE `name` = ?", "john").Scan(&result)
func (c *Core) Raw(rawSql string, args ...interface{}) *Model {
	model := c.Model()
	model.rawSql = rawSql
	model.extraArgs = args
	return model
}

// Raw sets current model as a raw sql model.
// Example:
//
//	db.Raw("SELECT * FROM `user` WHERE `name` = ?", "john").Scan(&result)
//
// See Core.Raw.
func (m *Model) Raw(rawSql string, args ...interface{}) *Model {
	model := m.db.Raw(rawSql, args...)
	model.db = m.db
	model.tx = m.tx
	return model
}

func (tx *TXCore) Raw(rawSql string, args ...interface{}) *Model {
	return tx.Model().Raw(rawSql, args...)
}

// With creates and returns an ORM model based on metadata of given object.
func (c *Core) With(objects ...interface{}) *Model {
	return c.db.Model().With(objects...)
}

// Model acts like Core.Model except it operates on transaction.
// See Core.Model.
func (tx *TXCore) Model(tableNameQueryOrStruct ...interface{}) *Model {
	model := tx.db.Model(tableNameQueryOrStruct...)
	model.db = tx.db
	model.tx = tx
	return model
}

// ModelEx acts like Core.Model except it operates on transaction.
// See Core.Model.
func (tx *TX) ModelEx(exTableName string, tableNameQueryOrStruct ...interface{}) *Model {
	model := tx.db.Model(tableNameQueryOrStruct...)
	model.db = tx.db
	model.tx = tx
	model.expandsTable = exTableName
	return model
}

// With acts like Core.With except it operates on transaction.
// See Core.With.
func (tx *TXCore) With(object interface{}) *Model {
	return tx.Model().With(object)
}

// Ctx sets the context for current operation.
func (m *Model) Ctx(ctx context.Context) *Model {
	if ctx == nil {
		return m
	}
	model := m.getModel()
	model.db = model.db.Ctx(ctx)
	if m.tx != nil {
		model.tx = model.tx.Ctx(ctx)
	}
	return model
}

// GetCtx returns the context for current Model.
// It returns `context.Background()` is there's no context previously set.
func (m *Model) GetCtx() context.Context {
	if m.tx != nil && m.tx.GetCtx() != nil {
		return m.tx.GetCtx()
	}
	return m.db.GetCtx()
}

// As sets an alias name for current table.
func (m *Model) As(as string) *Model {
	if m.tables != "" {
		model := m.getModel()
		split := " JOIN "
		if gstr.ContainsI(model.tables, split) {
			// For join table.
			array := gstr.Split(model.tables, split)
			array[len(array)-1], _ = gregex.ReplaceString(`(.+) ON`, fmt.Sprintf(`$1 AS %s ON`, as), array[len(array)-1])
			model.tables = gstr.Join(array, split)
		} else {
			// For base table.
			model.tables = gstr.TrimRight(model.tables) + " AS " + as
		}
		return model
	}
	return m
}

// DB sets/changes the db object for current operation.
func (m *Model) DB(db DB) *Model {
	model := m.getModel()
	model.db = db
	return model
}

// TX sets/changes the transaction for current operation.
func (m *Model) TX(tx TX) *Model {
	model := m.getModel()
	model.db = tx.GetDB()
	model.tx = tx
	return model
}

// Schema sets the schema for current operation.
func (m *Model) Schema(schema string) *Model {
	model := m.getModel()
	model.schema = schema
	return model
}

// Clone creates and returns a new model which is a Clone of current model.
// Note that it uses deep-copy for the Clone.
func (m *Model) Clone() *Model {
	newModel := (*Model)(nil)
	if m.tx != nil {
		newModel = m.tx.Model(m.tablesInit)
	} else {
		newModel = m.db.Model(m.tablesInit)
	}
	// Basic attributes copy.
	*newModel = *m
	// WhereBuilder copy, note the attribute pointer.
	newModel.whereBuilder = m.whereBuilder.Clone()
	newModel.whereBuilder.model = newModel
	// Shallow copy slice attributes.
	if n := len(m.extraArgs); n > 0 {
		newModel.extraArgs = make([]interface{}, n)
		copy(newModel.extraArgs, m.extraArgs)
	}
	if n := len(m.withArray); n > 0 {
		newModel.withArray = make([]interface{}, n)
		copy(newModel.withArray, m.withArray)
	}
	return newModel
}

// Master marks the following operation on master node.
func (m *Model) Master() *Model {
	model := m.getModel()
	model.linkType = linkTypeMaster
	return model
}

// Slave marks the following operation on slave node.
// Note that it makes sense only if there's any slave node configured.
func (m *Model) Slave() *Model {
	model := m.getModel()
	model.linkType = linkTypeSlave
	return model
}

// Safe marks this model safe or unsafe. If safe is true, it clones and returns a new model object
// whenever the operation done, or else it changes the attribute of current model.
func (m *Model) Safe(safe ...bool) *Model {
	if len(safe) > 0 {
		m.safe = safe[0]
	} else {
		m.safe = true
	}
	return m
}

// Args sets custom arguments for model operation.
func (m *Model) Args(args ...interface{}) *Model {
	model := m.getModel()
	model.extraArgs = append(model.extraArgs, args)
	return model
}

// Handler calls each of `handlers` on current Model and returns a new Model.
// ModelHandler is a function that handles given Model and returns a new Model that is custom modified.
func (m *Model) Handler(handlers ...ModelHandler) *Model {
	model := m.getModel()
	for _, handler := range handlers {
		model = handler(model)
	}
	return model
}<|MERGE_RESOLUTION|>--- conflicted
+++ resolved
@@ -17,42 +17,6 @@
 
 // Model is core struct implementing the DAO for ORM.
 type Model struct {
-<<<<<<< HEAD
-	db            DB                 // Underlying DB interface.
-	tx            *TX                // Underlying TX interface.
-	rawSql        string             // rawSql is the raw SQL string which marks a raw SQL based Model not a table based Model.
-	schema        string             // Custom database schema.
-	linkType      int                // Mark for operation on master or slave.
-	tablesInit    string             // Table names when model initialization.
-	tables        string             // Operation table names, which can be more than one table names and aliases, like: "user", "user u", "user u, user_detail ud".
-	fields        string             // Operation fields, multiple fields joined using char ','.
-	fieldsEx      string             // Excluded operation fields, multiple fields joined using char ','.
-	expands       string             // Extended Properties @chengjian
-	expandsTable  string             // Extended Properties @chengjian
-	withArray     []interface{}      // Arguments for With feature.
-	withAll       bool               // Enable model association operations on all objects that have "with" tag in the struct.
-	extraArgs     []interface{}      // Extra custom arguments for sql, which are prepended to the arguments before sql committed to underlying driver.
-	whereHolder   []ModelWhereHolder // Condition strings for where operation.
-	groupBy       string             // Used for "group by" statement.
-	orderBy       string             // Used for "order by" statement.
-	having        []interface{}      // Used for "having..." statement.
-	start         int                // Used for "select ... start, limit ..." statement.
-	limit         int                // Used for "select ... start, limit ..." statement.
-	option        int                // Option for extra operation features.
-	offset        int                // Offset statement for some databases grammar.
-	data          interface{}        // Data for operation, which can be type of map/[]map/struct/*struct/string, etc.
-	batch         int                // Batch number for batch Insert/Replace/Save operations.
-	filter        bool               // Filter data and where key-value pairs according to the fields of the table.
-	distinct      string             // Force the query to only return distinct results.
-	lockInfo      string             // Lock for update or in shared lock.
-	cacheEnabled  bool               // Enable sql result cache feature.
-	cacheDuration time.Duration      // Cache TTL duration (< 1 for removing cache, >= 0 for saving cache).
-	cacheName     string             // Cache name for custom operation.
-	unscoped      bool               // Disables soft deleting features when select/delete operations.
-	safe          bool               // If true, it clones and returns a new model object whenever operation done; or else it changes the attribute of current model.
-	onDuplicate   interface{}        // onDuplicate is used for ON "DUPLICATE KEY UPDATE" statement.
-	onDuplicateEx interface{}        // onDuplicateEx is used for excluding some columns ON "DUPLICATE KEY UPDATE" statement.
-=======
 	db            DB            // Underlying DB interface.
 	tx            TX            // Underlying TX interface.
 	rawSql        string        // rawSql is the raw SQL string which marks a raw SQL based Model not a table based Model.
@@ -85,7 +49,6 @@
 	safe          bool          // If true, it clones and returns a new model object whenever operation done; or else it changes the attribute of current model.
 	onDuplicate   interface{}   // onDuplicate is used for ON "DUPLICATE KEY UPDATE" statement.
 	onDuplicateEx interface{}   // onDuplicateEx is used for excluding some columns ON "DUPLICATE KEY UPDATE" statement.
->>>>>>> 4ad508c0
 }
 
 // ModelHandler is a function that handles given Model and returns a new Model that is custom modified.
@@ -178,12 +141,6 @@
 	return m
 }
 
-func (c *Core) ModelEx(exTableName string, tableNameQueryOrStruct ...interface{}) *Model {
-	model := c.db.Model(tableNameQueryOrStruct...)
-	model.expandsTable = exTableName
-	return model
-}
-
 // Raw creates and returns a model based on a raw sql not a table.
 // Example:
 //
@@ -223,16 +180,6 @@
 	model := tx.db.Model(tableNameQueryOrStruct...)
 	model.db = tx.db
 	model.tx = tx
-	return model
-}
-
-// ModelEx acts like Core.Model except it operates on transaction.
-// See Core.Model.
-func (tx *TX) ModelEx(exTableName string, tableNameQueryOrStruct ...interface{}) *Model {
-	model := tx.db.Model(tableNameQueryOrStruct...)
-	model.db = tx.db
-	model.tx = tx
-	model.expandsTable = exTableName
 	return model
 }
 
