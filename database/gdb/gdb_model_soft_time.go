--- conflicted
+++ resolved
@@ -380,11 +380,7 @@
 	ctx context.Context, fieldType LocalType, isDeletedField bool,
 ) any {
 	var value any
-<<<<<<< HEAD
-	// for creat or update procedure, the deleted field is always set to non-deleted value.
-=======
 	// for create or update procedure, the deleted field is always set to non-deleted value.
->>>>>>> baf30a0e
 	if isDeletedField {
 		switch fieldType {
 		case LocalTypeDate, LocalTypeTime, LocalTypeDatetime:
