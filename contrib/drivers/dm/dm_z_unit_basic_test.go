--- conflicted
+++ resolved
@@ -198,7 +198,7 @@
 			AccountName: fmt.Sprintf(`A%dtwo`, i),
 			PwdReset:    0,
 			AttrIndex:   99,
-			CreatedTime: time.Now(),
+			// CreatedTime: time.Now(),
 			UpdatedTime: time.Now(),
 		}
 		// _, err := db.Schema(TestDBName).Model(table).Data(data).Insert()
@@ -214,7 +214,7 @@
 			PwdReset:    1,
 			CreatedTime: time.Now(),
 			AttrIndex:   98,
-			UpdatedTime: time.Now(),
+			// UpdatedTime: time.Now(),
 		}
 		// _, err := db.Schema(TestDBName).Model(table).Data(data).Insert()
 		_, err := db.Model(table).Data(&data).Insert()
@@ -224,8 +224,6 @@
 
 func TestDBInsert(t *testing.T) {
 	table := "A_tables"
-<<<<<<< HEAD
-=======
 	createInitTable("A_tables")
 	gtest.C(t, func(t *gtest.T) {
 		i := 300
@@ -255,7 +253,6 @@
 
 func Test_DB_Insert(t *testing.T) {
 	table := "A_tables"
->>>>>>> 164aad48
 	createInitTable(table)
 	gtest.C(t, func(t *gtest.T) {
 		timeNow := time.Now()
