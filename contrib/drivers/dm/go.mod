--- conflicted
+++ resolved
@@ -5,11 +5,6 @@
 replace github.com/gogf/gf/v2 => ../../../
 
 require (
-<<<<<<< HEAD
-	gitee.com/chunanyong/dm v1.8.11
-	github.com/gogf/gf/v2 v2.3.2
-=======
 	gitee.com/chunanyong/dm v1.8.10
 	github.com/gogf/gf/v2 v2.0.0
->>>>>>> 676022ee
 )