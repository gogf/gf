--- conflicted
+++ resolved
@@ -217,7 +217,6 @@
 func (d *Driver) DoFilter(
 	ctx context.Context, link gdb.Link, originSql string, args []interface{},
 ) (newSql string, newArgs []interface{}, err error) {
-<<<<<<< HEAD
 	if len(args) == 0 {
 		return originSql, args, nil
 	}
@@ -233,29 +232,21 @@
 	}
 	// replace STD SQL to Clickhouse SQL grammar
 	parsedStmt, err := sqlparser.NewParser(strings.NewReader(originSql)).ParseStatement()
-=======
-	// It replaces STD SQL to Clickhouse SQL grammar.
-	// MySQL eg:      UPDATE `table` SET xxx
-	// Clickhouse eg: ALTER TABLE `table` UPDATE xxx
-	// MySQL eg:      DELETE FROM `table`
-	// Clickhouse eg: ALTER TABLE `table` DELETE WHERE filter_expr
-	result, err := gregex.MatchString("(?i)^UPDATE|DELETE", originSql)
->>>>>>> 583d576c
 	if err != nil {
 		return "", nil, err
 	}
 	switch stmt := parsedStmt.(type) {
 	case *sqlparser.UpdateStatement:
-		// MySQL eg: UPDATE visits SET xxx
-		// Clickhouse eg: ALTER TABLE visits UPDATE xxx
+		// MySQL eg: UPDATE `table` SET xxx
+		// Clickhouse eg: ALTER TABLE `table` UPDATE xxx
 		newSql, err = d.doFilterUpdate(stmt)
 		if err != nil {
 			return originSql, args, err
 		}
 		return newSql, args, nil
 	case *sqlparser.DeleteStatement:
-		// MySQL eg: DELETE FROM VISIT
-		// Clickhouse eg: ALTER TABLE VISIT DELETE WHERE filter_expr
+		// MySQL eg: DELETE FROM `table`
+		// Clickhouse eg: ALTER TABLE `table` DELETE WHERE filter_expr
 		newSql, err = d.doFilterDelete(stmt)
 		if err != nil {
 			return originSql, args, err
