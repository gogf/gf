--- conflicted
+++ resolved
@@ -12,14 +12,8 @@
 	"database/sql"
 	"errors"
 	"fmt"
-<<<<<<< HEAD
+
 	"github.com/ClickHouse/clickhouse-go/v2"
-=======
-	"strings"
-
-	"github.com/ClickHouse/clickhouse-go"
-
->>>>>>> be77779a
 	"github.com/gogf/gf/v2/container/gmap"
 	"github.com/gogf/gf/v2/database/gdb"
 	"github.com/gogf/gf/v2/errors/gcode"
@@ -40,23 +34,12 @@
 var (
 	// tableFieldsMap caches the table information retrieved from database.
 	tableFieldsMap             = gmap.New(true)
-<<<<<<< HEAD
-	errUnsupportedInsertIgnore = errors.New("unsupported method:InsertIgnore")
-	errUnsupportedInsertGetId  = errors.New("unsupported method:InsertGetId")
-	errUnsupportedReplace      = errors.New("unsupported method:Replace")
-	errUnsupportedBegin        = errors.New("unsupported method:Begin")
-	errUnsupportedTransaction  = errors.New("unsupported method:Transaction")
-	errUpdateNotCondition      = errors.New("there should be WHERE condition statement for UPDATE operation")
-	errDeleteNotCondition      = errors.New("there should be WHERE condition statement for DELETE operation")
-	errUpdateNotAssignment     = errors.New("there should be WHERE condition statement for Assignment operation")
-=======
 	errUnsupportedInsertIgnore = errors.New("unsupported method: InsertIgnore")
 	errUnsupportedInsertGetId  = errors.New("unsupported method: InsertGetId")
 	errUnsupportedReplace      = errors.New("unsupported method: Replace")
 	errUnsupportedBegin        = errors.New("unsupported method: Begin")
 	errUnsupportedTransaction  = errors.New("unsupported method: Transaction")
-	errSQLNull                 = errors.New("SQL cannot be null")
->>>>>>> be77779a
+	errUpdateNotAssignment     = errors.New("there should be WHERE condition statement for Assignment operation")
 )
 
 func init() {
@@ -225,8 +208,9 @@
 }
 
 // DoFilter handles the sql before posts it to database.
-<<<<<<< HEAD
-func (d *Driver) DoFilter(ctx context.Context, link gdb.Link, originSql string, args []interface{}) (newSql string, newArgs []interface{}, err error) {
+func (d *Driver) DoFilter(
+	ctx context.Context, link gdb.Link, originSql string, args []interface{},
+) (newSql string, newArgs []interface{}, err error) {
 	if len(args) == 0 {
 		return originSql, args, nil
 	}
@@ -238,17 +222,6 @@
 	})
 	// replace STD SQL to Clickhouse SQL grammar
 	parsedStmt, err := sqlparser.NewParser(strings.NewReader(originSql)).ParseStatement()
-=======
-func (d *Driver) DoFilter(
-	ctx context.Context, link gdb.Link, originSql string, args []interface{},
-) (newSql string, newArgs []interface{}, err error) {
-	// It replaces STD SQL to Clickhouse SQL grammar.
-	// MySQL eg:      UPDATE visits SET xxx
-	// Clickhouse eg: ALTER TABLE visits UPDATE xxx
-	// MySQL eg:      DELETE FROM VISIT
-	// Clickhouse eg: ALTER TABLE VISIT DELETE WHERE filter_expr
-	result, err := gregex.MatchString("(?i)^UPDATE|DELETE", originSql)
->>>>>>> be77779a
 	if err != nil {
 		return originSql, args, err
 	}
@@ -260,6 +233,10 @@
 		if err != nil {
 			return originSql, args, err
 		}
+		// If this is an update with no parameters , it indicates that the statement was connected by the user , who knows what they are doing, so do nothing with the statement.
+		if len(newSql) == 0 {
+			return originSql, args, nil
+		}
 		return newSql, args, nil
 	case *sqlparser.DeleteStatement:
 		// MySQL eg: DELETE FROM VISIT
@@ -268,6 +245,10 @@
 		if err != nil {
 			return originSql, args, err
 		}
+		// If this is an update with no parameters , it indicates that the statement was connected by the user , who knows what they are doing, so do nothing with the statement.
+		if len(newSql) == 0 {
+			return originSql, args, nil
+		}
 		return newSql, args, nil
 	}
 	return originSql, args, nil
@@ -275,22 +256,22 @@
 
 func (d *Driver) doFilterDelete(stmt *sqlparser.DeleteStatement) (string, error) {
 	if stmt.Condition == nil {
-		return "", errDeleteNotCondition
+		return "", nil
 	}
 	var (
 		condition = stmt.Condition.String()
 		tableName = stmt.TableName
 	)
-	if condition == "" {
-		return "", errDeleteNotCondition
-	}
 	newSql := fmt.Sprintf("ALTER TABLE %s DELETE WHERE %s", tableName, condition)
 	return newSql, nil
 }
 
 func (d *Driver) doFilterUpdate(stmt *sqlparser.UpdateStatement) (string, error) {
 	if stmt.Condition == nil {
-		return "", errUpdateNotCondition
+		return "", nil
+	}
+	if len(stmt.Assignments) == 0 {
+		return "", errUpdateNotAssignment
 	}
 	var (
 		condition   = stmt.Condition.String()
@@ -300,12 +281,6 @@
 	)
 	for _, item := range stmt.Assignments {
 		assignments = append(assignments, item.String())
-	}
-	if len(condition) == 0 {
-		return "", errUpdateNotCondition
-	}
-	if len(assignments) == 0 {
-		return "", errUpdateNotAssignment
 	}
 	assignment = strings.Join(assignments, ",")
 	newSql := fmt.Sprintf("ALTER TABLE %s UPDATE %s WHERE %s", tableName, assignment, condition)
