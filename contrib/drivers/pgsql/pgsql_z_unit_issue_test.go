// Copyright GoFrame Author(https://goframe.org). All Rights Reserved.
//
// This Source Code Form is subject to the terms of the MIT License.
// If a copy of the MIT was not distributed with this file,
// You can obtain one at https://github.com/gogf/gf.

package pgsql_test

import (
	"fmt"
	"testing"

	"github.com/gogf/gf/v2/database/gdb"

	"github.com/gogf/gf/v2/frame/g"
	"github.com/gogf/gf/v2/os/gtime"
	"github.com/gogf/gf/v2/test/gtest"
)

// https://github.com/gogf/gf/issues/3330
func Test_Issue3330(t *testing.T) {
	var (
		table      = fmt.Sprintf(`%s_%d`, TablePrefix+"test", gtime.TimestampNano())
		uniqueName = fmt.Sprintf(`%s_%d`, TablePrefix+"test_unique", gtime.TimestampNano())
	)
	if _, err := db.Exec(ctx, fmt.Sprintf(`
		CREATE TABLE %s (
		   	id bigserial  NOT NULL,
		   	passport varchar(45) NOT NULL,
		   	password varchar(32) NOT NULL,
		   	nickname varchar(45) NOT NULL,
		   	create_time timestamp NOT NULL,
		   	PRIMARY KEY (id),
			CONSTRAINT %s unique ("password")
		) ;`, table, uniqueName,
	)); err != nil {
		gtest.Fatal(err)
	}
	defer dropTable(table)

	gtest.C(t, func(t *gtest.T) {
		var (
			list []map[string]interface{}
			one  gdb.Record
			err  error
		)

		fields, err := db.TableFields(ctx, table)
		t.AssertNil(err)

		t.Assert(fields["id"].Key, "pri")
		t.Assert(fields["password"].Key, "uni")

		for i := 1; i <= 10; i++ {
			list = append(list, g.Map{
				"id":          i,
				"passport":    fmt.Sprintf("p%d", i),
				"password":    fmt.Sprintf("pw%d", i),
				"nickname":    fmt.Sprintf("n%d", i),
				"create_time": "2016-06-01 00:00:00",
			})
		}

		_, err = db.Model(table).Data(list).Insert()
		t.AssertNil(err)

		for i := 1; i <= 10; i++ {
			one, err = db.Model(table).WherePri(i).One()
			t.AssertNil(err)
			t.Assert(one["id"], list[i-1]["id"])
			t.Assert(one["passport"], list[i-1]["passport"])
			t.Assert(one["password"], list[i-1]["password"])
			t.Assert(one["nickname"], list[i-1]["nickname"])
		}
	})
}

// https://github.com/gogf/gf/issues/3632
func Test_Issue3632(t *testing.T) {
	type Member struct {
		One []int64    `json:"one" orm:"one"`
		Two [][]string `json:"two" orm:"two"`
	}
	var (
		sqlText = gtest.DataContent("issues", "issue3632.sql")
		table   = fmt.Sprintf(`%s_%d`, TablePrefix+"issue3632", gtime.TimestampNano())
	)
	if _, err := db.Exec(ctx, fmt.Sprintf(sqlText, table)); err != nil {
		gtest.Fatal(err)
	}
	defer dropTable(table)

	gtest.C(t, func(t *gtest.T) {
		var (
			dao    = db.Model(table)
			member = Member{
				One: []int64{1, 2, 3},
				Two: [][]string{{"a", "b"}, {"c", "d"}},
			}
		)

		_, err := dao.Ctx(ctx).Data(&member).Insert()
		t.AssertNil(err)
	})
}

<<<<<<< HEAD
// https://github.com/gogf/gf/issues/3668
func Test_Issue3668(t *testing.T) {
	type Issue3668 struct {
		Text   interface{}
		Number interface{}
	}
	var (
		sqlText = gtest.DataContent("issues", "issue3668.sql")
		table   = fmt.Sprintf(`%s_%d`, TablePrefix+"issue3668", gtime.TimestampNano())
=======
// https://github.com/gogf/gf/issues/3671
func Test_Issue3671(t *testing.T) {
	type SubMember struct {
		Seven string
		Eight int64
	}
	type Member struct {
		One   []int64     `json:"one" orm:"one"`
		Two   [][]string  `json:"two" orm:"two"`
		Three []string    `json:"three" orm:"three"`
		Four  []int64     `json:"four" orm:"four"`
		Five  []SubMember `json:"five" orm:"five"`
	}
	var (
		sqlText = gtest.DataContent("issues", "issue3671.sql")
		table   = fmt.Sprintf(`%s_%d`, TablePrefix+"issue3632", gtime.TimestampNano())
>>>>>>> 448df148
	)
	if _, err := db.Exec(ctx, fmt.Sprintf(sqlText, table)); err != nil {
		gtest.Fatal(err)
	}
	defer dropTable(table)

	gtest.C(t, func(t *gtest.T) {
		var (
<<<<<<< HEAD
			dao  = db.Model(table)
			data = Issue3668{
				Text:   "我们都是自然的婴儿，卧在宇宙的摇篮里",
				Number: nil,
			}
		)
		_, err := dao.Ctx(ctx).
			Data(data).
			Insert()
=======
			dao    = db.Model(table)
			member = Member{
				One:   []int64{1, 2, 3},
				Two:   [][]string{{"a", "b"}, {"c", "d"}},
				Three: []string{"x", "y", "z"},
				Four:  []int64{1, 2, 3},
				Five:  []SubMember{{Seven: "1", Eight: 2}, {Seven: "3", Eight: 4}},
			}
		)

		_, err := dao.Ctx(ctx).Data(&member).Insert()
>>>>>>> 448df148
		t.AssertNil(err)
	})
}<|MERGE_RESOLUTION|>--- conflicted
+++ resolved
@@ -104,17 +104,6 @@
 	})
 }
 
-<<<<<<< HEAD
-// https://github.com/gogf/gf/issues/3668
-func Test_Issue3668(t *testing.T) {
-	type Issue3668 struct {
-		Text   interface{}
-		Number interface{}
-	}
-	var (
-		sqlText = gtest.DataContent("issues", "issue3668.sql")
-		table   = fmt.Sprintf(`%s_%d`, TablePrefix+"issue3668", gtime.TimestampNano())
-=======
 // https://github.com/gogf/gf/issues/3671
 func Test_Issue3671(t *testing.T) {
 	type SubMember struct {
@@ -131,7 +120,6 @@
 	var (
 		sqlText = gtest.DataContent("issues", "issue3671.sql")
 		table   = fmt.Sprintf(`%s_%d`, TablePrefix+"issue3632", gtime.TimestampNano())
->>>>>>> 448df148
 	)
 	if _, err := db.Exec(ctx, fmt.Sprintf(sqlText, table)); err != nil {
 		gtest.Fatal(err)
@@ -140,17 +128,6 @@
 
 	gtest.C(t, func(t *gtest.T) {
 		var (
-<<<<<<< HEAD
-			dao  = db.Model(table)
-			data = Issue3668{
-				Text:   "我们都是自然的婴儿，卧在宇宙的摇篮里",
-				Number: nil,
-			}
-		)
-		_, err := dao.Ctx(ctx).
-			Data(data).
-			Insert()
-=======
 			dao    = db.Model(table)
 			member = Member{
 				One:   []int64{1, 2, 3},
@@ -162,7 +139,36 @@
 		)
 
 		_, err := dao.Ctx(ctx).Data(&member).Insert()
->>>>>>> 448df148
+		t.AssertNil(err)
+	})
+}
+
+// https://github.com/gogf/gf/issues/3668
+func Test_Issue3668(t *testing.T) {
+	type Issue3668 struct {
+		Text   interface{}
+		Number interface{}
+	}
+	var (
+		sqlText = gtest.DataContent("issues", "issue3668.sql")
+		table   = fmt.Sprintf(`%s_%d`, TablePrefix+"issue3668", gtime.TimestampNano())
+	)
+	if _, err := db.Exec(ctx, fmt.Sprintf(sqlText, table)); err != nil {
+		gtest.Fatal(err)
+	}
+	defer dropTable(table)
+
+	gtest.C(t, func(t *gtest.T) {
+		var (
+			dao  = db.Model(table)
+			data = Issue3668{
+				Text:   "我们都是自然的婴儿，卧在宇宙的摇篮里",
+				Number: nil,
+			}
+		)
+		_, err := dao.Ctx(ctx).
+			Data(data).
+			Insert()
 		t.AssertNil(err)
 	})
 }