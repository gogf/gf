--- conflicted
+++ resolved
@@ -58,11 +58,7 @@
 - It does not support `Save/Replace` features.
 - It does not support `LastInsertId`.
 - It supports server version >= `SQL Server2005`
-<<<<<<< HEAD
-- It ONLY supports datetime2 and datetimeoffset type for auto handling created_at/updated_at/deleted_at columns, because datetime type does not support microseconds precision when column value is passed as string. 
-=======
 - It ONLY supports datetime2 and datetimeoffset types for auto handling created_at/updated_at/deleted_at columns, because datetime type does not support microseconds precision when column value is passed as string. 
->>>>>>> 82104445
 
 ## Oracle
 ```
