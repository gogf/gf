--- conflicted
+++ resolved
@@ -25,7 +25,6 @@
 )
 
 const (
-<<<<<<< HEAD
 	TableSize        = 10
 	TableName        = "t_user"
 	TestSchema1      = "test1"
@@ -34,11 +33,6 @@
 	TestDbUser       = "sa"
 	TestDbPass       = "LoremIpsum86" //"theone@123"
 	CreateTime       = "2018-10-24 10:00:00"
-=======
-	TableSize  = 10
-	TestDbUser = "sa"
-	TestDbPass = "LoremIpsum86"
->>>>>>> 0c2d5cac
 )
 
 func init() {
@@ -47,11 +41,7 @@
 		Port:             "1433",
 		User:             TestDbUser,
 		Pass:             TestDbPass,
-<<<<<<< HEAD
 		Name:             "test", //"QPLogDB"
-=======
-		Name:             "master",
->>>>>>> 0c2d5cac
 		Type:             "mssql",
 		Role:             "master",
 		Charset:          "utf8",
