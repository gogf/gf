# drivers
Database drivers for package gdb.

# Installation
Let's take `pgsql` for example.
```
go get -u github.com/gogf/gf/contrib/drivers/pgsql/v2
```

Choose and import the driver to your project:
```
import _ "github.com/gogf/gf/contrib/drivers/pgsql/v2"
```

# Supported Drivers

## MySQL/MariaDB/TiDB

```
import _ "github.com/gogf/gf/contrib/drivers/mysql/v2"
```

## SQLite
```
import _ "github.com/gogf/gf/contrib/drivers/sqlite/v2"
```
Note:
- It does not support `Save/Replace` features.

## PostgreSQL
```
import _ "github.com/gogf/gf/contrib/drivers/pgsql/v2"
```
Note:
- It does not support `Save/Replace` features.
- It does not support `LastInsertId`.

## SQL Server
```
import _ "github.com/gogf/gf/contrib/drivers/mssql/v2"
```
Note:
- It does not support `Save/Replace` features.
- It does not support `LastInsertId`.
- It supports server version >= `SQL Server2005`

## Oracle
```
import _ "github.com/gogf/gf/contrib/drivers/oracle/v2"
```
Note:
- It does not support `Save/Replace` features.
- It does not support `LastInsertId`.

<<<<<<< HEAD
## Clickhouse
=======
## ClickHouse
>>>>>>> be77779a
```
import _ "github.com/gogf/gf/contrib/drivers/clickhouse/v2"
```
Note:
<<<<<<< HEAD
- It does not support `Replace/Ignore` features.
- It does not support `LastInsertId`.
- It does not support `Transaction`.
- It does not support `RowsAffected`.
=======
- It does not support `InsertIgnore/InsertGetId` features.
- It does not support `Save/Replace` features.
- It does not support `Transaction` feature.
- It does not support `Transaction` feature.

>>>>>>> be77779a

# Custom Drivers

It's quick and easy, please refer to current driver source. 
It's quite appreciated if any PR for new drivers support into current repo.<|MERGE_RESOLUTION|>--- conflicted
+++ resolved
@@ -52,27 +52,16 @@
 - It does not support `Save/Replace` features.
 - It does not support `LastInsertId`.
 
-<<<<<<< HEAD
-## Clickhouse
-=======
 ## ClickHouse
->>>>>>> be77779a
 ```
 import _ "github.com/gogf/gf/contrib/drivers/clickhouse/v2"
 ```
 Note:
-<<<<<<< HEAD
-- It does not support `Replace/Ignore` features.
-- It does not support `LastInsertId`.
-- It does not support `Transaction`.
-- It does not support `RowsAffected`.
-=======
 - It does not support `InsertIgnore/InsertGetId` features.
-- It does not support `Save/Replace` features.
+- It does not support `Ignore/Replace` features.
 - It does not support `Transaction` feature.
-- It does not support `Transaction` feature.
+- It does not support `RowsAffected` feature.
 
->>>>>>> be77779a
 
 # Custom Drivers
 
