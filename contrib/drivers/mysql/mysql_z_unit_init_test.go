// Copyright GoFrame Author(https://goframe.org). All Rights Reserved.
//
// This Source Code Form is subject to the terms of the MIT License.
// If a copy of the MIT was not distributed with this file,
// You can obtain one at https://github.com/gogf/gf.

package mysql_test

import (
	"context"
	"fmt"
	"testing"
	"time"

	"github.com/gogf/gf/v2/container/garray"
	"github.com/gogf/gf/v2/database/gdb"
	"github.com/gogf/gf/v2/frame/g"
	"github.com/gogf/gf/v2/os/gtime"
	"github.com/gogf/gf/v2/test/gtest"
)

const (
	TableSize        = 10
	TableName        = "user"
	TestSchema1      = "test1"
	TestSchema2      = "test2"
	TestPartitionDB  = "test3"
	TableNamePrefix1 = "gf_"
	TestDbUser       = "root"
	TestDbPass       = "12345678" //12345678  123456
	CreateTime       = "2018-10-24 10:00:00"
)

var (
	db        gdb.DB
	db2       gdb.DB
	db3       gdb.DB
	dbPrefix  gdb.DB
	dbInvalid gdb.DB
	ctx       = context.TODO()
)

func init() {
	nodeDefault := gdb.ConfigNode{
		ExecTimeout: time.Second * 2,
<<<<<<< HEAD
		Link:        fmt.Sprintf("mysql:root:%s@tcp(127.0.0.1:3306)/?loc=Local&parseTime=true", TestDbPass), // 192.168.0.10:3306  127.0.0.1:3306
	}
	partitionDefault := gdb.ConfigNode{
		Link:  fmt.Sprintf("mysql:root:%s@tcp(127.0.0.1:3307)/?loc=Local&parseTime=true", TestDbPass), // 127.0.0.1:3307 192.168.2.99:3306
		Debug: true,
	}
	nodePrefix := gdb.ConfigNode{
		Link: fmt.Sprintf("mysql:root:%s@tcp(127.0.0.1:3306)/?loc=Local&parseTime=true", TestDbPass), // 192.168.0.10:3306  127.0.0.1:3306
=======
		Link:        fmt.Sprintf("mysql:root:%s@tcp(127.0.0.1:3306)/?loc=Local&parseTime=true", TestDbPass),
		TranTimeout: time.Second * 3,
	}
	partitionDefault := gdb.ConfigNode{
		Link:        fmt.Sprintf("mysql:root:%s@tcp(127.0.0.1:3307)/?loc=Local&parseTime=true", TestDbPass),
		Debug:       true,
		TranTimeout: time.Second * 3,
	}
	nodePrefix := gdb.ConfigNode{
		Link:        fmt.Sprintf("mysql:root:%s@tcp(127.0.0.1:3306)/?loc=Local&parseTime=true", TestDbPass),
		TranTimeout: time.Second * 3,
>>>>>>> 92eab819
	}
	nodePrefix.Prefix = TableNamePrefix1

	nodeInvalid := gdb.ConfigNode{
<<<<<<< HEAD
		Link: fmt.Sprintf("mysql:root:%s@tcp(127.0.0.1:3307)/?loc=Local&parseTime=true", TestDbPass), // 127.0.0.1:3307  192.168.2.99:3306
=======
		Link:        fmt.Sprintf("mysql:root:%s@tcp(127.0.0.1:3307)/?loc=Local&parseTime=true", TestDbPass),
		TranTimeout: time.Second * 3,
>>>>>>> 92eab819
	}
	gdb.AddConfigNode("test", nodeDefault)
	gdb.AddConfigNode("prefix", nodePrefix)
	gdb.AddConfigNode("nodeinvalid", nodeInvalid)
	gdb.AddConfigNode("partition", partitionDefault)
	gdb.AddConfigNode(gdb.DefaultGroupName, nodeDefault)

	// Default db.
	if r, err := gdb.NewByGroup(); err != nil {
		gtest.Error(err)
	} else {
		db = r
	}
	schemaTemplate := "CREATE DATABASE IF NOT EXISTS `%s` CHARACTER SET UTF8"
	if _, err := db.Exec(ctx, fmt.Sprintf(schemaTemplate, TestSchema1)); err != nil {
		gtest.Error(err)
	}
	if _, err := db.Exec(ctx, fmt.Sprintf(schemaTemplate, TestSchema2)); err != nil {
		gtest.Error(err)
	}
	if _, err := db.Exec(ctx, fmt.Sprintf(schemaTemplate, TestPartitionDB)); err != nil {
		gtest.Error(err)
	}
	db = db.Schema(TestSchema1)
	db2 = db.Schema(TestSchema2)
	db3 = db.Schema(TestPartitionDB)
	// Prefix db.
	if r, err := gdb.NewByGroup("prefix"); err != nil {
		gtest.Error(err)
	} else {
		dbPrefix = r
	}
	if _, err := dbPrefix.Exec(ctx, fmt.Sprintf(schemaTemplate, TestSchema1)); err != nil {
		gtest.Error(err)
	}
	if _, err := dbPrefix.Exec(ctx, fmt.Sprintf(schemaTemplate, TestSchema2)); err != nil {
		gtest.Error(err)
	}
	dbPrefix = dbPrefix.Schema(TestSchema1)

	// Invalid db.
	if r, err := gdb.NewByGroup("nodeinvalid"); err != nil {
		gtest.Error(err)
	} else {
		dbInvalid = r
	}
	dbInvalid = dbInvalid.Schema(TestSchema1)
}

func createTable(table ...string) string {
	return createTableWithDb(db, table...)
}

func createInitTable(table ...string) string {
	return createInitTableWithDb(db, table...)
}

func dropTable(table string) {
	dropTableWithDb(db, table)
}

func createTableWithDb(db gdb.DB, table ...string) (name string) {
	if len(table) > 0 {
		name = table[0]
	} else {
		name = fmt.Sprintf(`%s_%d`, TableName, gtime.TimestampNano())
	}
	dropTableWithDb(db, name)
	if _, err := db.Exec(ctx, fmt.Sprintf(`
	    CREATE TABLE %s (
	        id          int(10) unsigned NOT NULL AUTO_INCREMENT,
	        passport    varchar(45) NULL,
	        password    char(32) NULL,
	        nickname    varchar(45) NULL,
	        create_time timestamp(6) NULL,
	        create_date       date NULL,
	        PRIMARY KEY (id)
	    ) ENGINE=InnoDB DEFAULT CHARSET=utf8;
	    `, name,
	)); err != nil {
		gtest.Fatal(err)
	}
	return name
}

func createInitTableWithDb(db gdb.DB, table ...string) (name string) {
	name = createTableWithDb(db, table...)
	array := garray.New(true)
	for i := 1; i <= TableSize; i++ {
		array.Append(g.Map{
			"id":          i,
			"passport":    fmt.Sprintf(`user_%d`, i),
			"password":    fmt.Sprintf(`pass_%d`, i),
			"nickname":    fmt.Sprintf(`name_%d`, i),
			"create_time": gtime.NewFromStr(CreateTime).String(),
		})
	}

	result, err := db.Insert(ctx, name, array.Slice())
	gtest.AssertNil(err)

	n, e := result.RowsAffected()
	gtest.Assert(e, nil)
	gtest.Assert(n, TableSize)
	return
}

func dropTableWithDb(db gdb.DB, table string) {
	if _, err := db.Exec(ctx, fmt.Sprintf("DROP TABLE IF EXISTS `%s`", table)); err != nil {
		gtest.Error(err)
	}
}

func Test_PartitionTable(t *testing.T) {
	dropShopDBTable()
	createShopDBTable()
	insertShopDBData()

	//defer dropShopDBTable()
	gtest.C(t, func(t *gtest.T) {
		data, err := db3.Ctx(ctx).Model("dbx_order").Partition("p3", "p4").All()
		t.AssertNil(err)
		dataLen := len(data)
		t.Assert(dataLen, 5)
		data, err = db3.Ctx(ctx).Model("dbx_order").Partition("p3").All()
		t.AssertNil(err)
		dataLen = len(data)
		t.Assert(dataLen, 5)
	})
}
func createShopDBTable() {
	sql := `CREATE TABLE dbx_order (
  id int(11) NOT NULL,
  sales_date date DEFAULT NULL,
  amount decimal(10,2) DEFAULT NULL
) ENGINE=InnoDB DEFAULT CHARSET=utf8mb4
PARTITION BY RANGE (YEAR(sales_date))
(PARTITION p1 VALUES LESS THAN (2020) ENGINE = InnoDB,
 PARTITION p2 VALUES LESS THAN (2021) ENGINE = InnoDB,
 PARTITION p3 VALUES LESS THAN (2022) ENGINE = InnoDB,
 PARTITION p4 VALUES LESS THAN MAXVALUE ENGINE = InnoDB);`
	_, err := db3.Exec(ctx, sql)
	if err != nil {
		gtest.Fatal(err.Error())
	}
}
func insertShopDBData() {
	data := g.Slice{}
	year := 2020
	for i := 1; i <= 5; i++ {
		year++
		data = append(data, g.Map{
			"id":         i,
			"sales_date": fmt.Sprintf("%d-09-21", year),
			"amount":     fmt.Sprintf("1%d.21", i),
		})
	}
	_, err := db3.Model("dbx_order").Ctx(ctx).Data(data).Insert()
	if err != nil {
		gtest.Error(err)
	}
}
func dropShopDBTable() {
	if _, err := db3.Exec(ctx, "DROP TABLE IF EXISTS `dbx_order`"); err != nil {
		gtest.Error(err)
	}
}<|MERGE_RESOLUTION|>--- conflicted
+++ resolved
@@ -43,16 +43,6 @@
 func init() {
 	nodeDefault := gdb.ConfigNode{
 		ExecTimeout: time.Second * 2,
-<<<<<<< HEAD
-		Link:        fmt.Sprintf("mysql:root:%s@tcp(127.0.0.1:3306)/?loc=Local&parseTime=true", TestDbPass), // 192.168.0.10:3306  127.0.0.1:3306
-	}
-	partitionDefault := gdb.ConfigNode{
-		Link:  fmt.Sprintf("mysql:root:%s@tcp(127.0.0.1:3307)/?loc=Local&parseTime=true", TestDbPass), // 127.0.0.1:3307 192.168.2.99:3306
-		Debug: true,
-	}
-	nodePrefix := gdb.ConfigNode{
-		Link: fmt.Sprintf("mysql:root:%s@tcp(127.0.0.1:3306)/?loc=Local&parseTime=true", TestDbPass), // 192.168.0.10:3306  127.0.0.1:3306
-=======
 		Link:        fmt.Sprintf("mysql:root:%s@tcp(127.0.0.1:3306)/?loc=Local&parseTime=true", TestDbPass),
 		TranTimeout: time.Second * 3,
 	}
@@ -64,17 +54,12 @@
 	nodePrefix := gdb.ConfigNode{
 		Link:        fmt.Sprintf("mysql:root:%s@tcp(127.0.0.1:3306)/?loc=Local&parseTime=true", TestDbPass),
 		TranTimeout: time.Second * 3,
->>>>>>> 92eab819
 	}
 	nodePrefix.Prefix = TableNamePrefix1
 
 	nodeInvalid := gdb.ConfigNode{
-<<<<<<< HEAD
-		Link: fmt.Sprintf("mysql:root:%s@tcp(127.0.0.1:3307)/?loc=Local&parseTime=true", TestDbPass), // 127.0.0.1:3307  192.168.2.99:3306
-=======
 		Link:        fmt.Sprintf("mysql:root:%s@tcp(127.0.0.1:3307)/?loc=Local&parseTime=true", TestDbPass),
 		TranTimeout: time.Second * 3,
->>>>>>> 92eab819
 	}
 	gdb.AddConfigNode("test", nodeDefault)
 	gdb.AddConfigNode("prefix", nodePrefix)
