// Copyright GoFrame Author(https://goframe.org). All Rights Reserved.
//
// This Source Code Form is subject to the terms of the MIT License.
// If a copy of the MIT was not distributed with this file,
// You can obtain one at https://github.com/gogf/gf.

package mysql_test

import (
	"fmt"
	"testing"
	"time"

	"github.com/gogf/gf/v2/database/gdb"
	"github.com/gogf/gf/v2/frame/g"
	"github.com/gogf/gf/v2/os/gtime"
	"github.com/gogf/gf/v2/test/gtest"
	"github.com/gogf/gf/v2/text/gregex"
	"github.com/gogf/gf/v2/text/gstr"
	"github.com/gogf/gf/v2/util/gmeta"
	"github.com/gogf/gf/v2/util/guid"
)

// https://github.com/gogf/gf/issues/1934
func Test_Issue1934(t *testing.T) {
	table := createInitTable()
	defer dropTable(table)

	gtest.C(t, func(t *gtest.T) {
		one, err := db.Model(table).Where(" id ", 1).One()
		t.AssertNil(err)
		t.Assert(one["id"], 1)
	})
}

// https://github.com/gogf/gf/issues/1570
func Test_Issue1570(t *testing.T) {
	var (
		tableUser       = "user_" + gtime.TimestampMicroStr()
		tableUserDetail = "user_detail_" + gtime.TimestampMicroStr()
		tableUserScores = "user_scores_" + gtime.TimestampMicroStr()
	)
	if _, err := db.Exec(ctx, fmt.Sprintf(`
CREATE TABLE %s (
  uid int(10) unsigned NOT NULL AUTO_INCREMENT,
  name varchar(45) NOT NULL,
  PRIMARY KEY (uid)
) ENGINE=InnoDB DEFAULT CHARSET=utf8;
    `, tableUser)); err != nil {
		gtest.Error(err)
	}
	defer dropTable(tableUser)

	if _, err := db.Exec(ctx, fmt.Sprintf(`
CREATE TABLE %s (
  uid int(10) unsigned NOT NULL AUTO_INCREMENT,
  address varchar(45) NOT NULL,
  PRIMARY KEY (uid)
) ENGINE=InnoDB DEFAULT CHARSET=utf8;
    `, tableUserDetail)); err != nil {
		gtest.Error(err)
	}
	defer dropTable(tableUserDetail)

	if _, err := db.Exec(ctx, fmt.Sprintf(`
CREATE TABLE %s (
  id int(10) unsigned NOT NULL AUTO_INCREMENT,
  uid int(10) unsigned NOT NULL,
  score int(10) unsigned NOT NULL,
  PRIMARY KEY (id)
) ENGINE=InnoDB DEFAULT CHARSET=utf8;
    `, tableUserScores)); err != nil {
		gtest.Error(err)
	}
	defer dropTable(tableUserScores)

	type EntityUser struct {
		Uid  int    `json:"uid"`
		Name string `json:"name"`
	}
	type EntityUserDetail struct {
		Uid     int    `json:"uid"`
		Address string `json:"address"`
	}
	type EntityUserScores struct {
		Id    int `json:"id"`
		Uid   int `json:"uid"`
		Score int `json:"score"`
	}
	type Entity struct {
		User       *EntityUser
		UserDetail *EntityUserDetail
		UserScores []*EntityUserScores
	}

	// Initialize the data.
	gtest.C(t, func(t *gtest.T) {
		var err error
		for i := 1; i <= 5; i++ {
			// User.
			_, err = db.Insert(ctx, tableUser, g.Map{
				"uid":  i,
				"name": fmt.Sprintf(`name_%d`, i),
			})
			t.AssertNil(err)
			// Detail.
			_, err = db.Insert(ctx, tableUserDetail, g.Map{
				"uid":     i,
				"address": fmt.Sprintf(`address_%d`, i),
			})
			t.AssertNil(err)
			// Scores.
			for j := 1; j <= 5; j++ {
				_, err = db.Insert(ctx, tableUserScores, g.Map{
					"uid":   i,
					"score": j,
				})
				t.AssertNil(err)
			}
		}
	})

	// Result ScanList with struct elements and pointer attributes.
	gtest.C(t, func(t *gtest.T) {
		var users []Entity
		// User
		err := db.Model(tableUser).
			Where("uid", g.Slice{3, 4}).
			Fields("uid").
			Order("uid asc").
			ScanList(&users, "User")
		t.AssertNil(err)
		t.AssertNil(err)
		t.Assert(len(users), 2)
		t.Assert(users[0].User, &EntityUser{3, ""})
		t.Assert(users[1].User, &EntityUser{4, ""})
		// Detail
		err = db.Model(tableUserDetail).
			Where("uid", gdb.ListItemValues(users, "User", "Uid")).
			Order("uid asc").
			ScanList(&users, "UserDetail", "User", "uid:Uid")
		t.AssertNil(err)
		t.AssertNil(err)
		t.Assert(users[0].UserDetail, &EntityUserDetail{3, "address_3"})
		t.Assert(users[1].UserDetail, &EntityUserDetail{4, "address_4"})
		// Scores
		err = db.Model(tableUserScores).
			Where("uid", gdb.ListItemValues(users, "User", "Uid")).
			Order("id asc").
			ScanList(&users, "UserScores", "User", "uid:Uid")
		t.AssertNil(err)
		t.AssertNil(err)
		t.Assert(len(users[0].UserScores), 5)
		t.Assert(len(users[1].UserScores), 5)
		t.Assert(users[0].UserScores[0].Uid, 3)
		t.Assert(users[0].UserScores[0].Score, 1)
		t.Assert(users[0].UserScores[4].Score, 5)
		t.Assert(users[1].UserScores[0].Uid, 4)
		t.Assert(users[1].UserScores[0].Score, 1)
		t.Assert(users[1].UserScores[4].Score, 5)
	})
}

// https://github.com/gogf/gf/issues/1401
func Test_Issue1401(t *testing.T) {
	var (
		table1 = "parcels"
		table2 = "parcel_items"
	)
	array := gstr.SplitAndTrim(gtest.DataContent(`issue1401.sql`), ";")
	for _, v := range array {
		if _, err := db.Exec(ctx, v); err != nil {
			gtest.Error(err)
		}
	}
	defer dropTable(table1)
	defer dropTable(table2)

	gtest.C(t, func(t *gtest.T) {
		type NItem struct {
			Id       int `json:"id"`
			ParcelId int `json:"parcel_id"`
		}

		type ParcelItem struct {
			gmeta.Meta `orm:"table:parcel_items"`
			NItem
		}

		type ParcelRsp struct {
			gmeta.Meta `orm:"table:parcels"`
			Id         int           `json:"id"`
			Items      []*ParcelItem `json:"items" orm:"with:parcel_id=Id"`
		}

		parcelDetail := &ParcelRsp{}
		err := db.Model(table1).With(parcelDetail.Items).Where("id", 3).Scan(&parcelDetail)
		t.AssertNil(err)
		t.Assert(parcelDetail.Id, 3)
		t.Assert(len(parcelDetail.Items), 1)
		t.Assert(parcelDetail.Items[0].Id, 2)
		t.Assert(parcelDetail.Items[0].ParcelId, 3)
	})
}

// https://github.com/gogf/gf/issues/1412
func Test_Issue1412(t *testing.T) {
	var (
		table1 = "parcels"
		table2 = "items"
	)
	array := gstr.SplitAndTrim(gtest.DataContent(`issue1412.sql`), ";")
	for _, v := range array {
		if _, err := db.Exec(ctx, v); err != nil {
			gtest.Error(err)
		}
	}
	defer dropTable(table1)
	defer dropTable(table2)

	gtest.C(t, func(t *gtest.T) {
		type Items struct {
			gmeta.Meta `orm:"table:items"`
			Id         int    `json:"id"`
			Name       string `json:"name"`
		}

		type ParcelRsp struct {
			gmeta.Meta `orm:"table:parcels"`
			Id         int   `json:"id"`
			ItemId     int   `json:"item_id"`
			Items      Items `json:"items" orm:"with:Id=ItemId"`
		}

		entity := &ParcelRsp{}
		err := db.Model("parcels").With(Items{}).Where("id=3").Scan(&entity)
		t.AssertNil(err)
		t.Assert(entity.Id, 3)
		t.Assert(entity.ItemId, 0)
		t.Assert(entity.Items.Id, 0)
		t.Assert(entity.Items.Name, "")
	})

	gtest.C(t, func(t *gtest.T) {
		type Items struct {
			gmeta.Meta `orm:"table:items"`
			Id         int    `json:"id"`
			Name       string `json:"name"`
		}

		type ParcelRsp struct {
			gmeta.Meta `orm:"table:parcels"`
			Id         int   `json:"id"`
			ItemId     int   `json:"item_id"`
			Items      Items `json:"items" orm:"with:Id=ItemId"`
		}

		entity := &ParcelRsp{}
		err := db.Model("parcels").With(Items{}).Where("id=30000").Scan(&entity)
		t.AssertNE(err, nil)
		t.Assert(entity.Id, 0)
		t.Assert(entity.ItemId, 0)
		t.Assert(entity.Items.Id, 0)
		t.Assert(entity.Items.Name, "")
	})
}

// https://github.com/gogf/gf/issues/1002
func Test_Issue1002(t *testing.T) {
	table := createTable()
	defer dropTable(table)

	result, err := db.Model(table).Data(g.Map{
		"id":          1,
		"passport":    "port_1",
		"password":    "pass_1",
		"nickname":    "name_2",
		"create_time": "2020-10-27 19:03:33",
	}).Insert()
	gtest.AssertNil(err)
	n, _ := result.RowsAffected()
	gtest.Assert(n, 1)

	// where + string.
	gtest.C(t, func(t *gtest.T) {
		v, err := db.Model(table).Fields("id").Where("create_time>'2020-10-27 19:03:32' and create_time<'2020-10-27 19:03:34'").Value()
		t.AssertNil(err)
		t.Assert(v.Int(), 1)
	})
	gtest.C(t, func(t *gtest.T) {
		v, err := db.Model(table).Fields("id").Where("create_time>'2020-10-27 19:03:32' and create_time<'2020-10-27 19:03:34'").Value()
		t.AssertNil(err)
		t.Assert(v.Int(), 1)
	})
	// where + string arguments.
	gtest.C(t, func(t *gtest.T) {
		v, err := db.Model(table).Fields("id").Where("create_time>? and create_time<?", "2020-10-27 19:03:32", "2020-10-27 19:03:34").Value()
		t.AssertNil(err)
		t.Assert(v.Int(), 1)
	})
	// where + gtime.Time arguments.
	gtest.C(t, func(t *gtest.T) {
		v, err := db.Model(table).Fields("id").Where("create_time>? and create_time<?", gtime.New("2020-10-27 19:03:32"), gtime.New("2020-10-27 19:03:34")).Value()
		t.AssertNil(err)
		t.Assert(v.Int(), 1)
	})
	// where + time.Time arguments, UTC.
	gtest.C(t, func(t *gtest.T) {
		t1, _ := time.Parse("2006-01-02 15:04:05", "2020-10-27 11:03:32")
		t2, _ := time.Parse("2006-01-02 15:04:05", "2020-10-27 11:03:34")
		{
			v, err := db.Model(table).Fields("id").Where("create_time>? and create_time<?", t1, t2).Value()
			t.AssertNil(err)
			t.Assert(v.Int(), 1)
		}
	})
	// where + time.Time arguments, +8.
	// gtest.C(t, func(t *gtest.T) {
	//	// Change current timezone to +8 zone.
	//	location, err := time.LoadLocation("Asia/Shanghai")
	//	t.AssertNil(err)
	//	t1, _ := time.ParseInLocation("2006-01-02 15:04:05", "2020-10-27 19:03:32", location)
	//	t2, _ := time.ParseInLocation("2006-01-02 15:04:05", "2020-10-27 19:03:34", location)
	//	{
	//		v, err := db.Model(table).Fields("id").Where("create_time>? and create_time<?", t1, t2).Value()
	//		t.AssertNil(err)
	//		t.Assert(v.Int(), 1)
	//	}
	//	{
	//		v, err := db.Model(table).Fields("id").Where("create_time>? and create_time<?", t1, t2).FindValue()
	//		t.AssertNil(err)
	//		t.Assert(v.Int(), 1)
	//	}
	//	{
	//		v, err := db.Model(table).Where("create_time>? and create_time<?", t1, t2).FindValue("id")
	//		t.AssertNil(err)
	//		t.Assert(v.Int(), 1)
	//	}
	// })
}

// https://github.com/gogf/gf/issues/1700
func Test_Issue1700(t *testing.T) {
	table := "user_" + gtime.Now().TimestampNanoStr()
	if _, err := db.Exec(ctx, fmt.Sprintf(`
	    CREATE TABLE %s (
	        id         int(10) unsigned NOT NULL AUTO_INCREMENT,
	        user_id    int(10) unsigned NOT NULL,
	        UserId    int(10) unsigned NOT NULL,
	        PRIMARY KEY (id)
	    ) ENGINE=InnoDB DEFAULT CHARSET=utf8;
	    `, table,
	)); err != nil {
		gtest.AssertNil(err)
	}
	defer dropTable(table)

	gtest.C(t, func(t *gtest.T) {
		type User struct {
			Id     int `orm:"id"`
			Userid int `orm:"user_id"`
			UserId int `orm:"UserId"`
		}
		_, err := db.Model(table).Data(User{
			Id:     1,
			Userid: 2,
			UserId: 3,
		}).Insert()
		t.AssertNil(err)

		one, err := db.Model(table).One()
		t.AssertNil(err)
		t.Assert(one, g.Map{
			"id":      1,
			"user_id": 2,
			"UserId":  3,
		})

		for i := 0; i < 1000; i++ {
			var user *User
			err = db.Model(table).Scan(&user)
			t.AssertNil(err)
			t.Assert(user.Id, 1)
			t.Assert(user.Userid, 2)
			t.Assert(user.UserId, 3)
		}
	})
}

// https://github.com/gogf/gf/issues/1701
func Test_Issue1701(t *testing.T) {
	table := createInitTable()
	defer dropTable(table)
	gtest.C(t, func(t *gtest.T) {
		value, err := db.Model(table).Fields(gdb.Raw("if(id=1,100,null)")).WherePri(1).Value()
		t.AssertNil(err)
		t.Assert(value.String(), 100)
	})
}

// https://github.com/gogf/gf/issues/1733
func Test_Issue1733(t *testing.T) {
	table := "user_" + guid.S()
	if _, err := db.Exec(ctx, fmt.Sprintf(`
	    CREATE TABLE %s (
	        id int(8) unsigned zerofill NOT NULL AUTO_INCREMENT,
	        PRIMARY KEY (id)
	    ) ENGINE=InnoDB DEFAULT CHARSET=utf8;
	    `, table,
	)); err != nil {
		gtest.AssertNil(err)
	}
	defer dropTable(table)

	gtest.C(t, func(t *gtest.T) {
		for i := 1; i <= 10; i++ {
			_, err := db.Model(table).Data(g.Map{
				"id": i,
			}).Insert()
			t.AssertNil(err)
		}

		all, err := db.Model(table).OrderAsc("id").All()
		t.AssertNil(err)
		t.Assert(len(all), 10)
		for i := 0; i < 10; i++ {
			t.Assert(all[i]["id"].Int(), i+1)
		}
	})
}

// https://github.com/gogf/gf/issues/2105
func Test_Issue2105(t *testing.T) {
	table := "issue2105"
	array := gstr.SplitAndTrim(gtest.DataContent(`issue2105.sql`), ";")
	for _, v := range array {
		if _, err := db.Exec(ctx, v); err != nil {
			gtest.Error(err)
		}
	}
	defer dropTable(table)

	type JsonItem struct {
		Name  string `json:"name,omitempty"`
		Value string `json:"value,omitempty"`
	}
	type Test struct {
		Id   string      `json:"id,omitempty"`
		Json []*JsonItem `json:"json,omitempty"`
	}

	gtest.C(t, func(t *gtest.T) {
		var list []*Test
		err := db.Model(table).Scan(&list)
		t.AssertNil(err)
		t.Assert(len(list), 2)
		t.Assert(len(list[0].Json), 0)
		t.Assert(len(list[1].Json), 3)
	})
}

// https://github.com/gogf/gf/issues/2231
func Test_Issue2231(t *testing.T) {
	var (
		pattern = `(\w+):([\w\-]*):(.*?)@(\w+?)\((.+?)\)/{0,1}([^\?]*)\?{0,1}(.*)`
		link    = `mysql:root:12345678@tcp(127.0.0.1:3306)/a正bc式?loc=Local&parseTime=true`
	)
	gtest.C(t, func(t *gtest.T) {
		match, err := gregex.MatchString(pattern, link)
		t.AssertNil(err)
		t.Assert(match[1], "mysql")
		t.Assert(match[2], "root")
		t.Assert(match[3], "12345678")
		t.Assert(match[4], "tcp")
		t.Assert(match[5], "127.0.0.1:3306")
		t.Assert(match[6], "a正bc式")
		t.Assert(match[7], "loc=Local&parseTime=true")
	})
}

// https://github.com/gogf/gf/issues/2339
func Test_Issue2339(t *testing.T) {
	table := createInitTable()
	defer dropTable(table)
	gtest.C(t, func(t *gtest.T) {
		model1 := db.Model(table, "u1").Where("id between ? and ?", 1, 9)
		model2 := db.Model("? as u2", model1)
		model3 := db.Model("? as u3", model2)
		all2, err := model2.WhereGT("id", 6).OrderAsc("id").All()
		t.AssertNil(err)
		t.Assert(len(all2), 3)
		t.Assert(all2[0]["id"], 7)

		all3, err := model3.WhereGT("id", 7).OrderAsc("id").All()
		t.AssertNil(err)
		t.Assert(len(all3), 2)
		t.Assert(all3[0]["id"], 8)
	})
}

// https://github.com/gogf/gf/issues/2356
func Test_Issue2356(t *testing.T) {
	gtest.C(t, func(t *gtest.T) {
		table := "demo_" + guid.S()
		if _, err := db.Exec(ctx, fmt.Sprintf(`
	    CREATE TABLE %s (
	        id BIGINT(20) UNSIGNED NOT NULL DEFAULT '0',
	        PRIMARY KEY (id)
	    ) ENGINE=InnoDB DEFAULT CHARSET=utf8;
	    `, table,
		)); err != nil {
			t.AssertNil(err)
		}
		defer dropTable(table)

		if _, err := db.Exec(ctx, fmt.Sprintf(`INSERT INTO %s (id) VALUES (18446744073709551615);`, table)); err != nil {
			t.AssertNil(err)
		}

		one, err := db.Model(table).One()
		t.AssertNil(err)
		t.AssertEQ(one["id"].Val(), uint64(18446744073709551615))
	})
}

<<<<<<< HEAD
// https://github.com/gogf/gf/issues/2427
func Test_Issue2427(t *testing.T) {
	gtest.C(t, func(t *gtest.T) {
		table := "demo_" + guid.S()
		if _, err := db.Exec(ctx, fmt.Sprintf(`
CREATE TABLE %s (
    id        int(10) unsigned NOT NULL AUTO_INCREMENT COMMENT 'User ID',
    passport  varchar(45) NOT NULL COMMENT 'User Passport',
    password  varchar(45) NOT NULL COMMENT 'User Password',
    nickname  varchar(45) NOT NULL COMMENT 'User Nickname',
=======
// https://github.com/gogf/gf/issues/2338
func Test_Issue2338(t *testing.T) {
	gtest.C(t, func(t *gtest.T) {
		table1 := "demo_" + guid.S()
		table2 := "demo_" + guid.S()
		if _, err := db.Schema(TestSchema1).Exec(ctx, fmt.Sprintf(`
CREATE TABLE %s (
    id        int(10) unsigned NOT NULL AUTO_INCREMENT COMMENT 'User ID',
    nickname  varchar(45) DEFAULT NULL COMMENT 'User Nickname',
>>>>>>> b69e0ff9
    create_at datetime DEFAULT NULL COMMENT 'Created Time',
    update_at datetime DEFAULT NULL COMMENT 'Updated Time',
    PRIMARY KEY (id)
) ENGINE=InnoDB DEFAULT CHARSET=utf8;
<<<<<<< HEAD
	    `, table,
		)); err != nil {
			t.AssertNil(err)
		}
		defer dropTable(table)

		_, err1 := db.Model(table).Delete()
		t.Assert(err1, `there should be WHERE condition statement for DELETE operation`)

		_, err2 := db.Model(table).Where(g.Map{}).Delete()
		t.Assert(err2, `there should be WHERE condition statement for DELETE operation`)

		_, err3 := db.Model(table).Where(1).Delete()
		t.AssertNil(err3)
=======
	    `, table1,
		)); err != nil {
			t.AssertNil(err)
		}
		if _, err := db.Schema(TestSchema2).Exec(ctx, fmt.Sprintf(`
CREATE TABLE %s (
    id        int(10) unsigned NOT NULL AUTO_INCREMENT COMMENT 'User ID',
    nickname  varchar(45) DEFAULT NULL COMMENT 'User Nickname',
    create_at datetime DEFAULT NULL COMMENT 'Created Time',
    update_at datetime DEFAULT NULL COMMENT 'Updated Time',
    PRIMARY KEY (id)
) ENGINE=InnoDB DEFAULT CHARSET=utf8;
	    `, table2,
		)); err != nil {
			t.AssertNil(err)
		}
		defer dropTableWithDb(db.Schema(TestSchema1), table1)
		defer dropTableWithDb(db.Schema(TestSchema2), table2)

		var err error
		_, err = db.Schema(TestSchema1).Model(table1).Insert(g.Map{
			"id":       1,
			"nickname": "name_1",
		})
		t.AssertNil(err)

		_, err = db.Schema(TestSchema2).Model(table2).Insert(g.Map{
			"id":       1,
			"nickname": "name_2",
		})
		t.AssertNil(err)

		tableName1 := fmt.Sprintf(`%s.%s`, TestSchema1, table1)
		tableName2 := fmt.Sprintf(`%s.%s`, TestSchema2, table2)
		all, err := db.Model(tableName1).As(`a`).
			LeftJoin(tableName2+" b", `a.id=b.id`).
			Fields(`a.id`, `b.nickname`).All()
		t.AssertNil(err)
		t.Assert(len(all), 1)
		t.Assert(all[0]["nickname"], "name_2")
	})

	gtest.C(t, func(t *gtest.T) {
		table1 := "demo_" + guid.S()
		table2 := "demo_" + guid.S()
		if _, err := db.Schema(TestSchema1).Exec(ctx, fmt.Sprintf(`
CREATE TABLE %s (
    id        int(10) unsigned NOT NULL AUTO_INCREMENT COMMENT 'User ID',
    nickname  varchar(45) DEFAULT NULL COMMENT 'User Nickname',
    create_at datetime DEFAULT NULL COMMENT 'Created Time',
    update_at datetime DEFAULT NULL COMMENT 'Updated Time',
    deleted_at datetime DEFAULT NULL COMMENT 'Deleted Time',
    PRIMARY KEY (id)
) ENGINE=InnoDB DEFAULT CHARSET=utf8;
	    `, table1,
		)); err != nil {
			t.AssertNil(err)
		}
		if _, err := db.Schema(TestSchema2).Exec(ctx, fmt.Sprintf(`
CREATE TABLE %s (
    id        int(10) unsigned NOT NULL AUTO_INCREMENT COMMENT 'User ID',
    nickname  varchar(45) DEFAULT NULL COMMENT 'User Nickname',
    create_at datetime DEFAULT NULL COMMENT 'Created Time',
    update_at datetime DEFAULT NULL COMMENT 'Updated Time',
    deleted_at datetime DEFAULT NULL COMMENT 'Deleted Time',
    PRIMARY KEY (id)
) ENGINE=InnoDB DEFAULT CHARSET=utf8;
	    `, table2,
		)); err != nil {
			t.AssertNil(err)
		}
		defer dropTableWithDb(db.Schema(TestSchema1), table1)
		defer dropTableWithDb(db.Schema(TestSchema2), table2)

		var err error
		_, err = db.Schema(TestSchema1).Model(table1).Insert(g.Map{
			"id":       1,
			"nickname": "name_1",
		})
		t.AssertNil(err)

		_, err = db.Schema(TestSchema2).Model(table2).Insert(g.Map{
			"id":       1,
			"nickname": "name_2",
		})
		t.AssertNil(err)

		tableName1 := fmt.Sprintf(`%s.%s`, TestSchema1, table1)
		tableName2 := fmt.Sprintf(`%s.%s`, TestSchema2, table2)
		all, err := db.Model(tableName1).As(`a`).
			LeftJoin(tableName2+" b", `a.id=b.id`).
			Fields(`a.id`, `b.nickname`).All()
		t.AssertNil(err)
		t.Assert(len(all), 1)
		t.Assert(all[0]["nickname"], "name_2")
>>>>>>> b69e0ff9
	})
}<|MERGE_RESOLUTION|>--- conflicted
+++ resolved
@@ -523,18 +523,6 @@
 	})
 }
 
-<<<<<<< HEAD
-// https://github.com/gogf/gf/issues/2427
-func Test_Issue2427(t *testing.T) {
-	gtest.C(t, func(t *gtest.T) {
-		table := "demo_" + guid.S()
-		if _, err := db.Exec(ctx, fmt.Sprintf(`
-CREATE TABLE %s (
-    id        int(10) unsigned NOT NULL AUTO_INCREMENT COMMENT 'User ID',
-    passport  varchar(45) NOT NULL COMMENT 'User Passport',
-    password  varchar(45) NOT NULL COMMENT 'User Password',
-    nickname  varchar(45) NOT NULL COMMENT 'User Nickname',
-=======
 // https://github.com/gogf/gf/issues/2338
 func Test_Issue2338(t *testing.T) {
 	gtest.C(t, func(t *gtest.T) {
@@ -544,27 +532,10 @@
 CREATE TABLE %s (
     id        int(10) unsigned NOT NULL AUTO_INCREMENT COMMENT 'User ID',
     nickname  varchar(45) DEFAULT NULL COMMENT 'User Nickname',
->>>>>>> b69e0ff9
     create_at datetime DEFAULT NULL COMMENT 'Created Time',
     update_at datetime DEFAULT NULL COMMENT 'Updated Time',
     PRIMARY KEY (id)
 ) ENGINE=InnoDB DEFAULT CHARSET=utf8;
-<<<<<<< HEAD
-	    `, table,
-		)); err != nil {
-			t.AssertNil(err)
-		}
-		defer dropTable(table)
-
-		_, err1 := db.Model(table).Delete()
-		t.Assert(err1, `there should be WHERE condition statement for DELETE operation`)
-
-		_, err2 := db.Model(table).Where(g.Map{}).Delete()
-		t.Assert(err2, `there should be WHERE condition statement for DELETE operation`)
-
-		_, err3 := db.Model(table).Where(1).Delete()
-		t.AssertNil(err3)
-=======
 	    `, table1,
 		)); err != nil {
 			t.AssertNil(err)
@@ -660,6 +631,36 @@
 		t.AssertNil(err)
 		t.Assert(len(all), 1)
 		t.Assert(all[0]["nickname"], "name_2")
->>>>>>> b69e0ff9
+	})
+}
+
+// https://github.com/gogf/gf/issues/2427
+func Test_Issue2427(t *testing.T) {
+	gtest.C(t, func(t *gtest.T) {
+		table := "demo_" + guid.S()
+		if _, err := db.Exec(ctx, fmt.Sprintf(`
+CREATE TABLE %s (
+    id        int(10) unsigned NOT NULL AUTO_INCREMENT COMMENT 'User ID',
+    passport  varchar(45) NOT NULL COMMENT 'User Passport',
+    password  varchar(45) NOT NULL COMMENT 'User Password',
+    nickname  varchar(45) NOT NULL COMMENT 'User Nickname',
+    create_at datetime DEFAULT NULL COMMENT 'Created Time',
+    update_at datetime DEFAULT NULL COMMENT 'Updated Time',
+    PRIMARY KEY (id)
+) ENGINE=InnoDB DEFAULT CHARSET=utf8;
+	    `, table,
+		)); err != nil {
+			t.AssertNil(err)
+		}
+		defer dropTable(table)
+
+		_, err1 := db.Model(table).Delete()
+		t.Assert(err1, `there should be WHERE condition statement for DELETE operation`)
+
+		_, err2 := db.Model(table).Where(g.Map{}).Delete()
+		t.Assert(err2, `there should be WHERE condition statement for DELETE operation`)
+
+		_, err3 := db.Model(table).Where(1).Delete()
+		t.AssertNil(err3)
 	})
 }