module github.com/gogf/gf/contrib/metric/otelmetric/v2

go 1.18

require (
<<<<<<< HEAD
	github.com/gogf/gf/v2 v2.7.2
	github.com/prometheus/client_golang v1.19.1
=======
	github.com/gogf/gf/v2 v2.7.3
	github.com/prometheus/client_golang v1.19.0
>>>>>>> fd33dcb9
	go.opentelemetry.io/contrib/instrumentation/runtime v0.49.0
	go.opentelemetry.io/otel v1.24.0
	go.opentelemetry.io/otel/exporters/prometheus v0.46.0
	go.opentelemetry.io/otel/metric v1.24.0
	go.opentelemetry.io/otel/sdk v1.24.0
	go.opentelemetry.io/otel/sdk/metric v1.24.0
)

require (
	github.com/BurntSushi/toml v1.4.0 // indirect
	github.com/beorn7/perks v1.0.1 // indirect
	github.com/cespare/xxhash/v2 v2.2.0 // indirect
	github.com/clbanning/mxj/v2 v2.7.0 // indirect
	github.com/emirpasic/gods v1.18.1 // indirect
	github.com/fatih/color v1.17.0 // indirect
	github.com/fsnotify/fsnotify v1.7.0 // indirect
	github.com/go-logr/logr v1.4.2 // indirect
	github.com/go-logr/stdr v1.2.2 // indirect
	github.com/gorilla/websocket v1.5.3 // indirect
	github.com/grokify/html-strip-tags-go v0.1.0 // indirect
	github.com/magiconair/properties v1.8.7 // indirect
	github.com/mattn/go-colorable v0.1.13 // indirect
	github.com/mattn/go-isatty v0.0.20 // indirect
	github.com/mattn/go-runewidth v0.0.15 // indirect
	github.com/munnerz/goautoneg v0.0.0-20191010083416-a7dc8b61c822 // indirect
	github.com/olekukonko/tablewriter v0.0.5 // indirect
	github.com/prometheus/client_model v0.6.1 // indirect
	github.com/prometheus/common v0.55.0 // indirect
	github.com/prometheus/procfs v0.15.1 // indirect
	github.com/rivo/uniseg v0.4.7 // indirect
	github.com/rogpeppe/go-internal v1.12.0 // indirect
	go.opentelemetry.io/otel/trace v1.24.0 // indirect
<<<<<<< HEAD
	golang.org/x/net v0.27.0 // indirect
	golang.org/x/sys v0.22.0 // indirect
	golang.org/x/text v0.16.0 // indirect
	google.golang.org/protobuf v1.34.2 // indirect
=======
	golang.org/x/net v0.24.0 // indirect
	golang.org/x/sys v0.19.0 // indirect
	golang.org/x/text v0.14.0 // indirect
	google.golang.org/protobuf v1.33.0 // indirect
>>>>>>> fd33dcb9
	gopkg.in/yaml.v3 v3.0.1 // indirect
)

replace github.com/gogf/gf/v2 => ../../../<|MERGE_RESOLUTION|>--- conflicted
+++ resolved
@@ -3,13 +3,8 @@
 go 1.18
 
 require (
-<<<<<<< HEAD
-	github.com/gogf/gf/v2 v2.7.2
+	github.com/gogf/gf/v2 v2.7.3
 	github.com/prometheus/client_golang v1.19.1
-=======
-	github.com/gogf/gf/v2 v2.7.3
-	github.com/prometheus/client_golang v1.19.0
->>>>>>> fd33dcb9
 	go.opentelemetry.io/contrib/instrumentation/runtime v0.49.0
 	go.opentelemetry.io/otel v1.24.0
 	go.opentelemetry.io/otel/exporters/prometheus v0.46.0
@@ -42,17 +37,10 @@
 	github.com/rivo/uniseg v0.4.7 // indirect
 	github.com/rogpeppe/go-internal v1.12.0 // indirect
 	go.opentelemetry.io/otel/trace v1.24.0 // indirect
-<<<<<<< HEAD
 	golang.org/x/net v0.27.0 // indirect
 	golang.org/x/sys v0.22.0 // indirect
 	golang.org/x/text v0.16.0 // indirect
 	google.golang.org/protobuf v1.34.2 // indirect
-=======
-	golang.org/x/net v0.24.0 // indirect
-	golang.org/x/sys v0.19.0 // indirect
-	golang.org/x/text v0.14.0 // indirect
-	google.golang.org/protobuf v1.33.0 // indirect
->>>>>>> fd33dcb9
 	gopkg.in/yaml.v3 v3.0.1 // indirect
 )
 
