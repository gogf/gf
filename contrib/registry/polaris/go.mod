--- conflicted
+++ resolved
@@ -3,13 +3,8 @@
 go 1.18
 
 require (
-<<<<<<< HEAD
-	github.com/gogf/gf/v2 v2.5.5
+	github.com/gogf/gf/v2 v2.5.6
 	github.com/polarismesh/polaris-go v1.5.5
-=======
-	github.com/gogf/gf/v2 v2.5.6
-	github.com/polarismesh/polaris-go v1.5.4
->>>>>>> bcb479aa
 )
 
 require (
