module github.com/gogf/gf/contrib/registry/polaris/v2

go 1.18

require (
<<<<<<< HEAD
	github.com/gogf/gf/v2 v2.5.3
=======
	github.com/gogf/gf/v2 v2.5.4
>>>>>>> a5a7d237
	github.com/polarismesh/polaris-go v1.5.3
)

require (
	github.com/BurntSushi/toml v1.2.0 // indirect
	github.com/beorn7/perks v1.0.1 // indirect
	github.com/cespare/xxhash/v2 v2.1.2 // indirect
	github.com/clbanning/mxj/v2 v2.7.0 // indirect
	github.com/dlclark/regexp2 v1.7.0 // indirect
	github.com/fatih/color v1.15.0 // indirect
	github.com/fsnotify/fsnotify v1.6.0 // indirect
	github.com/go-logr/logr v1.2.4 // indirect
	github.com/go-logr/stdr v1.2.2 // indirect
	github.com/golang/protobuf v1.5.2 // indirect
	github.com/google/uuid v1.3.0 // indirect
	github.com/gorilla/websocket v1.5.0 // indirect
	github.com/grokify/html-strip-tags-go v0.0.1 // indirect
	github.com/hashicorp/errwrap v1.0.0 // indirect
	github.com/hashicorp/go-multierror v1.1.1 // indirect
	github.com/magiconair/properties v1.8.6 // indirect
	github.com/mattn/go-colorable v0.1.13 // indirect
	github.com/mattn/go-isatty v0.0.19 // indirect
	github.com/mattn/go-runewidth v0.0.15 // indirect
	github.com/matttproud/golang_protobuf_extensions v1.0.1 // indirect
	github.com/mitchellh/go-homedir v1.1.0 // indirect
	github.com/modern-go/reflect2 v1.0.2 // indirect
	github.com/natefinch/lumberjack v2.0.0+incompatible // indirect
	github.com/olekukonko/tablewriter v0.0.5 // indirect
	github.com/pkg/errors v0.9.1 // indirect
	github.com/polarismesh/specification v1.4.0 // indirect
	github.com/prometheus/client_golang v1.12.2 // indirect
	github.com/prometheus/client_model v0.2.0 // indirect
	github.com/prometheus/common v0.32.1 // indirect
	github.com/prometheus/procfs v0.7.3 // indirect
	github.com/rivo/uniseg v0.4.4 // indirect
	github.com/spaolacci/murmur3 v1.1.0 // indirect
	go.opentelemetry.io/otel v1.14.0 // indirect
	go.opentelemetry.io/otel/sdk v1.14.0 // indirect
	go.opentelemetry.io/otel/trace v1.14.0 // indirect
	go.uber.org/atomic v1.7.0 // indirect
	go.uber.org/multierr v1.6.0 // indirect
	go.uber.org/zap v1.21.0 // indirect
	golang.org/x/net v0.12.0 // indirect
	golang.org/x/sys v0.10.0 // indirect
	golang.org/x/text v0.11.0 // indirect
	google.golang.org/genproto v0.0.0-20221014213838-99cd37c6964a // indirect
	google.golang.org/grpc v1.51.0 // indirect
	google.golang.org/protobuf v1.28.1 // indirect
	gopkg.in/yaml.v2 v2.4.0 // indirect
	gopkg.in/yaml.v3 v3.0.1 // indirect
)

replace github.com/gogf/gf/v2 => ../../../<|MERGE_RESOLUTION|>--- conflicted
+++ resolved
@@ -3,11 +3,7 @@
 go 1.18
 
 require (
-<<<<<<< HEAD
-	github.com/gogf/gf/v2 v2.5.3
-=======
 	github.com/gogf/gf/v2 v2.5.4
->>>>>>> a5a7d237
 	github.com/polarismesh/polaris-go v1.5.3
 )
 
