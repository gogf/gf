--- conflicted
+++ resolved
@@ -4,13 +4,8 @@
 
 require (
 	github.com/go-zookeeper/zk v1.0.3
-<<<<<<< HEAD
-	github.com/gogf/gf/v2 v2.7.3
+	github.com/gogf/gf/v2 v2.7.4
 	golang.org/x/sync v0.7.0
-=======
-	github.com/gogf/gf/v2 v2.7.4
-	golang.org/x/sync v0.4.0
->>>>>>> 55b92151
 )
 
 require (
