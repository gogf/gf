--- conflicted
+++ resolved
@@ -4,13 +4,8 @@
 
 require (
 	github.com/go-zookeeper/zk v1.0.3
-<<<<<<< HEAD
-	github.com/gogf/gf/v2 v2.5.5
+	github.com/gogf/gf/v2 v2.5.6
 	golang.org/x/sync v0.4.0
-=======
-	github.com/gogf/gf/v2 v2.5.6
-	golang.org/x/sync v0.3.0
->>>>>>> bcb479aa
 )
 
 require (
