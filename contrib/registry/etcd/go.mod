--- conflicted
+++ resolved
@@ -38,13 +38,8 @@
 	go.opentelemetry.io/otel/trace v1.32.0 // indirect
 	go.uber.org/atomic v1.7.0 // indirect
 	go.uber.org/multierr v1.6.0 // indirect
-<<<<<<< HEAD
 	go.uber.org/zap v1.21.0 // indirect
 	golang.org/x/net v0.32.0 // indirect
-=======
-	go.uber.org/zap v1.17.0 // indirect
-	golang.org/x/net v0.33.0 // indirect
->>>>>>> e1276820
 	golang.org/x/sys v0.28.0 // indirect
 	golang.org/x/text v0.21.0 // indirect
 	google.golang.org/genproto v0.0.0-20230822172742-b8732ec3820d // indirect
