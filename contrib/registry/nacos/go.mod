--- conflicted
+++ resolved
@@ -3,13 +3,8 @@
 go 1.18
 
 require (
-<<<<<<< HEAD
 	github.com/gogf/gf/v2 v2.7.3
-	github.com/joy999/nacos-sdk-go v0.0.0-20231120071639-10a34b3e7288
-=======
-	github.com/gogf/gf/v2 v2.7.2
 	github.com/nacos-group/nacos-sdk-go/v2 v2.2.7
->>>>>>> 448df148
 )
 
 require (
