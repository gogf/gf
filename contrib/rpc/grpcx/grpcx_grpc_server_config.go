--- conflicted
+++ resolved
@@ -8,11 +8,8 @@
 
 import (
 	"context"
-<<<<<<< HEAD
 	"fmt"
-=======
 
->>>>>>> 63bdf41d
 	"google.golang.org/grpc"
 
 	"github.com/gogf/gf/v2/frame/g"
