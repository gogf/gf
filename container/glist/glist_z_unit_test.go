// Copyright GoFrame Author(https://goframe.org). All Rights Reserved.
//
// This Source Code Form is subject to the terms of the MIT License.
// If a copy of the MIT was not distributed with this file,
// You can obtain one at https://github.com/gogf/gf.

package glist

import (
	"container/list"
	"testing"

	"github.com/gogf/gf/v2/internal/json"
	"github.com/gogf/gf/v2/test/gtest"
	"github.com/gogf/gf/v2/util/gconv"
)

func checkListLen(t *gtest.T, l *List, len int) bool {
	if n := l.Len(); n != len {
		t.Errorf("l.Len() = %d, want %d", n, len)
		return false
	}
	return true
}

func checkListPointers(t *gtest.T, l *List, es []*Element) {
	if !checkListLen(t, l, len(es)) {
		return
	}
	l.RLockFunc(func(list *list.List) {
		for i, e := 0, l.list.Front(); i < list.Len(); i, e = i+1, e.Next() {
			if e.Prev() != es[i].Prev() {
				t.Errorf("list[%d].Prev = %p, want %p", i, e.Prev(), es[i].Prev())
			}
			if e.Next() != es[i].Next() {
				t.Errorf("list[%d].Next = %p, want %p", i, e.Next(), es[i].Next())
			}
		}
	})
}

func TestVar(t *testing.T) {
	var l List
	l.PushFront(1)
	l.PushFront(2)
	if v := l.PopBack(); v != 1 {
		t.Errorf("EXPECT %v, GOT %v", 1, v)
	} else {
		// fmt.Println(v)
	}
	if v := l.PopBack(); v != 2 {
		t.Errorf("EXPECT %v, GOT %v", 2, v)
	} else {
		// fmt.Println(v)
	}
	if v := l.PopBack(); v != nil {
		t.Errorf("EXPECT %v, GOT %v", nil, v)
	} else {
		// fmt.Println(v)
	}
	l.PushBack(1)
	l.PushBack(2)
	if v := l.PopFront(); v != 1 {
		t.Errorf("EXPECT %v, GOT %v", 1, v)
	} else {
		// fmt.Println(v)
	}
	if v := l.PopFront(); v != 2 {
		t.Errorf("EXPECT %v, GOT %v", 2, v)
	} else {
		// fmt.Println(v)
	}
	if v := l.PopFront(); v != nil {
		t.Errorf("EXPECT %v, GOT %v", nil, v)
	} else {
		// fmt.Println(v)
	}
}

func TestBasic(t *testing.T) {
	l := New()
	l.PushFront(1)
	l.PushFront(2)
	if v := l.PopBack(); v != 1 {
		t.Errorf("EXPECT %v, GOT %v", 1, v)
	} else {
		// fmt.Println(v)
	}
	if v := l.PopBack(); v != 2 {
		t.Errorf("EXPECT %v, GOT %v", 2, v)
	} else {
		// fmt.Println(v)
	}
	if v := l.PopBack(); v != nil {
		t.Errorf("EXPECT %v, GOT %v", nil, v)
	} else {
		// fmt.Println(v)
	}
	l.PushBack(1)
	l.PushBack(2)
	if v := l.PopFront(); v != 1 {
		t.Errorf("EXPECT %v, GOT %v", 1, v)
	} else {
		// fmt.Println(v)
	}
	if v := l.PopFront(); v != 2 {
		t.Errorf("EXPECT %v, GOT %v", 2, v)
	} else {
		// fmt.Println(v)
	}
	if v := l.PopFront(); v != nil {
		t.Errorf("EXPECT %v, GOT %v", nil, v)
	} else {
		// fmt.Println(v)
	}
}

func TestList(t *testing.T) {
	gtest.C(t, func(t *gtest.T) {
		l := New()
		checkListPointers(t, l, []*Element{})

		// Single element list
		e := l.PushFront("a")
		checkListPointers(t, l, []*Element{e})
		l.MoveToFront(e)
		checkListPointers(t, l, []*Element{e})
		l.MoveToBack(e)
		checkListPointers(t, l, []*Element{e})
		l.Remove(e)
		checkListPointers(t, l, []*Element{})

		// Bigger list
		e2 := l.PushFront(2)
		e1 := l.PushFront(1)
		e3 := l.PushBack(3)
		e4 := l.PushBack("banana")
		checkListPointers(t, l, []*Element{e1, e2, e3, e4})

		l.Remove(e2)
		checkListPointers(t, l, []*Element{e1, e3, e4})

		l.MoveToFront(e3) // move from middle
		checkListPointers(t, l, []*Element{e3, e1, e4})

		l.MoveToFront(e1)
		l.MoveToBack(e3) // move from middle
		checkListPointers(t, l, []*Element{e1, e4, e3})

		l.MoveToFront(e3) // move from back
		checkListPointers(t, l, []*Element{e3, e1, e4})
		l.MoveToFront(e3) // should be no-op
		checkListPointers(t, l, []*Element{e3, e1, e4})

		l.MoveToBack(e3) // move from front
		checkListPointers(t, l, []*Element{e1, e4, e3})
		l.MoveToBack(e3) // should be no-op
		checkListPointers(t, l, []*Element{e1, e4, e3})

		e2 = l.InsertBefore(e1, 2) // insert before front
		checkListPointers(t, l, []*Element{e2, e1, e4, e3})
		l.Remove(e2)
		e2 = l.InsertBefore(e4, 2) // insert before middle
		checkListPointers(t, l, []*Element{e1, e2, e4, e3})
		l.Remove(e2)
		e2 = l.InsertBefore(e3, 2) // insert before back
		checkListPointers(t, l, []*Element{e1, e4, e2, e3})
		l.Remove(e2)

		e2 = l.InsertAfter(e1, 2) // insert after front
		checkListPointers(t, l, []*Element{e1, e2, e4, e3})
		l.Remove(e2)
		e2 = l.InsertAfter(e4, 2) // insert after middle
		checkListPointers(t, l, []*Element{e1, e4, e2, e3})
		l.Remove(e2)
		e2 = l.InsertAfter(e3, 2) // insert after back
		checkListPointers(t, l, []*Element{e1, e4, e3, e2})
		l.Remove(e2)

		// Check standard iteration.
		sum := 0
		for e := l.Front(); e != nil; e = e.Next() {
			if i, ok := e.Value.(int); ok {
				sum += i
			}
		}
		if sum != 4 {
			t.Errorf("sum over l = %d, want 4", sum)
		}

		// Clear all elements by iterating
		var next *Element
		for e := l.Front(); e != nil; e = next {
			next = e.Next()
			l.Remove(e)
		}
		checkListPointers(t, l, []*Element{})
	})
}

func checkList(t *gtest.T, l *List, es []interface{}) {
	if !checkListLen(t, l, len(es)) {
		return
	}

	i := 0
	for e := l.Front(); e != nil; e = e.Next() {

		switch e.Value.(type) {
		case int:
			if le := e.Value.(int); le != es[i] {
				t.Errorf("elt[%d].Value() = %v, want %v", i, le, es[i])
			}
			// default string
		default:
			if le := e.Value.(string); le != es[i] {
				t.Errorf("elt[%v].Value() = %v, want %v", i, le, es[i])
			}
		}

		i++
	}

	// for e := l.Front(); e != nil; e = e.Next() {
	//	le := e.Value.(int)
	//	if le != es[i] {
	//		t.Errorf("elt[%d].Value() = %v, want %v", i, le, es[i])
	//	}
	//	i++
	// }
}

func TestExtending(t *testing.T) {
	gtest.C(t, func(t *gtest.T) {
		l1 := New()
		l2 := New()

		l1.PushBack(1)
		l1.PushBack(2)
		l1.PushBack(3)

		l2.PushBack(4)
		l2.PushBack(5)

		l3 := New()
		l3.PushBackList(l1)
		checkList(t, l3, []interface{}{1, 2, 3})
		l3.PushBackList(l2)
		checkList(t, l3, []interface{}{1, 2, 3, 4, 5})

		l3 = New()
		l3.PushFrontList(l2)
		checkList(t, l3, []interface{}{4, 5})
		l3.PushFrontList(l1)
		checkList(t, l3, []interface{}{1, 2, 3, 4, 5})

		checkList(t, l1, []interface{}{1, 2, 3})
		checkList(t, l2, []interface{}{4, 5})

		l3 = New()
		l3.PushBackList(l1)
		checkList(t, l3, []interface{}{1, 2, 3})
		l3.PushBackList(l3)
		checkList(t, l3, []interface{}{1, 2, 3, 1, 2, 3})

		l3 = New()
		l3.PushFrontList(l1)
		checkList(t, l3, []interface{}{1, 2, 3})
		l3.PushFrontList(l3)
		checkList(t, l3, []interface{}{1, 2, 3, 1, 2, 3})

		l3 = New()
		l1.PushBackList(l3)
		checkList(t, l1, []interface{}{1, 2, 3})
		l1.PushFrontList(l3)
		checkList(t, l1, []interface{}{1, 2, 3})
	})
}

func TestRemove(t *testing.T) {
	gtest.C(t, func(t *gtest.T) {
		l := New()
		e1 := l.PushBack(1)
		e2 := l.PushBack(2)
		checkListPointers(t, l, []*Element{e1, e2})
		// e := l.Front()
		// l.Remove(e)
		// checkListPointers(t, l, []*Element{e2})
		// l.Remove(e)
		// checkListPointers(t, l, []*Element{e2})
	})
}

func TestIssue4103(t *testing.T) {
	l1 := New()
	l1.PushBack(1)
	l1.PushBack(2)

	l2 := New()
	l2.PushBack(3)
	l2.PushBack(4)

	e := l1.Front()
	l2.Remove(e) // l2 should not change because e is not an element of l2
	if n := l2.Len(); n != 2 {
		t.Errorf("l2.Len() = %d, want 2", n)
	}

	l1.InsertBefore(e, 8)
	if n := l1.Len(); n != 3 {
		t.Errorf("l1.Len() = %d, want 3", n)
	}
}

func TestIssue6349(t *testing.T) {
	l := New()
	l.PushBack(1)
	l.PushBack(2)

	e := l.Front()
	l.Remove(e)
	if e.Value != 1 {
		t.Errorf("e.value = %d, want 1", e.Value)
	}
	// if e.Next() != nil {
	//    t.Errorf("e.Next() != nil")
	// }
	// if e.Prev() != nil {
	//    t.Errorf("e.Prev() != nil")
	// }
}

func TestMove(t *testing.T) {
	gtest.C(t, func(t *gtest.T) {
		l := New()
		e1 := l.PushBack(1)
		e2 := l.PushBack(2)
		e3 := l.PushBack(3)
		e4 := l.PushBack(4)

		l.MoveAfter(e3, e3)
		checkListPointers(t, l, []*Element{e1, e2, e3, e4})
		l.MoveBefore(e2, e2)
		checkListPointers(t, l, []*Element{e1, e2, e3, e4})

		l.MoveAfter(e3, e2)
		checkListPointers(t, l, []*Element{e1, e2, e3, e4})
		l.MoveBefore(e2, e3)
		checkListPointers(t, l, []*Element{e1, e2, e3, e4})

		l.MoveBefore(e2, e4)
		checkListPointers(t, l, []*Element{e1, e3, e2, e4})
		e2, e3 = e3, e2

		l.MoveBefore(e4, e1)
		checkListPointers(t, l, []*Element{e4, e1, e2, e3})
		e1, e2, e3, e4 = e4, e1, e2, e3

		l.MoveAfter(e4, e1)
		checkListPointers(t, l, []*Element{e1, e4, e2, e3})
		e2, e3, e4 = e4, e2, e3

		l.MoveAfter(e2, e3)
		checkListPointers(t, l, []*Element{e1, e3, e2, e4})
		e2, e3 = e3, e2
	})
}

// Test PushFront, PushBack, PushFrontList, PushBackList with uninitialized List
func TestZeroList(t *testing.T) {
	gtest.C(t, func(t *gtest.T) {
		var l1 = New()
		l1.PushFront(1)
		checkList(t, l1, []interface{}{1})

		var l2 = New()
		l2.PushBack(1)
		checkList(t, l2, []interface{}{1})

		var l3 = New()
		l3.PushFrontList(l1)
		checkList(t, l3, []interface{}{1})

		var l4 = New()
		l4.PushBackList(l2)
		checkList(t, l4, []interface{}{1})
	})
}

// Test that a list l is not modified when calling InsertBefore with a mark that is not an element of l.
func TestInsertBeforeUnknownMark(t *testing.T) {
	gtest.C(t, func(t *gtest.T) {
		l := New()
		l.PushBack(1)
		l.PushBack(2)
		l.PushBack(3)
		l.InsertBefore(new(Element), 1)
		checkList(t, l, []interface{}{1, 2, 3})
	})
}

// Test that a list l is not modified when calling InsertAfter with a mark that is not an element of l.
func TestInsertAfterUnknownMark(t *testing.T) {
	gtest.C(t, func(t *gtest.T) {
		l := New()
		l.PushBack(1)
		l.PushBack(2)
		l.PushBack(3)
		l.InsertAfter(new(Element), 1)
		checkList(t, l, []interface{}{1, 2, 3})
	})
}

// Test that a list l is not modified when calling MoveAfter or MoveBefore with a mark that is not an element of l.
func TestMoveUnknownMark(t *testing.T) {
	gtest.C(t, func(t *gtest.T) {
		l1 := New()
		e1 := l1.PushBack(1)

		l2 := New()
		e2 := l2.PushBack(2)

		l1.MoveAfter(e1, e2)
		checkList(t, l1, []interface{}{1})
		checkList(t, l2, []interface{}{2})

		l1.MoveBefore(e1, e2)
		checkList(t, l1, []interface{}{1})
		checkList(t, l2, []interface{}{2})
	})
}

func TestList_RemoveAll(t *testing.T) {
	gtest.C(t, func(t *gtest.T) {
		l := New()
		l.PushBack(1)
		l.RemoveAll()
		checkList(t, l, []interface{}{})
		l.PushBack(2)
		checkList(t, l, []interface{}{2})
	})
}

func TestList_PushFronts(t *testing.T) {
	gtest.C(t, func(t *gtest.T) {
		l := New()
		a1 := []interface{}{1, 2}
		l.PushFronts(a1)
		checkList(t, l, []interface{}{2, 1})
		a1 = []interface{}{3, 4, 5}
		l.PushFronts(a1)
		checkList(t, l, []interface{}{5, 4, 3, 2, 1})
	})
}

func TestList_PushBacks(t *testing.T) {
	gtest.C(t, func(t *gtest.T) {
		l := New()
		a1 := []interface{}{1, 2}
		l.PushBacks(a1)
		checkList(t, l, []interface{}{1, 2})
		a1 = []interface{}{3, 4, 5}
		l.PushBacks(a1)
		checkList(t, l, []interface{}{1, 2, 3, 4, 5})
	})
}

func TestList_PopBacks(t *testing.T) {
	gtest.C(t, func(t *gtest.T) {
		l := New()
		a1 := []interface{}{1, 2, 3, 4}
		a2 := []interface{}{"a", "c", "b", "e"}
		l.PushFronts(a1)
		i1 := l.PopBacks(2)
		t.Assert(i1, []interface{}{1, 2})

		l.PushBacks(a2) // 4.3,a,c,b,e
		i1 = l.PopBacks(3)
		t.Assert(i1, []interface{}{"e", "b", "c"})
	})
}

func TestList_PopFronts(t *testing.T) {
	gtest.C(t, func(t *gtest.T) {
		l := New()
		a1 := []interface{}{1, 2, 3, 4}
		l.PushFronts(a1)
		i1 := l.PopFronts(2)
		t.Assert(i1, []interface{}{4, 3})
		t.Assert(l.Len(), 2)
	})
}

func TestList_PopBackAll(t *testing.T) {
	gtest.C(t, func(t *gtest.T) {
		l := New()
		a1 := []interface{}{1, 2, 3, 4}
		l.PushFronts(a1)
		i1 := l.PopBackAll()
		t.Assert(i1, []interface{}{1, 2, 3, 4})
		t.Assert(l.Len(), 0)
	})
}

func TestList_PopFrontAll(t *testing.T) {
	gtest.C(t, func(t *gtest.T) {
		l := New()
		a1 := []interface{}{1, 2, 3, 4}
		l.PushFronts(a1)
		i1 := l.PopFrontAll()
		t.Assert(i1, []interface{}{4, 3, 2, 1})
		t.Assert(l.Len(), 0)
	})
}

func TestList_FrontAll(t *testing.T) {
	gtest.C(t, func(t *gtest.T) {
		l := New()
		a1 := []interface{}{1, 2, 3, 4}
		l.PushFronts(a1)
		i1 := l.FrontAll()
		t.Assert(i1, []interface{}{4, 3, 2, 1})
		t.Assert(l.Len(), 4)
	})
}

func TestList_BackAll(t *testing.T) {
	gtest.C(t, func(t *gtest.T) {
		l := New()
		a1 := []interface{}{1, 2, 3, 4}
		l.PushFronts(a1)
		i1 := l.BackAll()
		t.Assert(i1, []interface{}{1, 2, 3, 4})
		t.Assert(l.Len(), 4)
	})
}

func TestList_FrontValue(t *testing.T) {
	gtest.C(t, func(t *gtest.T) {
		l := New()
		l2 := New()
		a1 := []interface{}{1, 2, 3, 4}
		l.PushFronts(a1)
		i1 := l.FrontValue()
		t.Assert(gconv.Int(i1), 4)
		t.Assert(l.Len(), 4)

		i1 = l2.FrontValue()
		t.Assert(i1, nil)
	})
}

func TestList_BackValue(t *testing.T) {
	gtest.C(t, func(t *gtest.T) {
		l := New()
		l2 := New()
		a1 := []interface{}{1, 2, 3, 4}
		l.PushFronts(a1)
		i1 := l.BackValue()
		t.Assert(gconv.Int(i1), 1)
		t.Assert(l.Len(), 4)

		i1 = l2.FrontValue()
		t.Assert(i1, nil)
	})
}

func TestList_Back(t *testing.T) {
	gtest.C(t, func(t *gtest.T) {
		l := New()
		a1 := []interface{}{1, 2, 3, 4}
		l.PushFronts(a1)
		e1 := l.Back()
		t.Assert(e1.Value, 1)
		t.Assert(l.Len(), 4)
	})
}

func TestList_Size(t *testing.T) {
	gtest.C(t, func(t *gtest.T) {
		l := New()
		a1 := []interface{}{1, 2, 3, 4}
		l.PushFronts(a1)
		t.Assert(l.Size(), 4)
		l.PopFront()
		t.Assert(l.Size(), 3)
	})
}

func TestList_Removes(t *testing.T) {
	gtest.C(t, func(t *gtest.T) {
		l := New()
		a1 := []interface{}{1, 2, 3, 4}
		l.PushFronts(a1)
		e1 := l.Back()
		l.Removes([]*Element{e1})
		t.Assert(l.Len(), 3)

		e2 := l.Back()
		l.Removes([]*Element{e2})
		t.Assert(l.Len(), 2)
		checkList(t, l, []interface{}{4, 3})
	})
}

func TestList_Pop(t *testing.T) {
	gtest.C(t, func(t *gtest.T) {
		l := NewFrom([]interface{}{1, 2, 3, 4, 5, 6, 7, 8, 9})

		t.Assert(l.PopBack(), 9)
		t.Assert(l.PopBacks(2), []interface{}{8, 7})
		t.Assert(l.PopFront(), 1)
		t.Assert(l.PopFronts(2), []interface{}{2, 3})
	})
}

func TestList_Clear(t *testing.T) {
	gtest.C(t, func(t *gtest.T) {
		l := New()
		a1 := []interface{}{1, 2, 3, 4}
		l.PushFronts(a1)
		l.Clear()
		t.Assert(l.Len(), 0)
	})
}

func TestList_IteratorAsc(t *testing.T) {
	gtest.C(t, func(t *gtest.T) {
		l := New()
		a1 := []interface{}{1, 2, 5, 6, 3, 4}
		l.PushFronts(a1)
		e1 := l.Back()
		fun1 := func(e *Element) bool {
			if gconv.Int(e1.Value) > 2 {
				return true
			}
			return false
		}
		checkList(t, l, []interface{}{4, 3, 6, 5, 2, 1})
		l.IteratorAsc(fun1)
		checkList(t, l, []interface{}{4, 3, 6, 5, 2, 1})
	})
}

func TestList_IteratorDesc(t *testing.T) {
	gtest.C(t, func(t *gtest.T) {
		l := New()
		a1 := []interface{}{1, 2, 3, 4}
		l.PushFronts(a1)
		e1 := l.Back()
		fun1 := func(e *Element) bool {
			if gconv.Int(e1.Value) > 6 {
				return true
			}
			return false
		}
		l.IteratorDesc(fun1)
		t.Assert(l.Len(), 4)
		checkList(t, l, []interface{}{4, 3, 2, 1})
	})
}

func TestList_Iterator(t *testing.T) {
	gtest.C(t, func(t *gtest.T) {
		l := New()
		a1 := []interface{}{"a", "b", "c", "d", "e"}
		l.PushFronts(a1)
		e1 := l.Back()
		fun1 := func(e *Element) bool {
			if gconv.String(e1.Value) > "c" {
				return true
			}
			return false
		}
		checkList(t, l, []interface{}{"e", "d", "c", "b", "a"})
		l.Iterator(fun1)
		checkList(t, l, []interface{}{"e", "d", "c", "b", "a"})
	})
}

func TestList_Join(t *testing.T) {
	gtest.C(t, func(t *gtest.T) {
		l := NewFrom([]interface{}{1, 2, "a", `"b"`, `\c`})
		t.Assert(l.Join(","), `1,2,a,"b",\c`)
		t.Assert(l.Join("."), `1.2.a."b".\c`)
	})
}

func TestList_String(t *testing.T) {
	gtest.C(t, func(t *gtest.T) {
		l := NewFrom([]interface{}{1, 2, "a", `"b"`, `\c`})
		t.Assert(l.String(), `[1,2,a,"b",\c]`)
	})
}

func TestList_Json(t *testing.T) {
	// Marshal
	gtest.C(t, func(t *gtest.T) {
		a := []interface{}{"a", "b", "c"}
		l := New()
		l.PushBacks(a)
		b1, err1 := json.Marshal(l)
		b2, err2 := json.Marshal(a)
		t.Assert(err1, err2)
		t.Assert(b1, b2)
	})
	// Unmarshal
	gtest.C(t, func(t *gtest.T) {
		a := []interface{}{"a", "b", "c"}
		l := New()
		b, err := json.Marshal(a)
		t.AssertNil(err)

		err = json.UnmarshalUseNumber(b, l)
		t.AssertNil(err)
		t.Assert(l.FrontAll(), a)
	})
	gtest.C(t, func(t *gtest.T) {
		var l List
		a := []interface{}{"a", "b", "c"}
		b, err := json.Marshal(a)
		t.AssertNil(err)

		err = json.UnmarshalUseNumber(b, &l)
		t.AssertNil(err)
		t.Assert(l.FrontAll(), a)
	})
}

func TestList_UnmarshalValue(t *testing.T) {
	type TList struct {
		Name string
		List *List
	}
	// JSON
	gtest.C(t, func(t *gtest.T) {
		var tlist *TList
		err := gconv.Struct(map[string]interface{}{
			"name": "john",
			"list": []byte(`[1,2,3]`),
		}, &tlist)
		t.AssertNil(err)
		t.Assert(tlist.Name, "john")
		t.Assert(tlist.List.FrontAll(), []interface{}{1, 2, 3})
	})
	// Map
	gtest.C(t, func(t *gtest.T) {
		var tlist *TList
		err := gconv.Struct(map[string]interface{}{
			"name": "john",
			"list": []interface{}{1, 2, 3},
		}, &tlist)
		t.AssertNil(err)
		t.Assert(tlist.Name, "john")
		t.Assert(tlist.List.FrontAll(), []interface{}{1, 2, 3})
	})
}

func TestList_DeepCopy(t *testing.T) {
	gtest.C(t, func(t *gtest.T) {
		l := NewFrom([]interface{}{1, 2, "a", `"b"`, `\c`})
		copyList := l.DeepCopy()
<<<<<<< HEAD
		t.Assert(l, copyList)
=======
		cl := copyList.(*List)
		cl.PopBack()
		t.AssertNE(l.Size(), cl.Size())
>>>>>>> b8a7dc46
	})
}<|MERGE_RESOLUTION|>--- conflicted
+++ resolved
@@ -760,12 +760,8 @@
 	gtest.C(t, func(t *gtest.T) {
 		l := NewFrom([]interface{}{1, 2, "a", `"b"`, `\c`})
 		copyList := l.DeepCopy()
-<<<<<<< HEAD
-		t.Assert(l, copyList)
-=======
 		cl := copyList.(*List)
 		cl.PopBack()
 		t.AssertNE(l.Size(), cl.Size())
->>>>>>> b8a7dc46
 	})
 }