--- conflicted
+++ resolved
@@ -940,16 +940,11 @@
 func TestSortedArray_DeepCopy(t *testing.T) {
 	gtest.C(t, func(t *gtest.T) {
 		array := garray.NewSortedArrayFrom([]interface{}{1, 2, 3, 4, 5}, gutil.ComparatorString)
-<<<<<<< HEAD
-		copyArrary := array.DeepCopy()
-		t.Assert(array, copyArrary)
-=======
 		copyArray := array.DeepCopy().(*garray.SortedArray)
 		array.Add(6)
 		copyArray.Add(7)
 		cval, _ := copyArray.Get(5)
 		val, _ := array.Get(5)
 		t.AssertNE(cval, val)
->>>>>>> 7957016a
 	})
 }