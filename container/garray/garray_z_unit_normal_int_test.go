// Copyright GoFrame Author(https://goframe.org). All Rights Reserved.
//
// This Source Code Form is subject to the terms of the MIT License.
// If a copy of the MIT was not distributed with this file,
// You can obtain one at https://github.com/gogf/gf.

// go test *.go

package garray_test

import (
	"testing"
	"time"

	"github.com/gogf/gf/v2/container/garray"
	"github.com/gogf/gf/v2/frame/g"
	"github.com/gogf/gf/v2/internal/json"
	"github.com/gogf/gf/v2/test/gtest"
	"github.com/gogf/gf/v2/util/gconv"
)

func Test_IntArray_Basic(t *testing.T) {
	gtest.C(t, func(t *gtest.T) {
		expect := []int{0, 1, 2, 3}
		expect2 := []int{}
		array := garray.NewIntArrayFrom(expect)
		array2 := garray.NewIntArrayFrom(expect2)
		t.Assert(array.Slice(), expect)
		t.Assert(array.Interfaces(), expect)
		array.Set(0, 100)

		v, ok := array.Get(0)
		t.Assert(v, 100)
		t.Assert(ok, true)

		v, ok = array.Get(1)
		t.Assert(v, 1)
		t.Assert(ok, true)

		t.Assert(array.Search(100), 0)
		t.Assert(array2.Search(100), -1)
		t.Assert(array.Contains(100), true)

		v, ok = array.Remove(0)
		t.Assert(v, 100)
		t.Assert(ok, true)

		v, ok = array.Remove(-1)
		t.Assert(v, 0)
		t.Assert(ok, false)

		v, ok = array.Remove(100000)
		t.Assert(v, 0)
		t.Assert(ok, false)

		t.Assert(array.Contains(100), false)
		array.Append(4)
		t.Assert(array.Len(), 4)
		array.InsertBefore(0, 100)
		array.InsertAfter(0, 200)
		t.Assert(array.Slice(), []int{100, 200, 1, 2, 3, 4})
		array.InsertBefore(5, 300)
		array.InsertAfter(6, 400)
		t.Assert(array.Slice(), []int{100, 200, 1, 2, 3, 300, 4, 400})
		t.Assert(array.Clear().Len(), 0)
		err := array.InsertBefore(99, 300)
		t.AssertNE(err, nil)
		err = array.InsertAfter(99, 400)
		t.AssertNE(err, nil)
<<<<<<< HEAD

		copyArray := array.DeepCopy()
		t.Assert(array, copyArray)
=======
	})

	gtest.C(t, func(t *gtest.T) {
		array := garray.NewIntArrayFrom([]int{0, 1, 2, 3})
		copyArray := array.DeepCopy().(*garray.IntArray)
		copyArray.Set(0, 1)
		cval, _ := copyArray.Get(0)
		val, _ := array.Get(0)
		t.AssertNE(cval, val)
>>>>>>> b8a7dc46
	})
}

func TestIntArray_Sort(t *testing.T) {
	gtest.C(t, func(t *gtest.T) {
		expect1 := []int{0, 1, 2, 3}
		expect2 := []int{3, 2, 1, 0}
		array := garray.NewIntArray()
		array2 := garray.NewIntArray(true)
		for i := 3; i >= 0; i-- {
			array.Append(i)
			array2.Append(i)
		}
		array.Sort()
		t.Assert(array.Slice(), expect1)
		array.Sort(true)
		t.Assert(array.Slice(), expect2)
		t.Assert(array2.Slice(), expect2)
	})
}

func TestIntArray_Unique(t *testing.T) {
	gtest.C(t, func(t *gtest.T) {
		expect := []int{1, 2, 3, 4, 5, 3, 2, 2, 3, 5, 5}
		array := garray.NewIntArrayFrom(expect)
		t.Assert(array.Unique().Slice(), []int{1, 2, 3, 4, 5})
		array2 := garray.NewIntArrayFrom([]int{})
		t.Assert(array2.Unique().Slice(), []int{})
	})
}

func TestIntArray_PushAndPop(t *testing.T) {
	gtest.C(t, func(t *gtest.T) {
		expect := []int{0, 1, 2, 3}
		array := garray.NewIntArrayFrom(expect)
		t.Assert(array.Slice(), expect)

		v, ok := array.PopLeft()
		t.Assert(v, 0)
		t.Assert(ok, true)

		v, ok = array.PopRight()
		t.Assert(v, 3)
		t.Assert(ok, true)

		v, ok = array.PopRand()
		t.AssertIN(v, []int{1, 2})
		t.Assert(ok, true)

		v, ok = array.PopRand()
		t.AssertIN(v, []int{1, 2})
		t.Assert(ok, true)

		v, ok = array.PopRand()
		t.Assert(v, 0)
		t.Assert(ok, false)

		t.Assert(array.Len(), 0)
		array.PushLeft(1).PushRight(2)
		t.Assert(array.Slice(), []int{1, 2})
	})
}

func TestIntArray_PopLeftsAndPopRights(t *testing.T) {
	gtest.C(t, func(t *gtest.T) {
		array := garray.NewIntArray()

		v, ok := array.PopLeft()
		t.Assert(v, 0)
		t.Assert(ok, false)

		t.Assert(array.PopLefts(10), nil)

		v, ok = array.PopRight()
		t.Assert(v, 0)
		t.Assert(ok, false)

		t.Assert(array.PopRights(10), nil)

		v, ok = array.PopRand()
		t.Assert(v, 0)
		t.Assert(ok, false)

		t.Assert(array.PopRands(10), nil)
	})

	gtest.C(t, func(t *gtest.T) {
		value1 := []int{0, 1, 2, 3, 4, 5, 6}
		value2 := []int{0, 1, 2, 3, 4, 5, 6}
		array1 := garray.NewIntArrayFrom(value1)
		array2 := garray.NewIntArrayFrom(value2)
		t.Assert(array1.PopLefts(2), []int{0, 1})
		t.Assert(array1.Slice(), []int{2, 3, 4, 5, 6})
		t.Assert(array1.PopRights(2), []int{5, 6})
		t.Assert(array1.Slice(), []int{2, 3, 4})
		t.Assert(array1.PopRights(20), []int{2, 3, 4})
		t.Assert(array1.Slice(), []int{})
		t.Assert(array2.PopLefts(20), []int{0, 1, 2, 3, 4, 5, 6})
		t.Assert(array2.Slice(), []int{})
	})
}

func TestIntArray_Range(t *testing.T) {
	gtest.C(t, func(t *gtest.T) {
		value1 := []int{0, 1, 2, 3, 4, 5, 6}
		array1 := garray.NewIntArrayFrom(value1)
		array2 := garray.NewIntArrayFrom(value1, true)
		t.Assert(array1.Range(0, 1), []int{0})
		t.Assert(array1.Range(1, 2), []int{1})
		t.Assert(array1.Range(0, 2), []int{0, 1})
		t.Assert(array1.Range(10, 2), nil)
		t.Assert(array1.Range(-1, 10), value1)
		t.Assert(array2.Range(1, 2), []int{1})
	})
}

func TestIntArray_Merge(t *testing.T) {
	gtest.C(t, func(t *gtest.T) {
		func1 := func(v1, v2 interface{}) int {
			if gconv.Int(v1) < gconv.Int(v2) {
				return 0
			}
			return 1
		}

		n1 := []int{0, 1, 2, 3}
		n2 := []int{4, 5, 6, 7}
		i1 := []interface{}{"1", "2"}
		s1 := []string{"a", "b", "c"}
		s2 := []string{"e", "f"}
		a1 := garray.NewIntArrayFrom(n1)
		a2 := garray.NewIntArrayFrom(n2)
		a3 := garray.NewArrayFrom(i1)
		a4 := garray.NewStrArrayFrom(s1)

		a5 := garray.NewSortedStrArrayFrom(s2)
		a6 := garray.NewSortedIntArrayFrom([]int{1, 2, 3})

		a7 := garray.NewSortedStrArrayFrom(s1)
		a8 := garray.NewSortedArrayFrom([]interface{}{4, 5}, func1)

		t.Assert(a1.Merge(a2).Slice(), []int{0, 1, 2, 3, 4, 5, 6, 7})
		t.Assert(a1.Merge(a3).Len(), 10)
		t.Assert(a1.Merge(a4).Len(), 13)
		t.Assert(a1.Merge(a5).Len(), 15)
		t.Assert(a1.Merge(a6).Len(), 18)
		t.Assert(a1.Merge(a7).Len(), 21)
		t.Assert(a1.Merge(a8).Len(), 23)
	})
}

func TestIntArray_Fill(t *testing.T) {
	gtest.C(t, func(t *gtest.T) {
		a1 := []int{0}
		a2 := []int{0}
		array1 := garray.NewIntArrayFrom(a1)
		array2 := garray.NewIntArrayFrom(a2)
		t.Assert(array1.Fill(1, 2, 100), nil)
		t.Assert(array1.Slice(), []int{0, 100, 100})

		t.Assert(array2.Fill(0, 2, 100), nil)
		t.Assert(array2.Slice(), []int{100, 100})

		t.AssertNE(array2.Fill(-1, 2, 100), nil)
		t.Assert(array2.Slice(), []int{100, 100})
	})
}

func TestIntArray_PopLeft(t *testing.T) {
	gtest.C(t, func(t *gtest.T) {
		array := garray.NewIntArrayFrom(g.SliceInt{1, 2, 3})
		v, ok := array.PopLeft()
		t.Assert(v, 1)
		t.Assert(ok, true)
		t.Assert(array.Len(), 2)
		v, ok = array.PopLeft()
		t.Assert(v, 2)
		t.Assert(ok, true)
		t.Assert(array.Len(), 1)
		v, ok = array.PopLeft()
		t.Assert(v, 3)
		t.Assert(ok, true)
		t.Assert(array.Len(), 0)
	})
}

func TestIntArray_PopRight(t *testing.T) {
	gtest.C(t, func(t *gtest.T) {
		array := garray.NewIntArrayFrom(g.SliceInt{1, 2, 3})

		v, ok := array.PopRight()
		t.Assert(v, 3)
		t.Assert(ok, true)
		t.Assert(array.Len(), 2)

		v, ok = array.PopRight()
		t.Assert(v, 2)
		t.Assert(ok, true)
		t.Assert(array.Len(), 1)

		v, ok = array.PopRight()
		t.Assert(v, 1)
		t.Assert(ok, true)
		t.Assert(array.Len(), 0)
	})
}

func TestIntArray_PopLefts(t *testing.T) {
	gtest.C(t, func(t *gtest.T) {
		array := garray.NewIntArrayFrom(g.SliceInt{1, 2, 3})
		t.Assert(array.PopLefts(2), g.Slice{1, 2})
		t.Assert(array.Len(), 1)
		t.Assert(array.PopLefts(2), g.Slice{3})
		t.Assert(array.Len(), 0)
	})
}

func TestIntArray_PopRights(t *testing.T) {
	gtest.C(t, func(t *gtest.T) {
		array := garray.NewIntArrayFrom(g.SliceInt{1, 2, 3})
		t.Assert(array.PopRights(2), g.Slice{2, 3})
		t.Assert(array.Len(), 1)
		t.Assert(array.PopLefts(2), g.Slice{1})
		t.Assert(array.Len(), 0)
	})
}

func TestIntArray_Chunk(t *testing.T) {
	gtest.C(t, func(t *gtest.T) {
		a1 := []int{1, 2, 3, 4, 5}
		array1 := garray.NewIntArrayFrom(a1)
		chunks := array1.Chunk(2)
		t.Assert(len(chunks), 3)
		t.Assert(chunks[0], []int{1, 2})
		t.Assert(chunks[1], []int{3, 4})
		t.Assert(chunks[2], []int{5})
		t.Assert(array1.Chunk(0), nil)
	})
	gtest.C(t, func(t *gtest.T) {
		a1 := []int{1, 2, 3, 4, 5}
		array1 := garray.NewIntArrayFrom(a1)
		chunks := array1.Chunk(3)
		t.Assert(len(chunks), 2)
		t.Assert(chunks[0], []int{1, 2, 3})
		t.Assert(chunks[1], []int{4, 5})
		t.Assert(array1.Chunk(0), nil)
	})
	gtest.C(t, func(t *gtest.T) {
		a1 := []int{1, 2, 3, 4, 5, 6}
		array1 := garray.NewIntArrayFrom(a1)
		chunks := array1.Chunk(2)
		t.Assert(len(chunks), 3)
		t.Assert(chunks[0], []int{1, 2})
		t.Assert(chunks[1], []int{3, 4})
		t.Assert(chunks[2], []int{5, 6})
		t.Assert(array1.Chunk(0), nil)
	})
	gtest.C(t, func(t *gtest.T) {
		a1 := []int{1, 2, 3, 4, 5, 6}
		array1 := garray.NewIntArrayFrom(a1)
		chunks := array1.Chunk(3)
		t.Assert(len(chunks), 2)
		t.Assert(chunks[0], []int{1, 2, 3})
		t.Assert(chunks[1], []int{4, 5, 6})
		t.Assert(array1.Chunk(0), nil)
	})
}

func TestIntArray_Pad(t *testing.T) {
	gtest.C(t, func(t *gtest.T) {
		a1 := []int{0}
		array1 := garray.NewIntArrayFrom(a1)
		t.Assert(array1.Pad(3, 1).Slice(), []int{0, 1, 1})
		t.Assert(array1.Pad(-4, 1).Slice(), []int{1, 0, 1, 1})
		t.Assert(array1.Pad(3, 1).Slice(), []int{1, 0, 1, 1})
	})
}

func TestIntArray_SubSlice(t *testing.T) {
	gtest.C(t, func(t *gtest.T) {
		a1 := []int{0, 1, 2, 3, 4, 5, 6}
		array1 := garray.NewIntArrayFrom(a1)
		array2 := garray.NewIntArrayFrom(a1, true)
		t.Assert(array1.SubSlice(6), []int{6})
		t.Assert(array1.SubSlice(5), []int{5, 6})
		t.Assert(array1.SubSlice(8), nil)
		t.Assert(array1.SubSlice(0, 2), []int{0, 1})
		t.Assert(array1.SubSlice(2, 2), []int{2, 3})
		t.Assert(array1.SubSlice(5, 8), []int{5, 6})
		t.Assert(array1.SubSlice(-1, 1), []int{6})
		t.Assert(array1.SubSlice(-1, 9), []int{6})
		t.Assert(array1.SubSlice(-2, 3), []int{5, 6})
		t.Assert(array1.SubSlice(-7, 3), []int{0, 1, 2})
		t.Assert(array1.SubSlice(-8, 3), nil)
		t.Assert(array1.SubSlice(-1, -3), []int{3, 4, 5})
		t.Assert(array1.SubSlice(-9, 3), nil)
		t.Assert(array1.SubSlice(1, -1), []int{0})
		t.Assert(array1.SubSlice(1, -3), nil)
		t.Assert(array2.SubSlice(0, 2), []int{0, 1})
	})
}

func TestIntArray_Rand(t *testing.T) {
	gtest.C(t, func(t *gtest.T) {
		a1 := []int{0, 1, 2, 3, 4, 5, 6}
		array1 := garray.NewIntArrayFrom(a1)
		t.Assert(len(array1.Rands(2)), 2)
		t.Assert(len(array1.Rands(10)), 10)
		t.AssertIN(array1.Rands(1)[0], a1)

		v, ok := array1.Rand()
		t.AssertIN(v, a1)
		t.Assert(ok, true)

		array2 := garray.NewIntArrayFrom([]int{})
		v, ok = array2.Rand()
		t.Assert(v, 0)
		t.Assert(ok, false)

		intSlices := array2.Rands(1)
		t.Assert(intSlices, nil)
	})
}

func TestIntArray_PopRands(t *testing.T) {
	gtest.C(t, func(t *gtest.T) {
		a1 := []int{100, 200, 300, 400, 500, 600}
		array := garray.NewIntArrayFrom(a1)
		ns1 := array.PopRands(2)
		t.AssertIN(ns1, []int{100, 200, 300, 400, 500, 600})
		t.Assert(len(ns1), 2)

		ns2 := array.PopRands(7)
		t.Assert(len(ns2), 4)
		t.AssertIN(ns2, []int{100, 200, 300, 400, 500, 600})
	})
}

func TestIntArray_Shuffle(t *testing.T) {
	gtest.C(t, func(t *gtest.T) {
		a1 := []int{0, 1, 2, 3, 4, 5, 6}
		array1 := garray.NewIntArrayFrom(a1)
		t.Assert(array1.Shuffle().Len(), 7)
	})
}

func TestIntArray_Reverse(t *testing.T) {
	gtest.C(t, func(t *gtest.T) {
		a1 := []int{0, 1, 2, 3, 4, 5, 6}
		array1 := garray.NewIntArrayFrom(a1)
		t.Assert(array1.Reverse().Slice(), []int{6, 5, 4, 3, 2, 1, 0})
	})
}

func TestIntArray_Join(t *testing.T) {
	gtest.C(t, func(t *gtest.T) {
		a1 := []int{0, 1, 2, 3, 4, 5, 6}
		array1 := garray.NewIntArrayFrom(a1)
		t.Assert(array1.Join("."), "0.1.2.3.4.5.6")
	})
}

func TestIntArray_String(t *testing.T) {
	gtest.C(t, func(t *gtest.T) {
		a1 := []int{0, 1, 2, 3, 4, 5, 6}
		array1 := garray.NewIntArrayFrom(a1)
		t.Assert(array1.String(), "[0,1,2,3,4,5,6]")
		array1 = nil
		t.Assert(array1.String(), "")
	})
}

func TestIntArray_SetArray(t *testing.T) {
	gtest.C(t, func(t *gtest.T) {
		a1 := []int{1, 2, 3, 5}
		a2 := []int{6, 7}
		array1 := garray.NewIntArrayFrom(a1)
		array1.SetArray(a2)
		t.Assert(array1.Len(), 2)
		t.Assert(array1, []int{6, 7})
	})
}

func TestIntArray_Replace(t *testing.T) {
	gtest.C(t, func(t *gtest.T) {
		a1 := []int{1, 2, 3, 5}
		a2 := []int{6, 7}
		a3 := []int{9, 10, 11, 12, 13}
		array1 := garray.NewIntArrayFrom(a1)
		array1.Replace(a2)
		t.Assert(array1, []int{6, 7, 3, 5})

		array1.Replace(a3)
		t.Assert(array1, []int{9, 10, 11, 12})
	})
}

func TestIntArray_Clear(t *testing.T) {
	gtest.C(t, func(t *gtest.T) {
		a1 := []int{1, 2, 3, 5}
		array1 := garray.NewIntArrayFrom(a1)
		array1.Clear()
		t.Assert(array1.Len(), 0)
	})
}

func TestIntArray_Clone(t *testing.T) {
	gtest.C(t, func(t *gtest.T) {
		a1 := []int{1, 2, 3, 5}
		array1 := garray.NewIntArrayFrom(a1)
		array2 := array1.Clone()
		t.Assert(array1, array2)
	})
}

func TestArray_Get(t *testing.T) {
	gtest.C(t, func(t *gtest.T) {
		a1 := []int{1, 2, 3, 5}
		array1 := garray.NewIntArrayFrom(a1)
		v, ok := array1.Get(2)
		t.Assert(v, 3)
		t.Assert(ok, true)
		t.Assert(array1.Len(), 4)
	})
}

func TestIntArray_Sum(t *testing.T) {
	gtest.C(t, func(t *gtest.T) {
		a1 := []int{1, 2, 3, 5}
		array1 := garray.NewIntArrayFrom(a1)
		t.Assert(array1.Sum(), 11)
	})
}

func TestIntArray_CountValues(t *testing.T) {
	gtest.C(t, func(t *gtest.T) {
		a1 := []int{1, 2, 3, 5, 3}
		array1 := garray.NewIntArrayFrom(a1)
		m1 := array1.CountValues()
		t.Assert(len(m1), 4)
		t.Assert(m1[1], 1)
		t.Assert(m1[3], 2)
	})
}

func TestNewIntArrayFromCopy(t *testing.T) {
	gtest.C(t, func(t *gtest.T) {
		a1 := []int{1, 2, 3, 5, 3}
		array1 := garray.NewIntArrayFromCopy(a1)
		t.Assert(array1.Len(), 5)
		t.Assert(array1, a1)
	})
}

func TestIntArray_Remove(t *testing.T) {
	gtest.C(t, func(t *gtest.T) {
		a1 := []int{1, 2, 3, 5, 4}
		array1 := garray.NewIntArrayFrom(a1)
		v, ok := array1.Remove(1)
		t.Assert(v, 2)
		t.Assert(ok, true)
		t.Assert(array1.Len(), 4)

		v, ok = array1.Remove(0)
		t.Assert(v, 1)
		t.Assert(ok, true)
		t.Assert(array1.Len(), 3)

		v, ok = array1.Remove(2)
		t.Assert(v, 4)
		t.Assert(ok, true)
		t.Assert(array1.Len(), 2)
	})
}

func TestIntArray_LockFunc(t *testing.T) {
	gtest.C(t, func(t *gtest.T) {
		s1 := []int{1, 2, 3, 4}
		a1 := garray.NewIntArrayFrom(s1, true)

		ch1 := make(chan int64, 3)
		ch2 := make(chan int64, 3)
		// go1
		go a1.LockFunc(func(n1 []int) { // 读写锁
			time.Sleep(2 * time.Second) // 暂停2秒
			n1[2] = 6
			ch2 <- gconv.Int64(time.Now().UnixNano() / 1000 / 1000)
		})

		// go2
		go func() {
			time.Sleep(100 * time.Millisecond) // 故意暂停0.01秒,等go1执行锁后，再开始执行.
			ch1 <- gconv.Int64(time.Now().UnixNano() / 1000 / 1000)
			a1.Len()
			ch1 <- gconv.Int64(time.Now().UnixNano() / 1000 / 1000)
		}()

		t1 := <-ch1
		t2 := <-ch1
		<-ch2 // 等待go1完成

		// 防止ci抖动,以豪秒为单位
		t.AssertGT(t2-t1, 20) // go1加的读写互斥锁，所go2读的时候被阻塞。
		t.Assert(a1.Contains(6), true)
	})
}

func TestIntArray_SortFunc(t *testing.T) {
	gtest.C(t, func(t *gtest.T) {
		s1 := []int{1, 4, 3, 2}
		a1 := garray.NewIntArrayFrom(s1)
		func1 := func(v1, v2 int) bool {
			return v1 < v2
		}
		a11 := a1.SortFunc(func1)
		t.Assert(a11, []int{1, 2, 3, 4})

	})
}

func TestIntArray_RLockFunc(t *testing.T) {
	gtest.C(t, func(t *gtest.T) {
		s1 := []int{1, 2, 3, 4}
		a1 := garray.NewIntArrayFrom(s1, true)

		ch1 := make(chan int64, 3)
		ch2 := make(chan int64, 1)
		// go1
		go a1.RLockFunc(func(n1 []int) { // 读锁
			time.Sleep(2 * time.Second) // 暂停1秒
			n1[2] = 6
			ch2 <- gconv.Int64(time.Now().UnixNano() / 1000 / 1000)
		})

		// go2
		go func() {
			time.Sleep(100 * time.Millisecond) // 故意暂停0.01秒,等go1执行锁后，再开始执行.
			ch1 <- gconv.Int64(time.Now().UnixNano() / 1000 / 1000)
			a1.Len()
			ch1 <- gconv.Int64(time.Now().UnixNano() / 1000 / 1000)
		}()

		t1 := <-ch1
		t2 := <-ch1
		<-ch2 // 等待go1完成

		// 防止ci抖动,以豪秒为单位
		t.AssertLT(t2-t1, 20) // go1加的读锁，所go2读的时候，并没有阻塞。
		t.Assert(a1.Contains(6), true)
	})
}

func TestIntArray_Json(t *testing.T) {
	// array pointer
	gtest.C(t, func(t *gtest.T) {
		s1 := []int{1, 4, 3, 2}
		a1 := garray.NewIntArrayFrom(s1)
		b1, err1 := json.Marshal(a1)
		b2, err2 := json.Marshal(s1)
		t.Assert(b1, b2)
		t.Assert(err1, err2)

		a2 := garray.NewIntArray()
		err1 = json.UnmarshalUseNumber(b2, &a2)
		t.Assert(a2.Slice(), s1)

		var a3 garray.IntArray
		err := json.UnmarshalUseNumber(b2, &a3)
		t.AssertNil(err)
		t.Assert(a3.Slice(), s1)
	})
	// array value
	gtest.C(t, func(t *gtest.T) {
		s1 := []int{1, 4, 3, 2}
		a1 := *garray.NewIntArrayFrom(s1)
		b1, err1 := json.Marshal(a1)
		b2, err2 := json.Marshal(s1)
		t.Assert(b1, b2)
		t.Assert(err1, err2)

		a2 := garray.NewIntArray()
		err1 = json.UnmarshalUseNumber(b2, &a2)
		t.Assert(a2.Slice(), s1)

		var a3 garray.IntArray
		err := json.UnmarshalUseNumber(b2, &a3)
		t.AssertNil(err)
		t.Assert(a3.Slice(), s1)
	})
	// array pointer
	gtest.C(t, func(t *gtest.T) {
		type User struct {
			Name   string
			Scores *garray.IntArray
		}
		data := g.Map{
			"Name":   "john",
			"Scores": []int{99, 100, 98},
		}
		b, err := json.Marshal(data)
		t.AssertNil(err)

		user := new(User)
		err = json.UnmarshalUseNumber(b, user)
		t.AssertNil(err)
		t.Assert(user.Name, data["Name"])
		t.Assert(user.Scores, data["Scores"])
	})
	// array value
	gtest.C(t, func(t *gtest.T) {
		type User struct {
			Name   string
			Scores garray.IntArray
		}
		data := g.Map{
			"Name":   "john",
			"Scores": []int{99, 100, 98},
		}
		b, err := json.Marshal(data)
		t.AssertNil(err)

		user := new(User)
		err = json.UnmarshalUseNumber(b, user)
		t.AssertNil(err)
		t.Assert(user.Name, data["Name"])
		t.Assert(user.Scores, data["Scores"])
	})
}

func TestIntArray_Iterator(t *testing.T) {
	slice := g.SliceInt{10, 20, 30, 40}
	array := garray.NewIntArrayFrom(slice)
	gtest.C(t, func(t *gtest.T) {
		array.Iterator(func(k int, v int) bool {
			t.Assert(v, slice[k])
			return true
		})
	})
	gtest.C(t, func(t *gtest.T) {
		array.IteratorAsc(func(k int, v int) bool {
			t.Assert(v, slice[k])
			return true
		})
	})
	gtest.C(t, func(t *gtest.T) {
		array.IteratorDesc(func(k int, v int) bool {
			t.Assert(v, slice[k])
			return true
		})
	})
	gtest.C(t, func(t *gtest.T) {
		index := 0
		array.Iterator(func(k int, v int) bool {
			index++
			return false
		})
		t.Assert(index, 1)
	})
	gtest.C(t, func(t *gtest.T) {
		index := 0
		array.IteratorAsc(func(k int, v int) bool {
			index++
			return false
		})
		t.Assert(index, 1)
	})
	gtest.C(t, func(t *gtest.T) {
		index := 0
		array.IteratorDesc(func(k int, v int) bool {
			index++
			return false
		})
		t.Assert(index, 1)
	})
}

func TestIntArray_RemoveValue(t *testing.T) {
	slice := g.SliceInt{10, 20, 30, 40}
	array := garray.NewIntArrayFrom(slice)
	gtest.C(t, func(t *gtest.T) {
		t.Assert(array.RemoveValue(99), false)
		t.Assert(array.RemoveValue(20), true)
		t.Assert(array.RemoveValue(10), true)
		t.Assert(array.RemoveValue(20), false)
		t.Assert(array.RemoveValue(88), false)
		t.Assert(array.Len(), 2)
	})
}

func TestIntArray_UnmarshalValue(t *testing.T) {
	type V struct {
		Name  string
		Array *garray.IntArray
	}
	// JSON
	gtest.C(t, func(t *gtest.T) {
		var v *V
		err := gconv.Struct(g.Map{
			"name":  "john",
			"array": []byte(`[1,2,3]`),
		}, &v)
		t.AssertNil(err)
		t.Assert(v.Name, "john")
		t.Assert(v.Array.Slice(), g.Slice{1, 2, 3})
	})
	// Map
	// gtest.C(t, func(t *gtest.T) {
	//	var v *V
	//	err := gconv.Struct(g.Map{
	//		"name":  "john",
	//		"array": g.Slice{1, 2, 3},
	//	}, &v)
	//	t.AssertNil(err)
	//	t.Assert(v.Name, "john")
	//	t.Assert(v.Array.Slice(), g.Slice{1, 2, 3})
	// })
}

func TestIntArray_FilterEmpty(t *testing.T) {
	gtest.C(t, func(t *gtest.T) {
		array := garray.NewIntArrayFrom(g.SliceInt{0, 1, 2, 3, 4, 0})
		t.Assert(array.FilterEmpty(), g.SliceInt{1, 2, 3, 4})
	})
	gtest.C(t, func(t *gtest.T) {
		array := garray.NewIntArrayFrom(g.SliceInt{1, 2, 3, 4})
		t.Assert(array.FilterEmpty(), g.SliceInt{1, 2, 3, 4})
	})
}

func TestIntArray_Walk(t *testing.T) {
	gtest.C(t, func(t *gtest.T) {
		array := garray.NewIntArrayFrom(g.SliceInt{1, 2})
		t.Assert(array.Walk(func(value int) int {
			return 10 + value
		}), g.Slice{11, 12})
	})
}<|MERGE_RESOLUTION|>--- conflicted
+++ resolved
@@ -67,11 +67,6 @@
 		t.AssertNE(err, nil)
 		err = array.InsertAfter(99, 400)
 		t.AssertNE(err, nil)
-<<<<<<< HEAD
-
-		copyArray := array.DeepCopy()
-		t.Assert(array, copyArray)
-=======
 	})
 
 	gtest.C(t, func(t *gtest.T) {
@@ -81,7 +76,6 @@
 		cval, _ := copyArray.Get(0)
 		val, _ := array.Get(0)
 		t.AssertNE(cval, val)
->>>>>>> b8a7dc46
 	})
 }
 
