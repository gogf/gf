--- conflicted
+++ resolved
@@ -38,15 +38,11 @@
 		t.Assert(array.IsEmpty(), false)
 
 		copyArray := array.DeepCopy()
-<<<<<<< HEAD
-		t.Assert(copyArray, array)
-=======
 		ca := copyArray.(*garray.Array)
 		ca.Set(0, 1)
 		cval, _ := ca.Get(0)
 		val, _ := array.Get(0)
 		t.AssertNE(cval, val)
->>>>>>> 7957016a
 
 		v, ok := array.Get(0)
 		t.Assert(v, 100)
