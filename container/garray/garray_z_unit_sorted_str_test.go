// Copyright GoFrame Author(https://goframe.org). All Rights Reserved.
//
// This Source Code Form is subject to the terms of the MIT License.
// If a copy of the MIT was not distributed with this file,
// You can obtain one at https://github.com/gogf/gf.

// go test *.go

package garray_test

import (
	"github.com/gogf/gf/v2/text/gstr"
	"testing"
	"time"

	"github.com/gogf/gf/v2/container/garray"
	"github.com/gogf/gf/v2/frame/g"
	"github.com/gogf/gf/v2/internal/json"
	"github.com/gogf/gf/v2/test/gtest"
	"github.com/gogf/gf/v2/util/gconv"
)

func TestNewSortedStrArrayComparator(t *testing.T) {
	gtest.C(t, func(t *gtest.T) {
		a1 := []string{"a", "d", "c", "b"}
		s1 := garray.NewSortedStrArrayComparator(func(a, b string) int {
			return gstr.Compare(a, b)
		})
		s1.Add(a1...)
		t.Assert(s1.Len(), 4)
		t.Assert(s1, []string{"a", "b", "c", "d"})
	})
}

func TestNewSortedStrArrayFrom(t *testing.T) {
	gtest.C(t, func(t *gtest.T) {
		a1 := []string{"a", "d", "c", "b"}
		s1 := garray.NewSortedStrArrayFrom(a1, true)
		t.Assert(s1, []string{"a", "b", "c", "d"})
		s2 := garray.NewSortedStrArrayFrom(a1, false)
		t.Assert(s2, []string{"a", "b", "c", "d"})
	})
}

func TestNewSortedStrArrayFromCopy(t *testing.T) {
	gtest.C(t, func(t *gtest.T) {
		a1 := []string{"a", "d", "c", "b"}
		s1 := garray.NewSortedStrArrayFromCopy(a1, true)
		t.Assert(s1.Len(), 4)
		t.Assert(s1, []string{"a", "b", "c", "d"})
	})
}

func TestSortedStrArray_SetArray(t *testing.T) {
	gtest.C(t, func(t *gtest.T) {
		a1 := []string{"a", "d", "c", "b"}
		a2 := []string{"f", "g", "h"}
		array1 := garray.NewSortedStrArrayFrom(a1)
		array1.SetArray(a2)
		t.Assert(array1.Len(), 3)
		t.Assert(array1.Contains("d"), false)
		t.Assert(array1.Contains("b"), false)
		t.Assert(array1.Contains("g"), true)
	})
}

func TestSortedStrArray_ContainsI(t *testing.T) {
	gtest.C(t, func(t *gtest.T) {
		s := garray.NewSortedStrArray()
		s.Append("a", "b", "C")
		t.Assert(s.Contains("A"), false)
		t.Assert(s.Contains("a"), true)
		t.Assert(s.ContainsI("A"), true)

		s = garray.NewSortedStrArray()
		t.Assert(s.Contains("A"), false)
	})
}

func TestSortedStrArray_Sort(t *testing.T) {
	gtest.C(t, func(t *gtest.T) {
		a1 := []string{"a", "d", "c", "b"}
		array1 := garray.NewSortedStrArrayFrom(a1)

		t.Assert(array1, []string{"a", "b", "c", "d"})
		array1.Sort()
		t.Assert(array1.Len(), 4)
		t.Assert(array1.Contains("c"), true)
		t.Assert(array1, []string{"a", "b", "c", "d"})
	})
}

func TestSortedStrArray_Get(t *testing.T) {
	gtest.C(t, func(t *gtest.T) {
		a1 := []string{"a", "d", "c", "b"}
		array1 := garray.NewSortedStrArrayFrom(a1)
		v, ok := array1.Get(2)
		t.Assert(v, "c")
		t.Assert(ok, true)

		v, ok = array1.Get(0)
		t.Assert(v, "a")
		t.Assert(ok, true)

		v, ok = array1.Get(99)
		t.Assert(v, "")
		t.Assert(ok, false)
	})
}

func TestSortedStrArray_Remove(t *testing.T) {
	gtest.C(t, func(t *gtest.T) {
		a1 := []string{"a", "d", "c", "b"}
		array1 := garray.NewSortedStrArrayFrom(a1)

		v, ok := array1.Remove(-1)
		t.Assert(v, "")
		t.Assert(ok, false)

		v, ok = array1.Remove(100000)
		t.Assert(v, "")
		t.Assert(ok, false)

		v, ok = array1.Remove(2)
		t.Assert(v, "c")
		t.Assert(ok, true)

		v, ok = array1.Get(2)
		t.Assert(v, "d")
		t.Assert(ok, true)

		t.Assert(array1.Len(), 3)
		t.Assert(array1.Contains("c"), false)

		v, ok = array1.Remove(0)
		t.Assert(v, "a")
		t.Assert(ok, true)

		t.Assert(array1.Len(), 2)
		t.Assert(array1.Contains("a"), false)

		v, ok = array1.Remove(1)
		t.Assert(v, "d")
		t.Assert(ok, true)

		t.Assert(array1.Len(), 1)
	})
}

func TestSortedStrArray_PopLeft(t *testing.T) {
	gtest.C(t, func(t *gtest.T) {
		a1 := []string{"e", "a", "d", "c", "b"}
		array1 := garray.NewSortedStrArrayFrom(a1)
		v, ok := array1.PopLeft()
		t.Assert(v, "a")
		t.Assert(ok, true)
		t.Assert(array1.Len(), 4)
		t.Assert(array1.Contains("a"), false)
	})
	gtest.C(t, func(t *gtest.T) {
		array := garray.NewSortedStrArrayFrom(g.SliceStr{"1", "2", "3"})
		v, ok := array.PopLeft()
		t.Assert(v, 1)
		t.Assert(ok, true)
		t.Assert(array.Len(), 2)
		v, ok = array.PopLeft()
		t.Assert(v, 2)
		t.Assert(ok, true)
		t.Assert(array.Len(), 1)
		v, ok = array.PopLeft()
		t.Assert(v, 3)
		t.Assert(ok, true)
		t.Assert(array.Len(), 0)
	})
}

func TestSortedStrArray_PopRight(t *testing.T) {
	gtest.C(t, func(t *gtest.T) {
		a1 := []string{"e", "a", "d", "c", "b"}
		array1 := garray.NewSortedStrArrayFrom(a1)
		v, ok := array1.PopRight()
		t.Assert(v, "e")
		t.Assert(ok, ok)
		t.Assert(array1.Len(), 4)
		t.Assert(array1.Contains("e"), false)
	})
	gtest.C(t, func(t *gtest.T) {
		array := garray.NewSortedStrArrayFrom(g.SliceStr{"1", "2", "3"})
		v, ok := array.PopRight()
		t.Assert(v, 3)
		t.Assert(ok, true)
		t.Assert(array.Len(), 2)

		v, ok = array.PopRight()
		t.Assert(v, 2)
		t.Assert(ok, true)
		t.Assert(array.Len(), 1)

		v, ok = array.PopRight()
		t.Assert(v, 1)
		t.Assert(ok, true)
		t.Assert(array.Len(), 0)
	})
}

func TestSortedStrArray_PopRand(t *testing.T) {
	gtest.C(t, func(t *gtest.T) {
		a1 := []string{"e", "a", "d", "c", "b"}
		array1 := garray.NewSortedStrArrayFrom(a1)
		s1, ok := array1.PopRand()
		t.Assert(ok, true)
		t.AssertIN(s1, []string{"e", "a", "d", "c", "b"})
		t.Assert(array1.Len(), 4)
		t.Assert(array1.Contains(s1), false)
	})
}

func TestSortedStrArray_PopRands(t *testing.T) {
	gtest.C(t, func(t *gtest.T) {
		a1 := []string{"e", "a", "d", "c", "b"}
		array1 := garray.NewSortedStrArrayFrom(a1)
		s1 := array1.PopRands(2)
		t.AssertIN(s1, []string{"e", "a", "d", "c", "b"})
		t.Assert(array1.Len(), 3)
		t.Assert(len(s1), 2)

		s1 = array1.PopRands(4)
		t.Assert(len(s1), 3)
		t.AssertIN(s1, []string{"e", "a", "d", "c", "b"})
	})
}

func TestSortedStrArray_Empty(t *testing.T) {
	gtest.C(t, func(t *gtest.T) {
		array := garray.NewSortedStrArray()
		v, ok := array.PopLeft()
		t.Assert(v, "")
		t.Assert(ok, false)
		t.Assert(array.PopLefts(10), nil)

		v, ok = array.PopRight()
		t.Assert(v, "")
		t.Assert(ok, false)
		t.Assert(array.PopRights(10), nil)

		v, ok = array.PopRand()
		t.Assert(v, "")
		t.Assert(ok, false)
		t.Assert(array.PopRands(10), nil)
	})
}

func TestSortedStrArray_PopLefts(t *testing.T) {
	gtest.C(t, func(t *gtest.T) {
		a1 := []string{"e", "a", "d", "c", "b"}
		array1 := garray.NewSortedStrArrayFrom(a1)
		s1 := array1.PopLefts(2)
		t.Assert(s1, []string{"a", "b"})
		t.Assert(array1.Len(), 3)
		t.Assert(len(s1), 2)

		s1 = array1.PopLefts(4)
		t.Assert(len(s1), 3)
		t.Assert(s1, []string{"c", "d", "e"})
		t.Assert(array1.Len(), 0)
	})
}

func TestSortedStrArray_PopRights(t *testing.T) {
	gtest.C(t, func(t *gtest.T) {
		a1 := []string{"e", "a", "d", "c", "b", "f", "g"}
		array1 := garray.NewSortedStrArrayFrom(a1)
		s1 := array1.PopRights(2)
		t.Assert(s1, []string{"f", "g"})
		t.Assert(array1.Len(), 5)
		t.Assert(len(s1), 2)
		s1 = array1.PopRights(6)
		t.Assert(len(s1), 5)
		t.Assert(s1, []string{"a", "b", "c", "d", "e"})
		t.Assert(array1.Len(), 0)
	})
}

func TestSortedStrArray_Range(t *testing.T) {
	gtest.C(t, func(t *gtest.T) {
		a1 := []string{"e", "a", "d", "c", "b", "f", "g"}
		array1 := garray.NewSortedStrArrayFrom(a1)
		array2 := garray.NewSortedStrArrayFrom(a1, true)
		s1 := array1.Range(2, 4)
		t.Assert(len(s1), 2)
		t.Assert(s1, []string{"c", "d"})

		s1 = array1.Range(-1, 2)
		t.Assert(len(s1), 2)
		t.Assert(s1, []string{"a", "b"})

		s1 = array1.Range(4, 8)
		t.Assert(len(s1), 3)
		t.Assert(s1, []string{"e", "f", "g"})
		t.Assert(array1.Range(10, 2), nil)

		s2 := array2.Range(2, 4)
		t.Assert(s2, []string{"c", "d"})

	})
}

func TestSortedStrArray_Sum(t *testing.T) {
	gtest.C(t, func(t *gtest.T) {
		a1 := []string{"e", "a", "d", "c", "b", "f", "g"}
		a2 := []string{"1", "2", "3", "4", "a"}
		array1 := garray.NewSortedStrArrayFrom(a1)
		array2 := garray.NewSortedStrArrayFrom(a2)
		t.Assert(array1.Sum(), 0)
		t.Assert(array2.Sum(), 10)
	})
}

func TestSortedStrArray_Clone(t *testing.T) {
	gtest.C(t, func(t *gtest.T) {
		a1 := []string{"e", "a", "d", "c", "b", "f", "g"}
		array1 := garray.NewSortedStrArrayFrom(a1)
		array2 := array1.Clone()
		t.Assert(array1, array2)
		array1.Remove(1)
		t.Assert(array2.Len(), 7)
	})
}

func TestSortedStrArray_Clear(t *testing.T) {
	gtest.C(t, func(t *gtest.T) {
		a1 := []string{"e", "a", "d", "c", "b", "f", "g"}
		array1 := garray.NewSortedStrArrayFrom(a1)
		array1.Clear()
		t.Assert(array1.Len(), 0)
	})
}

func TestSortedStrArray_SubSlice(t *testing.T) {
	gtest.C(t, func(t *gtest.T) {
		a1 := []string{"e", "a", "d", "c", "b", "f", "g"}
		array1 := garray.NewSortedStrArrayFrom(a1)
		array2 := garray.NewSortedStrArrayFrom(a1, true)
		s1 := array1.SubSlice(1, 3)
		t.Assert(len(s1), 3)
		t.Assert(s1, []string{"b", "c", "d"})
		t.Assert(array1.Len(), 7)

		s2 := array1.SubSlice(1, 10)
		t.Assert(len(s2), 6)

		s3 := array1.SubSlice(10, 2)
		t.Assert(len(s3), 0)

		s3 = array1.SubSlice(-5, 2)
		t.Assert(s3, []string{"c", "d"})

		s3 = array1.SubSlice(-10, 2)
		t.Assert(s3, nil)

		s3 = array1.SubSlice(1, -2)
		t.Assert(s3, nil)

		t.Assert(array2.SubSlice(1, 3), []string{"b", "c", "d"})
	})
}

func TestSortedStrArray_Len(t *testing.T) {
	gtest.C(t, func(t *gtest.T) {
		a1 := []string{"e", "a", "d", "c", "b", "f", "g"}
		array1 := garray.NewSortedStrArrayFrom(a1)
		t.Assert(array1.Len(), 7)

	})
}

func TestSortedStrArray_Rand(t *testing.T) {
	gtest.C(t, func(t *gtest.T) {
		a1 := []string{"e", "a", "d"}
		array1 := garray.NewSortedStrArrayFrom(a1)
		v, ok := array1.Rand()
		t.AssertIN(v, []string{"e", "a", "d"})
		t.Assert(ok, true)

		array2 := garray.NewSortedStrArrayFrom([]string{})
		v, ok = array2.Rand()
		t.Assert(v, "")
		t.Assert(ok, false)
	})
}

func TestSortedStrArray_Rands(t *testing.T) {
	gtest.C(t, func(t *gtest.T) {
		a1 := []string{"e", "a", "d"}
		array1 := garray.NewSortedStrArrayFrom(a1)
		s1 := array1.Rands(2)

		t.AssertIN(s1, []string{"e", "a", "d"})
		t.Assert(len(s1), 2)

		s1 = array1.Rands(4)
		t.Assert(len(s1), 4)

		array2 := garray.NewSortedStrArrayFrom([]string{})
		val := array2.Rands(1)
		t.Assert(val, nil)
	})
}

func TestSortedStrArray_Join(t *testing.T) {
	gtest.C(t, func(t *gtest.T) {
		a1 := []string{"e", "a", "d"}
		array1 := garray.NewSortedStrArrayFrom(a1)
		t.Assert(array1.Join(","), `a,d,e`)
		t.Assert(array1.Join("."), `a.d.e`)
	})

	gtest.C(t, func(t *gtest.T) {
		a1 := []string{"a", `"b"`, `\c`}
		array1 := garray.NewSortedStrArrayFrom(a1)
		t.Assert(array1.Join("."), `"b".\c.a`)
	})

	gtest.C(t, func(t *gtest.T) {
		array1 := garray.NewSortedStrArrayFrom([]string{})
		t.Assert(array1.Join("."), "")
	})
}

func TestSortedStrArray_String(t *testing.T) {
	gtest.C(t, func(t *gtest.T) {
		a1 := []string{"e", "a", "d"}
		array1 := garray.NewSortedStrArrayFrom(a1)
		t.Assert(array1.String(), `["a","d","e"]`)

		array1 = nil
		t.Assert(array1.String(), "")
	})
}

func TestSortedStrArray_CountValues(t *testing.T) {
	gtest.C(t, func(t *gtest.T) {
		a1 := []string{"e", "a", "d", "a", "c"}
		array1 := garray.NewSortedStrArrayFrom(a1)
		m1 := array1.CountValues()
		t.Assert(m1["a"], 2)
		t.Assert(m1["d"], 1)

	})
}

func TestSortedStrArray_Chunk(t *testing.T) {
	gtest.C(t, func(t *gtest.T) {
		a1 := []string{"e", "a", "d", "a", "c"}
		array1 := garray.NewSortedStrArrayFrom(a1)
		array2 := array1.Chunk(2)
		t.Assert(len(array2), 3)
		t.Assert(len(array2[0]), 2)
		t.Assert(array2[1], []string{"c", "d"})
		t.Assert(array1.Chunk(0), nil)
	})
	gtest.C(t, func(t *gtest.T) {
		a1 := []string{"1", "2", "3", "4", "5"}
		array1 := garray.NewSortedStrArrayFrom(a1)
		chunks := array1.Chunk(3)
		t.Assert(len(chunks), 2)
		t.Assert(chunks[0], []string{"1", "2", "3"})
		t.Assert(chunks[1], []string{"4", "5"})
		t.Assert(array1.Chunk(0), nil)
	})
	gtest.C(t, func(t *gtest.T) {
		a1 := []string{"1", "2", "3", "4", "5", "6"}
		array1 := garray.NewSortedStrArrayFrom(a1)
		chunks := array1.Chunk(2)
		t.Assert(len(chunks), 3)
		t.Assert(chunks[0], []string{"1", "2"})
		t.Assert(chunks[1], []string{"3", "4"})
		t.Assert(chunks[2], []string{"5", "6"})
		t.Assert(array1.Chunk(0), nil)
	})
	gtest.C(t, func(t *gtest.T) {
		a1 := []string{"1", "2", "3", "4", "5", "6"}
		array1 := garray.NewSortedStrArrayFrom(a1)
		chunks := array1.Chunk(3)
		t.Assert(len(chunks), 2)
		t.Assert(chunks[0], []string{"1", "2", "3"})
		t.Assert(chunks[1], []string{"4", "5", "6"})
		t.Assert(array1.Chunk(0), nil)
	})
}

func TestSortedStrArray_SetUnique(t *testing.T) {
	gtest.C(t, func(t *gtest.T) {
		a1 := []string{"1", "1", "2", "2", "3", "3", "2", "2"}
		array1 := garray.NewSortedStrArrayFrom(a1)
		array2 := array1.SetUnique(true)
		t.Assert(array2.Len(), 3)
		t.Assert(array2, []string{"1", "2", "3"})
	})
}

func TestSortedStrArray_Unique(t *testing.T) {
	gtest.C(t, func(t *gtest.T) {
		a1 := []string{"1", "1", "2", "2", "3", "3", "2", "2"}
		array1 := garray.NewSortedStrArrayFrom(a1)
		array1.Unique()
		t.Assert(array1.Len(), 3)
		t.Assert(array1, []string{"1", "2", "3"})

		array2 := garray.NewSortedStrArrayFrom([]string{})
		array2.Unique()
		t.Assert(array2.Len(), 0)
		t.Assert(array2, []string{})
	})
}

func TestSortedStrArray_LockFunc(t *testing.T) {
	gtest.C(t, func(t *gtest.T) {
		s1 := []string{"a", "b", "c", "d"}
		a1 := garray.NewSortedStrArrayFrom(s1, true)

		ch1 := make(chan int64, 3)
		ch2 := make(chan int64, 3)
		// go1
		go a1.LockFunc(func(n1 []string) { // 读写锁
			time.Sleep(2 * time.Second) // 暂停2秒
			n1[2] = "g"
			ch2 <- gconv.Int64(time.Now().UnixNano() / 1000 / 1000)
		})

		// go2
		go func() {
			time.Sleep(100 * time.Millisecond) // 故意暂停0.01秒,等go1执行锁后，再开始执行.
			ch1 <- gconv.Int64(time.Now().UnixNano() / 1000 / 1000)
			a1.Len()
			ch1 <- gconv.Int64(time.Now().UnixNano() / 1000 / 1000)
		}()

		t1 := <-ch1
		t2 := <-ch1
		<-ch2 // 等待go1完成

		// 防止ci抖动,以豪秒为单位
		t.AssertGT(t2-t1, 20) // go1加的读写互斥锁，所go2读的时候被阻塞。
		t.Assert(a1.Contains("g"), true)
	})
}

func TestSortedStrArray_RLockFunc(t *testing.T) {
	gtest.C(t, func(t *gtest.T) {
		s1 := []string{"a", "b", "c", "d"}
		a1 := garray.NewSortedStrArrayFrom(s1, true)

		ch1 := make(chan int64, 3)
		ch2 := make(chan int64, 1)
		// go1
		go a1.RLockFunc(func(n1 []string) { // 读锁
			time.Sleep(2 * time.Second) // 暂停1秒
			n1[2] = "g"
			ch2 <- gconv.Int64(time.Now().UnixNano() / 1000 / 1000)
		})

		// go2
		go func() {
			time.Sleep(100 * time.Millisecond) // 故意暂停0.01秒,等go1执行锁后，再开始执行.
			ch1 <- gconv.Int64(time.Now().UnixNano() / 1000 / 1000)
			a1.Len()
			ch1 <- gconv.Int64(time.Now().UnixNano() / 1000 / 1000)
		}()

		t1 := <-ch1
		t2 := <-ch1
		<-ch2 // 等待go1完成

		// 防止ci抖动,以豪秒为单位
		t.AssertLT(t2-t1, 20) // go1加的读锁，所go2读的时候，并没有阻塞。
		t.Assert(a1.Contains("g"), true)
	})
}

func TestSortedStrArray_Merge(t *testing.T) {
	gtest.C(t, func(t *gtest.T) {
		func1 := func(v1, v2 interface{}) int {
			if gconv.Int(v1) < gconv.Int(v2) {
				return 0
			}
			return 1
		}

		s1 := []string{"a", "b", "c", "d"}
		s2 := []string{"e", "f"}
		i1 := garray.NewIntArrayFrom([]int{1, 2, 3})
		i2 := garray.NewArrayFrom([]interface{}{3})
		s3 := garray.NewStrArrayFrom([]string{"g", "h"})
		s4 := garray.NewSortedArrayFrom([]interface{}{4, 5}, func1)
		s5 := garray.NewSortedStrArrayFrom(s2)
		s6 := garray.NewSortedIntArrayFrom([]int{1, 2, 3})
		a1 := garray.NewSortedStrArrayFrom(s1)

		t.Assert(a1.Merge(s2).Len(), 6)
		t.Assert(a1.Merge(i1).Len(), 9)
		t.Assert(a1.Merge(i2).Len(), 10)
		t.Assert(a1.Merge(s3).Len(), 12)
		t.Assert(a1.Merge(s4).Len(), 14)
		t.Assert(a1.Merge(s5).Len(), 16)
		t.Assert(a1.Merge(s6).Len(), 19)
	})
}

func TestSortedStrArray_Json(t *testing.T) {
	// array pointer
	gtest.C(t, func(t *gtest.T) {
		s1 := []string{"a", "b", "d", "c"}
		s2 := []string{"a", "b", "c", "d"}
		a1 := garray.NewSortedStrArrayFrom(s1)
		b1, err1 := json.Marshal(a1)
		b2, err2 := json.Marshal(s1)
		t.Assert(b1, b2)
		t.Assert(err1, err2)

		a2 := garray.NewSortedStrArray()
		err1 = json.UnmarshalUseNumber(b2, &a2)
		t.Assert(a2.Slice(), s2)
		t.Assert(a2.Interfaces(), s2)

		var a3 garray.SortedStrArray
		err := json.UnmarshalUseNumber(b2, &a3)
		t.AssertNil(err)
		t.Assert(a3.Slice(), s1)
		t.Assert(a3.Interfaces(), s1)
	})
	// array value
	gtest.C(t, func(t *gtest.T) {
		s1 := []string{"a", "b", "d", "c"}
		s2 := []string{"a", "b", "c", "d"}
		a1 := *garray.NewSortedStrArrayFrom(s1)
		b1, err1 := json.Marshal(a1)
		b2, err2 := json.Marshal(s1)
		t.Assert(b1, b2)
		t.Assert(err1, err2)

		a2 := garray.NewSortedStrArray()
		err1 = json.UnmarshalUseNumber(b2, &a2)
		t.Assert(a2.Slice(), s2)
		t.Assert(a2.Interfaces(), s2)

		var a3 garray.SortedStrArray
		err := json.UnmarshalUseNumber(b2, &a3)
		t.AssertNil(err)
		t.Assert(a3.Slice(), s1)
		t.Assert(a3.Interfaces(), s1)
	})
	// array pointer
	gtest.C(t, func(t *gtest.T) {
		type User struct {
			Name   string
			Scores *garray.SortedStrArray
		}
		data := g.Map{
			"Name":   "john",
			"Scores": []string{"A+", "A", "A"},
		}
		b, err := json.Marshal(data)
		t.AssertNil(err)

		user := new(User)
		err = json.UnmarshalUseNumber(b, user)
		t.AssertNil(err)
		t.Assert(user.Name, data["Name"])
		t.Assert(user.Scores, []string{"A", "A", "A+"})
	})
	// array value
	gtest.C(t, func(t *gtest.T) {
		type User struct {
			Name   string
			Scores garray.SortedStrArray
		}
		data := g.Map{
			"Name":   "john",
			"Scores": []string{"A+", "A", "A"},
		}
		b, err := json.Marshal(data)
		t.AssertNil(err)

		user := new(User)
		err = json.UnmarshalUseNumber(b, user)
		t.AssertNil(err)
		t.Assert(user.Name, data["Name"])
		t.Assert(user.Scores, []string{"A", "A", "A+"})
	})
}

func TestSortedStrArray_Iterator(t *testing.T) {
	slice := g.SliceStr{"a", "b", "d", "c"}
	array := garray.NewSortedStrArrayFrom(slice)
	gtest.C(t, func(t *gtest.T) {
		array.Iterator(func(k int, v string) bool {
			t.Assert(v, slice[k])
			return true
		})
	})
	gtest.C(t, func(t *gtest.T) {
		array.IteratorAsc(func(k int, v string) bool {
			t.Assert(v, slice[k])
			return true
		})
	})
	gtest.C(t, func(t *gtest.T) {
		array.IteratorDesc(func(k int, v string) bool {
			t.Assert(v, slice[k])
			return true
		})
	})
	gtest.C(t, func(t *gtest.T) {
		index := 0
		array.Iterator(func(k int, v string) bool {
			index++
			return false
		})
		t.Assert(index, 1)
	})
	gtest.C(t, func(t *gtest.T) {
		index := 0
		array.IteratorAsc(func(k int, v string) bool {
			index++
			return false
		})
		t.Assert(index, 1)
	})
	gtest.C(t, func(t *gtest.T) {
		index := 0
		array.IteratorDesc(func(k int, v string) bool {
			index++
			return false
		})
		t.Assert(index, 1)
	})
}

func TestSortedStrArray_RemoveValue(t *testing.T) {
	slice := g.SliceStr{"a", "b", "d", "c"}
	array := garray.NewSortedStrArrayFrom(slice)
	gtest.C(t, func(t *gtest.T) {
		t.Assert(array.RemoveValue("e"), false)
		t.Assert(array.RemoveValue("b"), true)
		t.Assert(array.RemoveValue("a"), true)
		t.Assert(array.RemoveValue("c"), true)
		t.Assert(array.RemoveValue("f"), false)
	})
}

func TestSortedStrArray_UnmarshalValue(t *testing.T) {
	type V struct {
		Name  string
		Array *garray.SortedStrArray
	}
	// JSON
	gtest.C(t, func(t *gtest.T) {
		var v *V
		err := gconv.Struct(g.Map{
			"name":  "john",
			"array": []byte(`["1","3","2"]`),
		}, &v)
		t.AssertNil(err)
		t.Assert(v.Name, "john")
		t.Assert(v.Array.Slice(), g.SliceStr{"1", "2", "3"})
	})
	// Map
	gtest.C(t, func(t *gtest.T) {
		var v *V
		err := gconv.Struct(g.Map{
			"name":  "john",
			"array": g.SliceStr{"1", "3", "2"},
		}, &v)
		t.AssertNil(err)
		t.Assert(v.Name, "john")
		t.Assert(v.Array.Slice(), g.SliceStr{"1", "2", "3"})
	})
}

func TestSortedStrArray_FilterEmpty(t *testing.T) {
	gtest.C(t, func(t *gtest.T) {
		array := garray.NewSortedStrArrayFrom(g.SliceStr{"", "1", "2", "0"})
		t.Assert(array.FilterEmpty(), g.SliceStr{"0", "1", "2"})
	})
	gtest.C(t, func(t *gtest.T) {
		array := garray.NewSortedStrArrayFrom(g.SliceStr{"1", "2"})
		t.Assert(array.FilterEmpty(), g.SliceStr{"1", "2"})
	})
}

func TestSortedStrArray_Walk(t *testing.T) {
	gtest.C(t, func(t *gtest.T) {
		array := garray.NewSortedStrArrayFrom(g.SliceStr{"1", "2"})
		t.Assert(array.Walk(func(value string) string {
			return "key-" + value
		}), g.Slice{"key-1", "key-2"})
	})
}

func TestSortedStrArray_DeepCopy(t *testing.T) {
	gtest.C(t, func(t *gtest.T) {
		array := garray.NewSortedStrArrayFrom([]string{"a", "b", "c", "d"})
<<<<<<< HEAD
		copyArray := array.DeepCopy()
		t.Assert(array, copyArray)
=======
		copyArray := array.DeepCopy().(*garray.SortedStrArray)
		array.Add("e")
		copyArray.Add("f")
		cval, _ := copyArray.Get(4)
		val, _ := array.Get(4)
		t.AssertNE(cval, val)
>>>>>>> 7957016a
	})
}<|MERGE_RESOLUTION|>--- conflicted
+++ resolved
@@ -801,16 +801,11 @@
 func TestSortedStrArray_DeepCopy(t *testing.T) {
 	gtest.C(t, func(t *gtest.T) {
 		array := garray.NewSortedStrArrayFrom([]string{"a", "b", "c", "d"})
-<<<<<<< HEAD
-		copyArray := array.DeepCopy()
-		t.Assert(array, copyArray)
-=======
 		copyArray := array.DeepCopy().(*garray.SortedStrArray)
 		array.Add("e")
 		copyArray.Add("f")
 		cval, _ := copyArray.Get(4)
 		val, _ := array.Get(4)
 		t.AssertNE(cval, val)
->>>>>>> 7957016a
 	})
 }