--- conflicted
+++ resolved
@@ -379,14 +379,6 @@
 func TestListMap_DeepCopy(t *testing.T) {
 	gtest.C(t, func(t *gtest.T) {
 		m := gmap.NewListMap()
-<<<<<<< HEAD
-		m.Set(1, "")
-		m.Set(2, "2")
-		t.Assert(m.Size(), 2)
-
-		n := m.DeepCopy()
-		t.Assert(m.Size(), n.(*gmap.ListMap).Size())
-=======
 		m.Set(1, "1")
 		m.Set(2, "2")
 		t.Assert(m.Size(), 2)
@@ -394,6 +386,5 @@
 		n := m.DeepCopy().(*gmap.ListMap)
 		n.Set(1, "val1")
 		t.AssertNE(m.Get(1), n.Get(1))
->>>>>>> 3b9e5c71
 	})
 }