// Copyright GoFrame Author(https://goframe.org). All Rights Reserved.
//
// This Source Code Form is subject to the terms of the MIT License.
// If a copy of the MIT was not distributed with gm file,
// You can obtain one at https://github.com/gogf/gf.

package gmap_test

import (
	"testing"

	"github.com/gogf/gf/v2/container/garray"
	"github.com/gogf/gf/v2/container/gmap"
	"github.com/gogf/gf/v2/frame/g"
	"github.com/gogf/gf/v2/internal/json"
	"github.com/gogf/gf/v2/test/gtest"
	"github.com/gogf/gf/v2/util/gconv"
)

func Test_StrIntMap_Var(t *testing.T) {
	gtest.C(t, func(t *gtest.T) {
		var m gmap.StrIntMap
		m.Set("a", 1)

		t.Assert(m.Get("a"), 1)
		t.Assert(m.Size(), 1)
		t.Assert(m.IsEmpty(), false)

		t.Assert(m.GetOrSet("b", 2), 2)
		t.Assert(m.SetIfNotExist("b", 2), false)

		t.Assert(m.SetIfNotExist("c", 3), true)

		t.Assert(m.Remove("b"), 2)
		t.Assert(m.Contains("b"), false)

		t.AssertIN("c", m.Keys())
		t.AssertIN("a", m.Keys())
		t.AssertIN(3, m.Values())
		t.AssertIN(1, m.Values())

		m_f := gmap.NewStrIntMap()
		m_f.Set("1", 2)
		m_f.Flip()
		t.Assert(m_f.Map(), map[string]int{"2": 1})

		m.Clear()
		t.Assert(m.Size(), 0)
		t.Assert(m.IsEmpty(), true)
	})
}

func Test_StrIntMap_Basic(t *testing.T) {
	gtest.C(t, func(t *gtest.T) {
		m := gmap.NewStrIntMap()
		m.Set("a", 1)

		t.Assert(m.Get("a"), 1)
		t.Assert(m.Size(), 1)
		t.Assert(m.IsEmpty(), false)

		t.Assert(m.GetOrSet("b", 2), 2)
		t.Assert(m.SetIfNotExist("b", 2), false)

		t.Assert(m.SetIfNotExist("c", 3), true)

		t.Assert(m.Remove("b"), 2)
		t.Assert(m.Contains("b"), false)

		t.AssertIN("c", m.Keys())
		t.AssertIN("a", m.Keys())
		t.AssertIN(3, m.Values())
		t.AssertIN(1, m.Values())

		m_f := gmap.NewStrIntMap()
		m_f.Set("1", 2)
		m_f.Flip()
		t.Assert(m_f.Map(), map[string]int{"2": 1})

		m.Clear()
		t.Assert(m.Size(), 0)
		t.Assert(m.IsEmpty(), true)

		m2 := gmap.NewStrIntMapFrom(map[string]int{"a": 1, "b": 2})
		t.Assert(m2.Map(), map[string]int{"a": 1, "b": 2})
	})
}

func Test_StrIntMap_Set_Fun(t *testing.T) {
	gtest.C(t, func(t *gtest.T) {
		m := gmap.NewStrIntMap()

		m.GetOrSetFunc("a", getInt)
		m.GetOrSetFuncLock("b", getInt)
		t.Assert(m.Get("a"), 123)
		t.Assert(m.Get("b"), 123)
		t.Assert(m.SetIfNotExistFunc("a", getInt), false)
		t.Assert(m.SetIfNotExistFunc("c", getInt), true)

		t.Assert(m.SetIfNotExistFuncLock("b", getInt), false)
		t.Assert(m.SetIfNotExistFuncLock("d", getInt), true)
	})

	gtest.C(t, func(t *gtest.T) {
		m := gmap.NewStrIntMapFrom(nil)
		t.Assert(m.GetOrSetFuncLock("a", getInt), 123)
	})
}

func Test_StrIntMap_Batch(t *testing.T) {
	gtest.C(t, func(t *gtest.T) {
		m := gmap.NewStrIntMap()

		m.Sets(map[string]int{"a": 1, "b": 2, "c": 3})
		t.Assert(m.Map(), map[string]int{"a": 1, "b": 2, "c": 3})
		m.Removes([]string{"a", "b"})
		t.Assert(m.Map(), map[string]int{"c": 3})
	})
}
func Test_StrIntMap_Iterator(t *testing.T) {
	gtest.C(t, func(t *gtest.T) {
		expect := map[string]int{"a": 1, "b": 2}
		m := gmap.NewStrIntMapFrom(expect)
		m.Iterator(func(k string, v int) bool {
			t.Assert(expect[k], v)
			return true
		})
		// 断言返回值对遍历控制
		i := 0
		j := 0
		m.Iterator(func(k string, v int) bool {
			i++
			return true
		})
		m.Iterator(func(k string, v int) bool {
			j++
			return false
		})
		t.Assert(i, 2)
		t.Assert(j, 1)
	})
}

func Test_StrIntMap_Lock(t *testing.T) {
	gtest.C(t, func(t *gtest.T) {
		expect := map[string]int{"a": 1, "b": 2}

		m := gmap.NewStrIntMapFrom(expect)
		m.LockFunc(func(m map[string]int) {
			t.Assert(m, expect)
		})
		m.RLockFunc(func(m map[string]int) {
			t.Assert(m, expect)
		})
	})
}

func Test_StrIntMap_Clone(t *testing.T) {
	gtest.C(t, func(t *gtest.T) {
		// clone 方法是深克隆
		m := gmap.NewStrIntMapFrom(map[string]int{"a": 1, "b": 2, "c": 3})

		m_clone := m.Clone()
		m.Remove("a")
		// 修改原 map,clone 后的 map 不影响
		t.AssertIN("a", m_clone.Keys())

		m_clone.Remove("b")
		// 修改clone map,原 map 不影响
		t.AssertIN("b", m.Keys())
	})
}
func Test_StrIntMap_Merge(t *testing.T) {
	gtest.C(t, func(t *gtest.T) {
		m1 := gmap.NewStrIntMap()
		m2 := gmap.NewStrIntMap()
		m1.Set("a", 1)
		m2.Set("b", 2)
		m1.Merge(m2)
		t.Assert(m1.Map(), map[string]int{"a": 1, "b": 2})
		m3 := gmap.NewStrIntMapFrom(nil)
		m3.Merge(m2)
		t.Assert(m3.Map(), m2.Map())
	})
}

func Test_StrIntMap_Map(t *testing.T) {
	gtest.C(t, func(t *gtest.T) {
		m := gmap.NewStrIntMap()
		m.Set("1", 1)
		m.Set("2", 2)
		t.Assert(m.Get("1"), 1)
		t.Assert(m.Get("2"), 2)
		data := m.Map()
		t.Assert(data["1"], 1)
		t.Assert(data["2"], 2)
		data["3"] = 3
		t.Assert(m.Get("3"), 3)
		m.Set("4", 4)
		t.Assert(data["4"], 4)
	})
}

func Test_StrIntMap_MapCopy(t *testing.T) {
	gtest.C(t, func(t *gtest.T) {
		m := gmap.NewStrIntMap()
		m.Set("1", 1)
		m.Set("2", 2)
		t.Assert(m.Get("1"), 1)
		t.Assert(m.Get("2"), 2)
		data := m.MapCopy()
		t.Assert(data["1"], 1)
		t.Assert(data["2"], 2)
		data["3"] = 3
		t.Assert(m.Get("3"), 0)
		m.Set("4", 4)
		t.Assert(data["4"], 0)
	})
}

func Test_StrIntMap_FilterEmpty(t *testing.T) {
	gtest.C(t, func(t *gtest.T) {
		m := gmap.NewStrIntMap()
		m.Set("1", 0)
		m.Set("2", 2)
		t.Assert(m.Size(), 2)
		t.Assert(m.Get("1"), 0)
		t.Assert(m.Get("2"), 2)
		m.FilterEmpty()
		t.Assert(m.Size(), 1)
		t.Assert(m.Get("2"), 2)
	})
}

func Test_StrIntMap_Json(t *testing.T) {
	// Marshal
	gtest.C(t, func(t *gtest.T) {
		data := g.MapStrInt{
			"k1": 1,
			"k2": 2,
		}
		m1 := gmap.NewStrIntMapFrom(data)
		b1, err1 := json.Marshal(m1)
		b2, err2 := json.Marshal(data)
		t.Assert(err1, err2)
		t.Assert(b1, b2)
	})
	// Unmarshal
	gtest.C(t, func(t *gtest.T) {
		data := g.MapStrInt{
			"k1": 1,
			"k2": 2,
		}
		b, err := json.Marshal(data)
		t.AssertNil(err)

		m := gmap.NewStrIntMap()
		err = json.UnmarshalUseNumber(b, m)
		t.AssertNil(err)
		t.Assert(m.Get("k1"), data["k1"])
		t.Assert(m.Get("k2"), data["k2"])
	})
	gtest.C(t, func(t *gtest.T) {
		data := g.MapStrInt{
			"k1": 1,
			"k2": 2,
		}
		b, err := json.Marshal(data)
		t.AssertNil(err)

		var m gmap.StrIntMap
		err = json.UnmarshalUseNumber(b, &m)
		t.AssertNil(err)
		t.Assert(m.Get("k1"), data["k1"])
		t.Assert(m.Get("k2"), data["k2"])
	})
}

func Test_StrIntMap_Pop(t *testing.T) {
	gtest.C(t, func(t *gtest.T) {
		m := gmap.NewStrIntMapFrom(g.MapStrInt{
			"k1": 11,
			"k2": 22,
		})
		t.Assert(m.Size(), 2)

		k1, v1 := m.Pop()
		t.AssertIN(k1, g.Slice{"k1", "k2"})
		t.AssertIN(v1, g.Slice{11, 22})
		t.Assert(m.Size(), 1)
		k2, v2 := m.Pop()
		t.AssertIN(k2, g.Slice{"k1", "k2"})
		t.AssertIN(v2, g.Slice{11, 22})
		t.Assert(m.Size(), 0)

		t.AssertNE(k1, k2)
		t.AssertNE(v1, v2)

		k3, v3 := m.Pop()
		t.Assert(k3, "")
		t.Assert(v3, 0)
	})
}

func Test_StrIntMap_Pops(t *testing.T) {
	gtest.C(t, func(t *gtest.T) {
		m := gmap.NewStrIntMapFrom(g.MapStrInt{
			"k1": 11,
			"k2": 22,
			"k3": 33,
		})
		t.Assert(m.Size(), 3)

		kArray := garray.New()
		vArray := garray.New()
		for k, v := range m.Pops(1) {
			t.AssertIN(k, g.Slice{"k1", "k2", "k3"})
			t.AssertIN(v, g.Slice{11, 22, 33})
			kArray.Append(k)
			vArray.Append(v)
		}
		t.Assert(m.Size(), 2)
		for k, v := range m.Pops(2) {
			t.AssertIN(k, g.Slice{"k1", "k2", "k3"})
			t.AssertIN(v, g.Slice{11, 22, 33})
			kArray.Append(k)
			vArray.Append(v)
		}
		t.Assert(m.Size(), 0)

		t.Assert(kArray.Unique().Len(), 3)
		t.Assert(vArray.Unique().Len(), 3)

		v := m.Pops(1)
		t.AssertNil(v)
		v = m.Pops(-1)
		t.AssertNil(v)
	})
}

func TestStrIntMap_UnmarshalValue(t *testing.T) {
	type V struct {
		Name string
		Map  *gmap.StrIntMap
	}
	// JSON
	gtest.C(t, func(t *gtest.T) {
		var v *V
		err := gconv.Struct(map[string]interface{}{
			"name": "john",
			"map":  []byte(`{"k1":1,"k2":2}`),
		}, &v)
		t.AssertNil(err)
		t.Assert(v.Name, "john")
		t.Assert(v.Map.Size(), 2)
		t.Assert(v.Map.Get("k1"), 1)
		t.Assert(v.Map.Get("k2"), 2)
	})
	// Map
	gtest.C(t, func(t *gtest.T) {
		var v *V
		err := gconv.Struct(map[string]interface{}{
			"name": "john",
			"map": g.Map{
				"k1": 1,
				"k2": 2,
			},
		}, &v)
		t.AssertNil(err)
		t.Assert(v.Name, "john")
		t.Assert(v.Map.Size(), 2)
		t.Assert(v.Map.Get("k1"), 1)
		t.Assert(v.Map.Get("k2"), 2)
	})
}

func Test_StrIntMap_DeepCopy(t *testing.T) {
	gtest.C(t, func(t *gtest.T) {
		m := gmap.NewStrIntMapFrom(g.MapStrInt{
			"key1": 1,
			"key2": 2,
		})
		t.Assert(m.Size(), 2)

<<<<<<< HEAD
		n := m.DeepCopy()
		t.Assert(m, n)
=======
		n := m.DeepCopy().(*gmap.StrIntMap)
		n.Set("key1", 2)
		t.AssertNE(m.Get("key1"), n.Get("key1"))
>>>>>>> 3b9e5c71
	})
}<|MERGE_RESOLUTION|>--- conflicted
+++ resolved
@@ -382,13 +382,8 @@
 		})
 		t.Assert(m.Size(), 2)
 
-<<<<<<< HEAD
-		n := m.DeepCopy()
-		t.Assert(m, n)
-=======
 		n := m.DeepCopy().(*gmap.StrIntMap)
 		n.Set("key1", 2)
 		t.AssertNE(m.Get("key1"), n.Get("key1"))
->>>>>>> 3b9e5c71
 	})
 }