// Copyright GoFrame Author(https://goframe.org). All Rights Reserved.
//
// This Source Code Form is subject to the terms of the MIT License.
// If a copy of the MIT was not distributed with gm file,
// You can obtain one at https://github.com/gogf/gf.

package gmap_test

import (
	"testing"

	"github.com/gogf/gf/v2/container/garray"
	"github.com/gogf/gf/v2/container/gmap"
	"github.com/gogf/gf/v2/frame/g"
	"github.com/gogf/gf/v2/internal/json"
	"github.com/gogf/gf/v2/test/gtest"
	"github.com/gogf/gf/v2/util/gconv"
)

func getStr() string {
	return "z"
}

func Test_IntStrMap_Var(t *testing.T) {
	gtest.C(t, func(t *gtest.T) {
		var m gmap.IntStrMap
		m.Set(1, "a")

		t.Assert(m.Get(1), "a")
		t.Assert(m.Size(), 1)
		t.Assert(m.IsEmpty(), false)

		t.Assert(m.GetOrSet(2, "b"), "b")
		t.Assert(m.SetIfNotExist(2, "b"), false)

		t.Assert(m.SetIfNotExist(3, "c"), true)

		t.Assert(m.Remove(2), "b")
		t.Assert(m.Contains(2), false)

		t.AssertIN(3, m.Keys())
		t.AssertIN(1, m.Keys())
		t.AssertIN("a", m.Values())
		t.AssertIN("c", m.Values())

		m_f := gmap.NewIntStrMap()
		m_f.Set(1, "2")
		m_f.Flip()
		t.Assert(m_f.Map(), map[int]string{2: "1"})

		m.Clear()
		t.Assert(m.Size(), 0)
		t.Assert(m.IsEmpty(), true)
	})
}

func Test_IntStrMap_Basic(t *testing.T) {
	gtest.C(t, func(t *gtest.T) {
		m := gmap.NewIntStrMap()
		m.Set(1, "a")

		t.Assert(m.Get(1), "a")
		t.Assert(m.Size(), 1)
		t.Assert(m.IsEmpty(), false)

		t.Assert(m.GetOrSet(1, "a"), "a")
		t.Assert(m.GetOrSet(2, "b"), "b")
		t.Assert(m.SetIfNotExist(2, "b"), false)

		t.Assert(m.SetIfNotExist(3, "c"), true)

		t.Assert(m.Remove(2), "b")
		t.Assert(m.Contains(2), false)

		t.AssertIN(3, m.Keys())
		t.AssertIN(1, m.Keys())
		t.AssertIN("a", m.Values())
		t.AssertIN("c", m.Values())

		// 反转之后不成为以下 map,flip 操作只是翻转原 map
		// t.Assert(m.Map(), map[string]int{"a": 1, "c": 3})
		m_f := gmap.NewIntStrMap()
		m_f.Set(1, "2")
		m_f.Flip()
		t.Assert(m_f.Map(), map[int]string{2: "1"})

		m.Clear()
		t.Assert(m.Size(), 0)
		t.Assert(m.IsEmpty(), true)

		m2 := gmap.NewIntStrMapFrom(map[int]string{1: "a", 2: "b"})
		t.Assert(m2.Map(), map[int]string{1: "a", 2: "b"})
	})

	gtest.C(t, func(t *gtest.T) {
		m := gmap.NewIntStrMap(true)
		m.Set(1, "val1")
		t.Assert(m.Map(), map[int]string{1: "val1"})
	})
}

func TestIntStrMap_MapStrAny(t *testing.T) {
	gtest.C(t, func(t *gtest.T) {
		m := gmap.NewIntStrMap()
		m.GetOrSetFunc(1, getStr)
		m.GetOrSetFuncLock(2, getStr)
		t.Assert(m.MapStrAny(), g.MapStrAny{"1": "z", "2": "z"})
	})
}

func TestIntStrMap_Sets(t *testing.T) {
	gtest.C(t, func(t *gtest.T) {
		m := gmap.NewIntStrMapFrom(nil)
		m.Sets(g.MapIntStr{1: "z", 2: "z"})
		t.Assert(len(m.Map()), 2)
	})
}

func Test_IntStrMap_Set_Fun(t *testing.T) {
	gtest.C(t, func(t *gtest.T) {
		m := gmap.NewIntStrMap()
		m.GetOrSetFunc(1, getStr)
		m.GetOrSetFuncLock(2, getStr)
		t.Assert(m.GetOrSetFunc(1, getStr), "z")
		t.Assert(m.GetOrSetFuncLock(2, getStr), "z")
		t.Assert(m.Get(1), "z")
		t.Assert(m.Get(2), "z")
		t.Assert(m.SetIfNotExistFunc(1, getStr), false)
		t.Assert(m.SetIfNotExistFunc(3, getStr), true)

		t.Assert(m.SetIfNotExistFuncLock(2, getStr), false)
		t.Assert(m.SetIfNotExistFuncLock(4, getStr), true)
	})

	gtest.C(t, func(t *gtest.T) {
		m := gmap.NewIntStrMapFrom(nil)
		t.Assert(m.GetOrSetFuncLock(1, getStr), "z")
	})

	gtest.C(t, func(t *gtest.T) {
		m := gmap.NewIntStrMapFrom(nil)
		t.Assert(m.SetIfNotExistFuncLock(1, getStr), true)
	})
}

func Test_IntStrMap_Batch(t *testing.T) {
	gtest.C(t, func(t *gtest.T) {
		m := gmap.NewIntStrMap()
		m.Sets(map[int]string{1: "a", 2: "b", 3: "c"})
		t.Assert(m.Map(), map[int]string{1: "a", 2: "b", 3: "c"})
		m.Removes([]int{1, 2})
		t.Assert(m.Map(), map[int]interface{}{3: "c"})
	})
}
func Test_IntStrMap_Iterator(t *testing.T) {
	gtest.C(t, func(t *gtest.T) {
		expect := map[int]string{1: "a", 2: "b"}
		m := gmap.NewIntStrMapFrom(expect)
		m.Iterator(func(k int, v string) bool {
			t.Assert(expect[k], v)
			return true
		})
		// 断言返回值对遍历控制
		i := 0
		j := 0
		m.Iterator(func(k int, v string) bool {
			i++
			return true
		})
		m.Iterator(func(k int, v string) bool {
			j++
			return false
		})
		t.Assert(i, 2)
		t.Assert(j, 1)
	})
}

func Test_IntStrMap_Lock(t *testing.T) {
	gtest.C(t, func(t *gtest.T) {
		expect := map[int]string{1: "a", 2: "b", 3: "c"}
		m := gmap.NewIntStrMapFrom(expect)
		m.LockFunc(func(m map[int]string) {
			t.Assert(m, expect)
		})
		m.RLockFunc(func(m map[int]string) {
			t.Assert(m, expect)
		})
	})
}

func Test_IntStrMap_Clone(t *testing.T) {
	gtest.C(t, func(t *gtest.T) {
		// clone 方法是深克隆
		m := gmap.NewIntStrMapFrom(map[int]string{1: "a", 2: "b", 3: "c"})

		m_clone := m.Clone()
		m.Remove(1)
		// 修改原 map,clone 后的 map 不影响
		t.AssertIN(1, m_clone.Keys())

		m_clone.Remove(2)
		// 修改clone map,原 map 不影响
		t.AssertIN(2, m.Keys())
	})
}
func Test_IntStrMap_Merge(t *testing.T) {
	gtest.C(t, func(t *gtest.T) {
		m1 := gmap.NewIntStrMap()
		m2 := gmap.NewIntStrMap()
		m1.Set(1, "a")
		m2.Set(2, "b")
		m1.Merge(m2)
		t.Assert(m1.Map(), map[int]string{1: "a", 2: "b"})

		m3 := gmap.NewIntStrMapFrom(nil)
		m3.Merge(m2)
		t.Assert(m3.Map(), m2.Map())
	})
}

func Test_IntStrMap_Map(t *testing.T) {
	gtest.C(t, func(t *gtest.T) {
		m := gmap.NewIntStrMap()
		m.Set(1, "0")
		m.Set(2, "2")
		t.Assert(m.Get(1), "0")
		t.Assert(m.Get(2), "2")
		data := m.Map()
		t.Assert(data[1], "0")
		t.Assert(data[2], "2")
		data[3] = "3"
		t.Assert(m.Get(3), "3")
		m.Set(4, "4")
		t.Assert(data[4], "4")
	})
}

func Test_IntStrMap_MapCopy(t *testing.T) {
	gtest.C(t, func(t *gtest.T) {
		m := gmap.NewIntStrMap()
		m.Set(1, "0")
		m.Set(2, "2")
		t.Assert(m.Get(1), "0")
		t.Assert(m.Get(2), "2")
		data := m.MapCopy()
		t.Assert(data[1], "0")
		t.Assert(data[2], "2")
		data[3] = "3"
		t.Assert(m.Get(3), "")
		m.Set(4, "4")
		t.Assert(data[4], "")
	})
}

func Test_IntStrMap_FilterEmpty(t *testing.T) {
	gtest.C(t, func(t *gtest.T) {
		m := gmap.NewIntStrMap()
		m.Set(1, "")
		m.Set(2, "2")
		t.Assert(m.Size(), 2)
		t.Assert(m.Get(2), "2")
		m.FilterEmpty()
		t.Assert(m.Size(), 1)
		t.Assert(m.Get(2), "2")
	})
}

func Test_IntStrMap_Json(t *testing.T) {
	// Marshal
	gtest.C(t, func(t *gtest.T) {
		data := g.MapIntStr{
			1: "v1",
			2: "v2",
		}
		m1 := gmap.NewIntStrMapFrom(data)
		b1, err1 := json.Marshal(m1)
		b2, err2 := json.Marshal(data)
		t.Assert(err1, err2)
		t.Assert(b1, b2)
	})
	// Unmarshal
	gtest.C(t, func(t *gtest.T) {
		data := g.MapIntStr{
			1: "v1",
			2: "v2",
		}
		b, err := json.Marshal(data)
		t.AssertNil(err)

		m := gmap.NewIntStrMap()
		err = json.UnmarshalUseNumber(b, m)
		t.AssertNil(err)
		t.Assert(m.Get(1), data[1])
		t.Assert(m.Get(2), data[2])
	})
}

func Test_IntStrMap_Pop(t *testing.T) {
	gtest.C(t, func(t *gtest.T) {
		m := gmap.NewIntStrMapFrom(g.MapIntStr{
			1: "v1",
			2: "v2",
		})
		t.Assert(m.Size(), 2)

		k1, v1 := m.Pop()
		t.AssertIN(k1, g.Slice{1, 2})
		t.AssertIN(v1, g.Slice{"v1", "v2"})
		t.Assert(m.Size(), 1)
		k2, v2 := m.Pop()
		t.AssertIN(k2, g.Slice{1, 2})
		t.AssertIN(v2, g.Slice{"v1", "v2"})
		t.Assert(m.Size(), 0)

		t.AssertNE(k1, k2)
		t.AssertNE(v1, v2)

		k3, v3 := m.Pop()
		t.Assert(k3, 0)
		t.Assert(v3, "")
	})
}

func Test_IntStrMap_Pops(t *testing.T) {
	gtest.C(t, func(t *gtest.T) {
		m := gmap.NewIntStrMapFrom(g.MapIntStr{
			1: "v1",
			2: "v2",
			3: "v3",
		})
		t.Assert(m.Size(), 3)

		kArray := garray.New()
		vArray := garray.New()
		for k, v := range m.Pops(1) {
			t.AssertIN(k, g.Slice{1, 2, 3})
			t.AssertIN(v, g.Slice{"v1", "v2", "v3"})
			kArray.Append(k)
			vArray.Append(v)
		}
		t.Assert(m.Size(), 2)
		for k, v := range m.Pops(2) {
			t.AssertIN(k, g.Slice{1, 2, 3})
			t.AssertIN(v, g.Slice{"v1", "v2", "v3"})
			kArray.Append(k)
			vArray.Append(v)
		}
		t.Assert(m.Size(), 0)

		t.Assert(kArray.Unique().Len(), 3)
		t.Assert(vArray.Unique().Len(), 3)

		v := m.Pops(1)
		t.AssertNil(v)
		v = m.Pops(-1)
		t.AssertNil(v)
	})
}

func TestIntStrMap_UnmarshalValue(t *testing.T) {
	type V struct {
		Name string
		Map  *gmap.IntStrMap
	}
	// JSON
	gtest.C(t, func(t *gtest.T) {
		var v *V
		err := gconv.Struct(map[string]interface{}{
			"name": "john",
			"map":  []byte(`{"1":"v1","2":"v2"}`),
		}, &v)
		t.AssertNil(err)
		t.Assert(v.Name, "john")
		t.Assert(v.Map.Size(), 2)
		t.Assert(v.Map.Get(1), "v1")
		t.Assert(v.Map.Get(2), "v2")
	})
	// Map
	gtest.C(t, func(t *gtest.T) {
		var v *V
		err := gconv.Struct(map[string]interface{}{
			"name": "john",
			"map": g.MapIntAny{
				1: "v1",
				2: "v2",
			},
		}, &v)
		t.AssertNil(err)
		t.Assert(v.Name, "john")
		t.Assert(v.Map.Size(), 2)
		t.Assert(v.Map.Get(1), "v1")
		t.Assert(v.Map.Get(2), "v2")
	})
}

func TestIntStrMap_Replace(t *testing.T) {
	gtest.C(t, func(t *gtest.T) {
		m := gmap.NewIntStrMapFrom(g.MapIntStr{
			1: "v1",
			2: "v2",
			3: "v3",
		})

		t.Assert(m.Get(1), "v1")
		t.Assert(m.Get(2), "v2")
		t.Assert(m.Get(3), "v3")

		m.Replace(g.MapIntStr{
			1: "v2",
			2: "v3",
			3: "v1",
		})

		t.Assert(m.Get(1), "v2")
		t.Assert(m.Get(2), "v3")
		t.Assert(m.Get(3), "v1")
	})
}

func TestIntStrMap_String(t *testing.T) {
	gtest.C(t, func(t *gtest.T) {
		m := gmap.NewIntStrMapFrom(g.MapIntStr{
			1: "v1",
			2: "v2",
			3: "v3",
		})
		t.Assert(m.String(), "{\"1\":\"v1\",\"2\":\"v2\",\"3\":\"v3\"}")

		m = nil
		t.Assert(len(m.String()), 0)
	})
}

func Test_IntStrMap_DeepCopy(t *testing.T) {
	gtest.C(t, func(t *gtest.T) {
		m := gmap.NewIntStrMapFrom(g.MapIntStr{
			1: "val1",
			2: "val2",
		})
		t.Assert(m.Size(), 2)

<<<<<<< HEAD
		n := m.DeepCopy()
		t.Assert(m, n)
=======
		n := m.DeepCopy().(*gmap.IntStrMap)
		n.Set(1, "v1")
		t.AssertNE(m.Get(1), n.Get(1))
>>>>>>> 3b9e5c71
	})
}<|MERGE_RESOLUTION|>--- conflicted
+++ resolved
@@ -440,13 +440,8 @@
 		})
 		t.Assert(m.Size(), 2)
 
-<<<<<<< HEAD
-		n := m.DeepCopy()
-		t.Assert(m, n)
-=======
 		n := m.DeepCopy().(*gmap.IntStrMap)
 		n.Set(1, "v1")
 		t.AssertNE(m.Get(1), n.Get(1))
->>>>>>> 3b9e5c71
 	})
 }