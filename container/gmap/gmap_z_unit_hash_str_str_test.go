--- conflicted
+++ resolved
@@ -380,13 +380,8 @@
 		})
 		t.Assert(m.Size(), 2)
 
-<<<<<<< HEAD
-		n := m.DeepCopy()
-		t.Assert(m, n)
-=======
 		n := m.DeepCopy().(*gmap.StrStrMap)
 		n.Set("key1", "v1")
 		t.AssertNE(m.Get("key1"), n.Get("key1"))
->>>>>>> 3b9e5c71
 	})
 }