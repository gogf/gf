--- conflicted
+++ resolved
@@ -367,13 +367,8 @@
 		})
 		t.Assert(m.Size(), 2)
 
-<<<<<<< HEAD
-		n := m.DeepCopy()
-		t.Assert(m, n)
-=======
 		n := m.DeepCopy().(*gmap.IntAnyMap)
 		n.Set(1, "val1")
 		t.AssertNE(m.Get(1), n.Get(1))
->>>>>>> 3b9e5c71
 	})
 }