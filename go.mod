--- conflicted
+++ resolved
@@ -1,32 +1,22 @@
 module github.com/gogf/gf/v2
 
-<<<<<<< HEAD
-go 1.21
-=======
-go 1.20
->>>>>>> 2c916f82
+go 1.22
 
 require (
 	github.com/BurntSushi/toml v1.4.0
 	github.com/clbanning/mxj/v2 v2.7.0
 	github.com/emirpasic/gods v1.18.1
-	github.com/fatih/color v1.17.0
+	github.com/fatih/color v1.18.0
 	github.com/fsnotify/fsnotify v1.7.0
 	github.com/gorilla/websocket v1.5.3
 	github.com/grokify/html-strip-tags-go v0.1.0
 	github.com/magiconair/properties v1.8.7
 	github.com/olekukonko/tablewriter v0.0.5
-<<<<<<< HEAD
-	go.opentelemetry.io/otel v1.28.0
-	go.opentelemetry.io/otel/sdk v1.28.0
-	go.opentelemetry.io/otel/trace v1.28.0
-=======
-	go.opentelemetry.io/otel v1.24.0
-	go.opentelemetry.io/otel/sdk v1.24.0
-	go.opentelemetry.io/otel/trace v1.24.0
->>>>>>> 2c916f82
-	golang.org/x/net v0.27.0
-	golang.org/x/text v0.16.0
+	go.opentelemetry.io/otel v1.32.0
+	go.opentelemetry.io/otel/sdk v1.32.0
+	go.opentelemetry.io/otel/trace v1.32.0
+	golang.org/x/net v0.31.0
+	golang.org/x/text v0.20.0
 	gopkg.in/yaml.v3 v3.0.1
 )
 
@@ -36,12 +26,8 @@
 	github.com/google/uuid v1.6.0 // indirect
 	github.com/mattn/go-colorable v0.1.13 // indirect
 	github.com/mattn/go-isatty v0.0.20 // indirect
-	github.com/mattn/go-runewidth v0.0.15 // indirect
+	github.com/mattn/go-runewidth v0.0.16 // indirect
 	github.com/rivo/uniseg v0.4.7 // indirect
-<<<<<<< HEAD
-	go.opentelemetry.io/otel/metric v1.28.0 // indirect
-=======
-	go.opentelemetry.io/otel/metric v1.24.0 // indirect
->>>>>>> 2c916f82
-	golang.org/x/sys v0.22.0 // indirect
+	go.opentelemetry.io/otel/metric v1.32.0 // indirect
+	golang.org/x/sys v0.27.0 // indirect
 )