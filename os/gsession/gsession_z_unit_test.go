// Copyright GoFrame Author(https://goframe.org). All Rights Reserved.
//
// This Source Code Form is subject to the terms of the MIT License.
// If a copy of the MIT was not distributed with this file,
// You can obtain one at https://github.com/gogf/gf.

package gsession

import (
<<<<<<< HEAD
	"github.com/gogf/gf/v2/test/gtest"
=======
	"context"
>>>>>>> 5e475901
	"testing"
	"time"

	_ "github.com/gogf/gf/contrib/nosql/redis/v2"
)

var ctx = context.TODO()

func Test_NewSessionId(t *testing.T) {
	gtest.C(t, func(t *gtest.T) {
		id1 := NewSessionId()
		id2 := NewSessionId()
		t.AssertNE(id1, id2)
		t.Assert(len(id1), 32)
	})
}

<<<<<<< HEAD
func TestSession_RegenSession(t *testing.T) {
	gtest.C(t, func(t *gtest.T) {

		/*config := &gredis.Config{
			Address:     "192.168.5.1:6379",
			Db:          10,
			Pass:        "123456",
			IdleTimeout: 600,
			MinIdle:     2,
			WaitTimeout: 30,
		}
		rds, erRds := gredis.New(config)
		if erRds != nil {
			fmt.Println("err:", erRds)
			return
		}
		storage := NewStorageRedisHashTable(rds, "tsid:")
		sManger := New(time.Second*600, storage)
		sid := "" //"19t8ieo1300d3eh4xqsnlbw100xj9q7q"
		session := sManger.New(gctx.New(), sid)
		sid, _ = session.Id()
		fmt.Println(sid)
		session.Set("score", 6666666)
		session.Set("name", "erretre")
		session.Close()
		score := session.MustGet("score")
		fmt.Println("score:", score.String())
		name := session.MustGet("name")
		fmt.Println("name:", name.String())
		data, _ := session.Data()
		fmt.Println(fmt.Sprintf("%+v", data))

		newSid, errNewSid := session.RegenSession(true)
		if errNewSid != nil {
			fmt.Println("regen session err:", errNewSid)
			return
		}
		fmt.Println("new sid:", newSid)
		session.Set("score", "99999999999")
		session.Set("tttt", 999999)
		session.Close()

		newScore, _ := session.Get("score")
		fmt.Println("newScore:", newScore, " newSid:", session.id)

		tttt, _ := session.Get("tttt")
		fmt.Println("tttt:", tttt, " newSid:", session.id)

		oldSid := sid
		sessionOld := sManger.New(gctx.New(), oldSid)
		oldData, _ := sessionOld.Data()
		fmt.Println("oldData:", oldData, " oldSid:", oldSid)*/
		//time.Sleep(time.Second * 2)
=======
func Test_Session_RegenerateId(t *testing.T) {
	gtest.C(t, func(t *gtest.T) {
		// 1. Test with memory storage
		storage := NewStorageMemory()
		manager := New(time.Hour, storage)
		session := manager.New(ctx)

		// Store some data
		err := session.Set("key1", "value1")
		t.AssertNil(err)
		err = session.Set("key2", "value2")
		t.AssertNil(err)

		// Get original session id
		oldId := session.MustId()

		// Test regenerate with deleteOld = true
		newId1, err := session.RegenerateId(true)
		t.AssertNil(err)
		t.AssertNE(oldId, newId1)

		// Verify data is preserved
		v1 := session.MustGet("key1")
		t.Assert(v1.String(), "value1")
		v2 := session.MustGet("key2")
		t.Assert(v2.String(), "value2")

		// Verify old session is deleted
		oldSession := manager.New(ctx)
		err = oldSession.SetId(oldId)
		t.AssertNil(err)
		v3 := oldSession.MustGet("key1")
		t.Assert(v3.IsNil(), true)

		// Test regenerate with deleteOld = false
		currentId := newId1
		newId2, err := session.RegenerateId(false)
		t.AssertNil(err)
		t.AssertNE(currentId, newId2)

		// Verify data is preserved in new session
		v4 := session.MustGet("key1")
		t.Assert(v4.String(), "value1")

		// Create another session instance with the previous id
		prevSession := manager.New(ctx)
		err = prevSession.SetId(currentId)
		t.AssertNil(err)
		// Data should still be accessible in previous session
		v5 := prevSession.MustGet("key1")
		t.Assert(v5.String(), "value1")
	})

	gtest.C(t, func(t *gtest.T) {
		// 2. Test with custom id function
		storage := NewStorageMemory()
		manager := New(time.Hour, storage)
		session := manager.New(ctx)

		customId := "custom_session_id"
		err := session.SetIdFunc(func(ttl time.Duration) string {
			return customId
		})
		t.AssertNil(err)

		newId, err := session.RegenerateId(true)
		t.AssertNil(err)
		t.Assert(newId, customId)
	})

	gtest.C(t, func(t *gtest.T) {
		// 3. Test with disabled storage
		storage := &StorageBase{} // implements Storage interface but all methods return ErrorDisabled
		manager := New(time.Hour, storage)
		session := manager.New(ctx)

		// Should still work even with disabled storage
		newId, err := session.RegenerateId(true)
		t.AssertNil(err)
		t.Assert(len(newId), 32)
	})
}

// Test MustRegenerateId
func Test_Session_MustRegenerateId(t *testing.T) {
	gtest.C(t, func(t *gtest.T) {
		storage := NewStorageMemory()
		manager := New(time.Hour, storage)
		session := manager.New(ctx)

		// Normal case should not panic
		t.AssertNil(session.Set("key", "value"))
		newId := session.MustRegenerateId(true)
		t.Assert(len(newId), 32)

		// Test with disabled storage (should not panic)
		storage2 := &StorageBase{}
		manager2 := New(time.Hour, storage2)
		session2 := manager2.New(ctx)
		newId2 := session2.MustRegenerateId(true)
		t.Assert(len(newId2), 32)
>>>>>>> 5e475901
	})
}<|MERGE_RESOLUTION|>--- conflicted
+++ resolved
@@ -7,15 +7,11 @@
 package gsession
 
 import (
-<<<<<<< HEAD
-	"github.com/gogf/gf/v2/test/gtest"
-=======
 	"context"
->>>>>>> 5e475901
 	"testing"
 	"time"
 
-	_ "github.com/gogf/gf/contrib/nosql/redis/v2"
+	"github.com/gogf/gf/v2/test/gtest"
 )
 
 var ctx = context.TODO()
@@ -29,61 +25,6 @@
 	})
 }
 
-<<<<<<< HEAD
-func TestSession_RegenSession(t *testing.T) {
-	gtest.C(t, func(t *gtest.T) {
-
-		/*config := &gredis.Config{
-			Address:     "192.168.5.1:6379",
-			Db:          10,
-			Pass:        "123456",
-			IdleTimeout: 600,
-			MinIdle:     2,
-			WaitTimeout: 30,
-		}
-		rds, erRds := gredis.New(config)
-		if erRds != nil {
-			fmt.Println("err:", erRds)
-			return
-		}
-		storage := NewStorageRedisHashTable(rds, "tsid:")
-		sManger := New(time.Second*600, storage)
-		sid := "" //"19t8ieo1300d3eh4xqsnlbw100xj9q7q"
-		session := sManger.New(gctx.New(), sid)
-		sid, _ = session.Id()
-		fmt.Println(sid)
-		session.Set("score", 6666666)
-		session.Set("name", "erretre")
-		session.Close()
-		score := session.MustGet("score")
-		fmt.Println("score:", score.String())
-		name := session.MustGet("name")
-		fmt.Println("name:", name.String())
-		data, _ := session.Data()
-		fmt.Println(fmt.Sprintf("%+v", data))
-
-		newSid, errNewSid := session.RegenSession(true)
-		if errNewSid != nil {
-			fmt.Println("regen session err:", errNewSid)
-			return
-		}
-		fmt.Println("new sid:", newSid)
-		session.Set("score", "99999999999")
-		session.Set("tttt", 999999)
-		session.Close()
-
-		newScore, _ := session.Get("score")
-		fmt.Println("newScore:", newScore, " newSid:", session.id)
-
-		tttt, _ := session.Get("tttt")
-		fmt.Println("tttt:", tttt, " newSid:", session.id)
-
-		oldSid := sid
-		sessionOld := sManger.New(gctx.New(), oldSid)
-		oldData, _ := sessionOld.Data()
-		fmt.Println("oldData:", oldData, " oldSid:", oldSid)*/
-		//time.Sleep(time.Second * 2)
-=======
 func Test_Session_RegenerateId(t *testing.T) {
 	gtest.C(t, func(t *gtest.T) {
 		// 1. Test with memory storage
@@ -185,6 +126,5 @@
 		session2 := manager2.New(ctx)
 		newId2 := session2.MustRegenerateId(true)
 		t.Assert(len(newId2), 32)
->>>>>>> 5e475901
 	})
 }