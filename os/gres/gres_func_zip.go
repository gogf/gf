--- conflicted
+++ resolved
@@ -101,11 +101,7 @@
 			tmpPath = headerPrefix
 		)
 		for {
-<<<<<<< HEAD
 			name = strings.ReplaceAll(gfile.Basename(tmpPath), `\`, `/`)
-=======
-			name = strings.Replace(gfile.Basename(tmpPath), `\`, `/`, -1)
->>>>>>> 33fdde6a
 			err = zipFileVirtual(fileinfo.New(name, 0, os.ModeDir|os.ModePerm, time.Now()), tmpPath, zipWriter)
 			if err != nil {
 				return err
@@ -122,12 +118,7 @@
 // zipFile compresses the file of given `path` and writes the content to `zw`.
 // The parameter `prefix` indicates the path prefix for zip file.
 func zipFile(path string, prefix string, zw *zip.Writer) error {
-<<<<<<< HEAD
 	prefix = strings.ReplaceAll(prefix, `//`, `/`)
-=======
-	prefix = strings.Replace(prefix, `//`, `/`, -1)
->>>>>>> 33fdde6a
-
 	file, err := os.Open(path)
 	if err != nil {
 		err = gerror.Wrapf(err, `os.Open failed for path "%s"`, path)
