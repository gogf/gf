// Copyright GoFrame Author(https://goframe.org). All Rights Reserved.
//
// This Source Code Form is subject to the terms of the MIT License.
// If a copy of the MIT was not distributed with this file,
// You can obtain one at https://github.com/gogf/gf.

package gcache

import (
	"context"
	"sync"
	"time"

	"github.com/gogf/gf/v2/os/gtime"
)

type lockContextKey struct{}

type memoryData struct {
	mu   sync.RWMutex           // dataMu ensures the concurrent safety of underlying data map.
	data map[any]memoryDataItem // data is the underlying cache data which is stored in a hash table.
}

// memoryDataItem holds the internal cache item data.
type memoryDataItem struct {
	v any   // Value.
	e int64 // Expire timestamp in milliseconds.
}

func newMemoryData() *memoryData {
	return &memoryData{
		data: make(map[any]memoryDataItem),
	}
}

// Update updates the value of `key` without changing its expiration and returns the old value.
// The returned value `exist` is false if the `key` does not exist in the cache.
//
// It deletes the `key` if given `value` is nil.
// It does nothing if `key` does not exist in the cache.
func (d *memoryData) Update(key any, value any) (oldValue any, exist bool, err error) {
	d.mu.Lock()
	defer d.mu.Unlock()
	if item, ok := d.data[key]; ok {
		d.data[key] = memoryDataItem{
			v: value,
			e: item.e,
		}
		return item.v, true, nil
	}
	return nil, false, nil
}

// UpdateExpire updates the expiration of `key` and returns the old expiration duration value.
//
// It returns -1 and does nothing if the `key` does not exist in the cache.
// It deletes the `key` if `duration` < 0.
func (d *memoryData) UpdateExpire(key any, expireTime int64) (oldDuration time.Duration, err error) {
	d.mu.Lock()
	defer d.mu.Unlock()
	if item, ok := d.data[key]; ok {
		d.data[key] = memoryDataItem{
			v: item.v,
			e: expireTime,
		}
		return time.Duration(item.e-gtime.TimestampMilli()) * time.Millisecond, nil
	}
	return -1, nil
}

// Remove deletes the one or more keys from cache, and returns its value.
// If multiple keys are given, it returns the value of the deleted last item.
func (d *memoryData) Remove(keys ...any) (removedKeys []any, value any, err error) {
	d.mu.Lock()
	defer d.mu.Unlock()
	removedKeys = make([]any, 0)
	for _, key := range keys {
		item, ok := d.data[key]
		if ok {
			value = item.v
			delete(d.data, key)
			removedKeys = append(removedKeys, key)
		}
	}
	return removedKeys, value, nil
}

// Data returns a copy of all key-value pairs in the cache as map type.
func (d *memoryData) Data() (map[any]any, error) {
	d.mu.RLock()
	defer d.mu.RUnlock()
	var (
		data     = make(map[any]any, len(d.data))
		nowMilli = gtime.TimestampMilli()
	)
	for k, v := range d.data {
		if v.e > nowMilli {
			data[k] = v.v
		}
	}
	return data, nil
}

// Keys returns all keys in the cache as slice.
func (d *memoryData) Keys() ([]any, error) {
	d.mu.RLock()
	defer d.mu.RUnlock()
	var (
		keys     = make([]any, 0, len(d.data))
		nowMilli = gtime.TimestampMilli()
	)
	for k, v := range d.data {
		if v.e > nowMilli {
			keys = append(keys, k)
		}
	}
	return keys, nil
}

// Values returns all values in the cache as slice.
func (d *memoryData) Values() ([]any, error) {
	d.mu.RLock()
	defer d.mu.RUnlock()
	var (
		values   = make([]any, 0, len(d.data))
		nowMilli = gtime.TimestampMilli()
	)
	for _, v := range d.data {
		if v.e > nowMilli {
			values = append(values, v.v)
		}
	}
	return values, nil
}

// Size returns the size of the cache that not expired.
func (d *memoryData) Size() (size int, err error) {
	d.mu.RLock()
	defer d.mu.RUnlock()
	var nowMilli = gtime.TimestampMilli()
	for _, v := range d.data {
		if v.e > nowMilli {
			size++
		}
	}
	return size, nil
}

// Clear clears all data of the cache.
// Note that this function is sensitive and should be carefully used.
func (d *memoryData) Clear() {
	d.mu.Lock()
	defer d.mu.Unlock()
	d.data = make(map[any]memoryDataItem)
}

func (d *memoryData) Get(key any) (item memoryDataItem, ok bool) {
	d.mu.RLock()
	item, ok = d.data[key]
	d.mu.RUnlock()
	return
}

func (d *memoryData) Set(key any, value memoryDataItem) {
	d.mu.Lock()
	d.data[key] = value
	d.mu.Unlock()
}

// SetMap batch sets cache with key-value pairs by `data`, which is expired after `duration`.
//
// It does not expire if `duration` == 0.
// It deletes the keys of `data` if `duration` < 0 or given `value` is nil.
func (d *memoryData) SetMap(data map[any]any, expireTime int64) error {
	d.mu.Lock()
	for k, v := range data {
		d.data[k] = memoryDataItem{
			v: v,
			e: expireTime,
		}
	}
	d.mu.Unlock()
	return nil
}

<<<<<<< HEAD
// GetWithLock retrieves the value for the given key, acquiring the lock if not already held via context
func (d *memoryData) GetWithLock(ctx context.Context, key interface{}) (item memoryDataItem, ok bool) {
	if ctx.Value(lockContextKey{}) == nil {
		d.mu.Lock()
		defer d.mu.Unlock()
	}
	item, ok = d.data[key]
	return
}

func (d *memoryData) SetWithLock(ctx context.Context, key interface{}, value interface{}, expireTimestamp int64) (interface{}, error) {
	if ctx.Value(lockContextKey{}) == nil {
		d.mu.Lock()
		defer d.mu.Unlock()
	}
=======
func (d *memoryData) SetWithLock(ctx context.Context, key any, value any, expireTimestamp int64) (any, error) {
	d.mu.Lock()
	defer d.mu.Unlock()
>>>>>>> f08897a1
	var (
		err error
	)
	if v, ok := d.data[key]; ok && !v.IsExpired() {
		return v.v, nil
	}
	f, ok := value.(Func)
	if !ok {
		// Compatible with raw function value.
		f, ok = value.(func(ctx context.Context) (value any, err error))
	}
	if ok {
		if value, err = f(context.WithValue(ctx, lockContextKey{}, struct{}{})); err != nil {
			return nil, err
		}
		if value == nil {
			return nil, nil
		}
	}
	d.data[key] = memoryDataItem{v: value, e: expireTimestamp}
	return value, nil
}

func (d *memoryData) Delete(key any) {
	d.mu.Lock()
	defer d.mu.Unlock()
	delete(d.data, key)
}<|MERGE_RESOLUTION|>--- conflicted
+++ resolved
@@ -183,9 +183,8 @@
 	return nil
 }
 
-<<<<<<< HEAD
 // GetWithLock retrieves the value for the given key, acquiring the lock if not already held via context
-func (d *memoryData) GetWithLock(ctx context.Context, key interface{}) (item memoryDataItem, ok bool) {
+func (d *memoryData) GetWithLock(ctx context.Context, key any) (item memoryDataItem, ok bool) {
 	if ctx.Value(lockContextKey{}) == nil {
 		d.mu.Lock()
 		defer d.mu.Unlock()
@@ -194,16 +193,11 @@
 	return
 }
 
-func (d *memoryData) SetWithLock(ctx context.Context, key interface{}, value interface{}, expireTimestamp int64) (interface{}, error) {
+func (d *memoryData) SetWithLock(ctx context.Context, key any, value any, expireTimestamp int64) (any, error) {
 	if ctx.Value(lockContextKey{}) == nil {
 		d.mu.Lock()
 		defer d.mu.Unlock()
 	}
-=======
-func (d *memoryData) SetWithLock(ctx context.Context, key any, value any, expireTimestamp int64) (any, error) {
-	d.mu.Lock()
-	defer d.mu.Unlock()
->>>>>>> f08897a1
 	var (
 		err error
 	)
