--- conflicted
+++ resolved
@@ -186,13 +186,8 @@
 // Get retrieves and returns the associated value of given `key`.
 // It returns nil if it does not exist, or its value is nil, or it's expired.
 // If you would like to check if the `key` exists in the cache, it's better using function Contains.
-<<<<<<< HEAD
-func (c *AdapterMemory) Get(ctx context.Context, key interface{}) (*gvar.Var, error) {
+func (c *AdapterMemory) Get(ctx context.Context, key any) (*gvar.Var, error) {
 	item, ok := c.data.GetWithLock(ctx, key)
-=======
-func (c *AdapterMemory) Get(ctx context.Context, key any) (*gvar.Var, error) {
-	item, ok := c.data.Get(key)
->>>>>>> f08897a1
 	if ok && !item.IsExpired() {
 		c.handleLruKey(ctx, key)
 		return gvar.New(item.v), nil
