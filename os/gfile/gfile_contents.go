// Copyright GoFrame Author(https://goframe.org). All Rights Reserved.
//
// This Source Code Form is subject to the terms of the MIT License.
// If a copy of the MIT was not distributed with this file,
// You can obtain one at https://github.com/gogf/gf.

package gfile

import (
	"bufio"
	"io"
	"io/ioutil"
	"os"
<<<<<<< HEAD
=======

	"github.com/gogf/gf/v2/errors/gerror"
>>>>>>> 4ad508c0
)

var (
	// DefaultReadBuffer is the buffer size for reading file content.
	DefaultReadBuffer = 1024
)

// GetContents returns the file content of `path` as string.
// It returns en empty string if it fails reading.
func GetContents(path string) string {
	return string(GetBytes(path))
}

// GetBytes returns the file content of `path` as []byte.
// It returns nil if it fails reading.
func GetBytes(path string) []byte {
	data, err := ioutil.ReadFile(path)
	if err != nil {
		return nil
	}
	return data
}

// putContents puts binary content to file of `path`.
func putContents(path string, data []byte, flag int, perm os.FileMode) error {
	// It supports creating file of `path` recursively.
	dir := Dir(path)
	if !Exists(dir) {
		if err := Mkdir(dir); err != nil {
			return err
		}
	}
	// Opening file with given `flag` and `perm`.
	f, err := OpenWithFlagPerm(path, flag, perm)
	if err != nil {
		return err
	}
	defer f.Close()
	// Write data.
	var n int
	if n, err = f.Write(data); err != nil {
		err = gerror.Wrapf(err, `Write data to file "%s" failed`, path)
		return err
	} else if n < len(data) {
		return io.ErrShortWrite
	}
	return nil
}

// Truncate truncates file of `path` to given size by `size`.
func Truncate(path string, size int) (err error) {
	err = os.Truncate(path, int64(size))
	if err != nil {
		err = gerror.Wrapf(err, `os.Truncate failed for file "%s", size "%d"`, path, size)
	}
	return
}

// PutContents puts string `content` to file of `path`.
// It creates file of `path` recursively if it does not exist.
func PutContents(path string, content string) error {
	return putContents(path, []byte(content), os.O_WRONLY|os.O_CREATE|os.O_TRUNC, DefaultPermOpen)
}

// PutContentsAppend appends string `content` to file of `path`.
// It creates file of `path` recursively if it does not exist.
func PutContentsAppend(path string, content string) error {
	return putContents(path, []byte(content), os.O_WRONLY|os.O_CREATE|os.O_APPEND, DefaultPermOpen)
}

// PutBytes puts binary `content` to file of `path`.
// It creates file of `path` recursively if it does not exist.
func PutBytes(path string, content []byte) error {
	return putContents(path, content, os.O_WRONLY|os.O_CREATE|os.O_TRUNC, DefaultPermOpen)
}

// PutBytesAppend appends binary `content` to file of `path`.
// It creates file of `path` recursively if it does not exist.
func PutBytesAppend(path string, content []byte) error {
	return putContents(path, content, os.O_WRONLY|os.O_CREATE|os.O_APPEND, DefaultPermOpen)
}

// GetNextCharOffset returns the file offset for given `char` starting from `start`.
func GetNextCharOffset(reader io.ReaderAt, char byte, start int64) int64 {
	buffer := make([]byte, DefaultReadBuffer)
	offset := start
	for {
		if n, err := reader.ReadAt(buffer, offset); n > 0 {
			for i := 0; i < n; i++ {
				if buffer[i] == char {
					return int64(i) + offset
				}
			}
			offset += int64(n)
		} else if err != nil {
			break
		}
	}
	return -1
}

// GetNextCharOffsetByPath returns the file offset for given `char` starting from `start`.
// It opens file of `path` for reading with os.O_RDONLY flag and default perm.
func GetNextCharOffsetByPath(path string, char byte, start int64) int64 {
	if f, err := OpenWithFlagPerm(path, os.O_RDONLY, DefaultPermOpen); err == nil {
		defer f.Close()
		return GetNextCharOffset(f, char, start)
	}
	return -1
}

// GetBytesTilChar returns the contents of the file as []byte
// until the next specified byte `char` position.
//
// Note: Returned value contains the character of the last position.
func GetBytesTilChar(reader io.ReaderAt, char byte, start int64) ([]byte, int64) {
	if offset := GetNextCharOffset(reader, char, start); offset != -1 {
		return GetBytesByTwoOffsets(reader, start, offset+1), offset
	}
	return nil, -1
}

// GetBytesTilCharByPath returns the contents of the file given by `path` as []byte
// until the next specified byte `char` position.
// It opens file of `path` for reading with os.O_RDONLY flag and default perm.
//
// Note: Returned value contains the character of the last position.
func GetBytesTilCharByPath(path string, char byte, start int64) ([]byte, int64) {
	if f, err := OpenWithFlagPerm(path, os.O_RDONLY, DefaultPermOpen); err == nil {
		defer f.Close()
		return GetBytesTilChar(f, char, start)
	}
	return nil, -1
}

// GetBytesByTwoOffsets returns the binary content as []byte from `start` to `end`.
// Note: Returned value does not contain the character of the last position, which means
// it returns content range as [start, end).
func GetBytesByTwoOffsets(reader io.ReaderAt, start int64, end int64) []byte {
	buffer := make([]byte, end-start)
	if _, err := reader.ReadAt(buffer, start); err != nil {
		return nil
	}
	return buffer
}

// GetBytesByTwoOffsetsByPath returns the binary content as []byte from `start` to `end`.
// Note: Returned value does not contain the character of the last position, which means
// it returns content range as [start, end).
// It opens file of `path` for reading with os.O_RDONLY flag and default perm.
func GetBytesByTwoOffsetsByPath(path string, start int64, end int64) []byte {
	if f, err := OpenWithFlagPerm(path, os.O_RDONLY, DefaultPermOpen); err == nil {
		defer f.Close()
		return GetBytesByTwoOffsets(f, start, end)
	}
	return nil
}

// ReadLines reads file content line by line, which is passed to the callback function `callback` as string.
// It matches each line of text, separated by chars '\r' or '\n', stripped any trailing end-of-line marker.
//
// Note that the parameter passed to callback function might be an empty value, and the last non-empty line
// will be passed to callback function `callback` even if it has no newline marker.
func ReadLines(file string, callback func(line string) error) error {
	f, err := Open(file)
	if err != nil {
		return err
	}
	defer f.Close()

	scanner := bufio.NewScanner(f)
	for scanner.Scan() {
		if err = callback(scanner.Text()); err != nil {
			return err
		}
	}
	return nil
}

// ReadLinesBytes reads file content line by line, which is passed to the callback function `callback` as []byte.
// It matches each line of text, separated by chars '\r' or '\n', stripped any trailing end-of-line marker.
//
// Note that the parameter passed to callback function might be an empty value, and the last non-empty line
// will be passed to callback function `callback` even if it has no newline marker.
func ReadLinesBytes(file string, callback func(bytes []byte) error) error {
	f, err := Open(file)
	if err != nil {
		return err
	}
	defer f.Close()

	scanner := bufio.NewScanner(f)
	for scanner.Scan() {
		if err = callback(scanner.Bytes()); err != nil {
			return err
		}
	}
	return nil
}<|MERGE_RESOLUTION|>--- conflicted
+++ resolved
@@ -11,11 +11,8 @@
 	"io"
 	"io/ioutil"
 	"os"
-<<<<<<< HEAD
-=======
 
 	"github.com/gogf/gf/v2/errors/gerror"
->>>>>>> 4ad508c0
 )
 
 var (
