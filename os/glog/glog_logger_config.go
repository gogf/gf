// Copyright GoFrame Author(https://goframe.org). All Rights Reserved.
//
// This Source Code Form is subject to the terms of the MIT License.
// If a copy of the MIT was not distributed with this file,
// You can obtain one at https://github.com/gogf/gf.

package glog

import (
<<<<<<< HEAD
	"errors"
	"fmt"
	"github.com/fatih/color"
=======
>>>>>>> 2a350fd3
	"io"
	"strings"
	"time"

	"github.com/gogf/gf/errors/gerror"
	"github.com/gogf/gf/internal/intlog"
	"github.com/gogf/gf/os/gfile"
	"github.com/gogf/gf/util/gconv"
	"github.com/gogf/gf/util/gutil"
)

// Config is the configuration object for logger.
type Config struct {
<<<<<<< HEAD
	Handlers             []Handler       `json:"-"`                    // Logger handlers which implement feature similar as middleware.
	Writer               io.Writer       `json:"-"`                    // Customized io.Writer.
	Flags                int             `json:"flags"`                // Extra flags for logging output features.
	Path                 string          `json:"path"`                 // Logging directory path.
	File                 string          `json:"file"`                 // Format for logging file.
	Level                int             `json:"level"`                // Output level.
	Prefix               string          `json:"prefix"`               // Prefix string for every logging content.
	StSkip               int             `json:"stSkip"`               // Skip count for stack.
	StStatus             int             `json:"stStatus"`             // Stack status(1: enabled - default; 0: disabled)
	StFilter             string          `json:"stFilter"`             // Stack string filter.
	CtxKeys              []interface{}   `json:"ctxKeys"`              // Context keys for logging, which is used for value retrieving from context.
	HeaderPrint          bool            `json:"header"`               // Print header or not(true in default).
	StdoutPrint          bool            `json:"stdout"`               // Output to stdout or not(true in default).
	LevelPrefixes        map[int]string  `json:"levelPrefixes"`        // Logging level to its prefix string mapping.
	RotateSize           int64           `json:"rotateSize"`           // Rotate the logging file if its size > 0 in bytes.
	RotateExpire         time.Duration   `json:"rotateExpire"`         // Rotate the logging file if its mtime exceeds this duration.
	RotateBackupLimit    int             `json:"rotateBackupLimit"`    // Max backup for rotated files, default is 0, means no backups.
	RotateBackupExpire   time.Duration   `json:"rotateBackupExpire"`   // Max expire for rotated files, which is 0 in default, means no expiration.
	RotateBackupCompress int             `json:"rotateBackupCompress"` // Compress level for rotated files using gzip algorithm. It's 0 in default, means no compression.
	RotateCheckInterval  time.Duration   `json:"rotateCheckInterval"`  // Asynchronizely checks the backups and expiration at intervals. It's 1 hour in default.
	FileColorEnable      bool            `json:"fileColorEnable"`      // Logging level prefix with color or not (false in default).
	currentColor         color.Attribute `json:"-"`
=======
	Handlers             []Handler      `json:"-"`                    // Logger handlers which implement feature similar as middleware.
	Writer               io.Writer      `json:"-"`                    // Customized io.Writer.
	Flags                int            `json:"flags"`                // Extra flags for logging output features.
	Path                 string         `json:"path"`                 // Logging directory path.
	File                 string         `json:"file"`                 // Format for logging file.
	Level                int            `json:"level"`                // Output level.
	Prefix               string         `json:"prefix"`               // Prefix string for every logging content.
	StSkip               int            `json:"stSkip"`               // Skip count for stack.
	StStatus             int            `json:"stStatus"`             // Stack status(1: enabled - default; 0: disabled)
	StFilter             string         `json:"stFilter"`             // Stack string filter.
	CtxKeys              []interface{}  `json:"ctxKeys"`              // Context keys for logging, which is used for value retrieving from context.
	HeaderPrint          bool           `json:"header"`               // Print header or not(true in default).
	StdoutPrint          bool           `json:"stdout"`               // Output to stdout or not(true in default).
	LevelPrefixes        map[int]string `json:"levelPrefixes"`        // Logging level to its prefix string mapping.
	RotateSize           int64          `json:"rotateSize"`           // Rotate the logging file if its size > 0 in bytes.
	RotateExpire         time.Duration  `json:"rotateExpire"`         // Rotate the logging file if its mtime exceeds this duration.
	RotateBackupLimit    int            `json:"rotateBackupLimit"`    // Max backup for rotated files, default is 0, means no backups.
	RotateBackupExpire   time.Duration  `json:"rotateBackupExpire"`   // Max expire for rotated files, which is 0 in default, means no expiration.
	RotateBackupCompress int            `json:"rotateBackupCompress"` // Compress level for rotated files using gzip algorithm. It's 0 in default, means no compression.
	RotateCheckInterval  time.Duration  `json:"rotateCheckInterval"`  // Asynchronous checks the backups and expiration at intervals. It's 1 hour in default.
>>>>>>> 2a350fd3
}

// DefaultConfig returns the default configuration for logger.
func DefaultConfig() Config {
	c := Config{
		File:                defaultFileFormat,
		Flags:               F_TIME_STD,
		Level:               LEVEL_ALL,
		StStatus:            1,
		HeaderPrint:         true,
		StdoutPrint:         true,
		LevelPrefixes:       make(map[int]string, len(defaultLevelPrefixes)),
		RotateCheckInterval: time.Hour,
	}
	for k, v := range defaultLevelPrefixes {
		c.LevelPrefixes[k] = v
	}
	if !defaultDebug {
		c.Level = c.Level & ^LEVEL_DEBU
	}
	return c
}

// SetConfig set configurations for the logger.
func (l *Logger) SetConfig(config Config) error {
	l.config = config
	// Necessary validation.
	if config.Path != "" {
		if err := l.SetPath(config.Path); err != nil {
			intlog.Error(l.ctx, err)
			return err
		}
	}
	intlog.Printf(l.ctx, "SetConfig: %+v", l.config)
	return nil
}

// SetConfigWithMap set configurations with map for the logger.
func (l *Logger) SetConfigWithMap(m map[string]interface{}) error {
	if m == nil || len(m) == 0 {
		return gerror.New("configuration cannot be empty")
	}
	// The m now is a shallow copy of m.
	// A little tricky, isn't it?
	m = gutil.MapCopy(m)
	// Change string configuration to int value for level.
	levelKey, levelValue := gutil.MapPossibleItemByKey(m, "Level")
	if levelValue != nil {
		if level, ok := levelStringMap[strings.ToUpper(gconv.String(levelValue))]; ok {
			m[levelKey] = level
		} else {
			return gerror.Newf(`invalid level string: %v`, levelValue)
		}
	}
	// Change string configuration to int value for file rotation size.
	rotateSizeKey, rotateSizeValue := gutil.MapPossibleItemByKey(m, "RotateSize")
	if rotateSizeValue != nil {
		m[rotateSizeKey] = gfile.StrToSize(gconv.String(rotateSizeValue))
		if m[rotateSizeKey] == -1 {
			return gerror.Newf(`invalid rotate size: %v`, rotateSizeValue)
		}
	}
	if err := gconv.Struct(m, &l.config); err != nil {
		return err
	}
	return l.SetConfig(l.config)
}

// SetDebug enables/disables the debug level for logger.
// The debug level is enabled in default.
func (l *Logger) SetDebug(debug bool) {
	if debug {
		l.config.Level = l.config.Level | LEVEL_DEBU
	} else {
		l.config.Level = l.config.Level & ^LEVEL_DEBU
	}
}

// SetAsync enables/disables async logging output feature.
func (l *Logger) SetAsync(enabled bool) {
	if enabled {
		l.config.Flags = l.config.Flags | F_ASYNC
	} else {
		l.config.Flags = l.config.Flags & ^F_ASYNC
	}
}

// SetFlags sets extra flags for logging output features.
func (l *Logger) SetFlags(flags int) {
	l.config.Flags = flags
}

// GetFlags returns the flags of logger.
func (l *Logger) GetFlags() int {
	return l.config.Flags
}

// SetStack enables/disables the stack feature in failure logging outputs.
func (l *Logger) SetStack(enabled bool) {
	if enabled {
		l.config.StStatus = 1
	} else {
		l.config.StStatus = 0
	}
}

// SetStackSkip sets the stack offset from the end point.
func (l *Logger) SetStackSkip(skip int) {
	l.config.StSkip = skip
}

// SetStackFilter sets the stack filter from the end point.
func (l *Logger) SetStackFilter(filter string) {
	l.config.StFilter = filter
}

// SetCtxKeys sets the context keys for logger. The keys is used for retrieving values
// from context and printing them to logging content.
//
// Note that multiple calls of this function will overwrite the previous set context keys.
func (l *Logger) SetCtxKeys(keys ...interface{}) {
	l.config.CtxKeys = keys
}

// AppendCtxKeys appends extra keys to logger.
// It ignores the key if it is already appended to the logger previously.
func (l *Logger) AppendCtxKeys(keys ...interface{}) {
	var isExist bool
	for _, key := range keys {
		isExist = false
		for _, ctxKey := range l.config.CtxKeys {
			if ctxKey == key {
				isExist = true
				break
			}
		}
		if !isExist {
			l.config.CtxKeys = append(l.config.CtxKeys, key)
		}
	}
}

// GetCtxKeys retrieves and returns the context keys for logging.
func (l *Logger) GetCtxKeys() []interface{} {
	return l.config.CtxKeys
}

// SetWriter sets the customized logging <writer> for logging.
// The <writer> object should implements the io.Writer interface.
// Developer can use customized logging <writer> to redirect logging output to another service,
// eg: kafka, mysql, mongodb, etc.
func (l *Logger) SetWriter(writer io.Writer) {
	l.config.Writer = writer
}

// GetWriter returns the customized writer object, which implements the io.Writer interface.
// It returns nil if no writer previously set.
func (l *Logger) GetWriter() io.Writer {
	return l.config.Writer
}

// SetPath sets the directory path for file logging.
func (l *Logger) SetPath(path string) error {
	if path == "" {
		return gerror.New("logging path is empty")
	}
	if !gfile.Exists(path) {
		if err := gfile.Mkdir(path); err != nil {
			//fmt.Fprintln(os.Stderr, fmt.Sprintf(`[glog] mkdir "%s" failed: %s`, path, err.Error()))
			return gerror.Wrapf(err, `Mkdir "%s" failed in PWD "%s"`, path, gfile.Pwd())
		}
	}
	l.config.Path = strings.TrimRight(path, gfile.Separator)
	return nil
}

// GetPath returns the logging directory path for file logging.
// It returns empty string if no directory path set.
func (l *Logger) GetPath() string {
	return l.config.Path
}

// SetFile sets the file name <pattern> for file logging.
// Datetime pattern can be used in <pattern>, eg: access-{Ymd}.log.
// The default file name pattern is: Y-m-d.log, eg: 2018-01-01.log
func (l *Logger) SetFile(pattern string) {
	l.config.File = pattern
}

// SetStdoutPrint sets whether output the logging contents to stdout, which is true in default.
func (l *Logger) SetStdoutPrint(enabled bool) {
	l.config.StdoutPrint = enabled
}

// SetHeaderPrint sets whether output header of the logging contents, which is true in default.
func (l *Logger) SetHeaderPrint(enabled bool) {
	l.config.HeaderPrint = enabled
}

// SetPrefix sets prefix string for every logging content.
// Prefix is part of header, which means if header output is shut, no prefix will be output.
func (l *Logger) SetPrefix(prefix string) {
	l.config.Prefix = prefix
}

// SetHandlers sets the logging handlers for current logger.
func (l *Logger) SetHandlers(handlers ...Handler) {
	l.config.Handlers = handlers
}<|MERGE_RESOLUTION|>--- conflicted
+++ resolved
@@ -7,12 +7,7 @@
 package glog
 
 import (
-<<<<<<< HEAD
-	"errors"
-	"fmt"
 	"github.com/fatih/color"
-=======
->>>>>>> 2a350fd3
 	"io"
 	"strings"
 	"time"
@@ -26,7 +21,6 @@
 
 // Config is the configuration object for logger.
 type Config struct {
-<<<<<<< HEAD
 	Handlers             []Handler       `json:"-"`                    // Logger handlers which implement feature similar as middleware.
 	Writer               io.Writer       `json:"-"`                    // Customized io.Writer.
 	Flags                int             `json:"flags"`                // Extra flags for logging output features.
@@ -49,28 +43,6 @@
 	RotateCheckInterval  time.Duration   `json:"rotateCheckInterval"`  // Asynchronizely checks the backups and expiration at intervals. It's 1 hour in default.
 	FileColorEnable      bool            `json:"fileColorEnable"`      // Logging level prefix with color or not (false in default).
 	currentColor         color.Attribute `json:"-"`
-=======
-	Handlers             []Handler      `json:"-"`                    // Logger handlers which implement feature similar as middleware.
-	Writer               io.Writer      `json:"-"`                    // Customized io.Writer.
-	Flags                int            `json:"flags"`                // Extra flags for logging output features.
-	Path                 string         `json:"path"`                 // Logging directory path.
-	File                 string         `json:"file"`                 // Format for logging file.
-	Level                int            `json:"level"`                // Output level.
-	Prefix               string         `json:"prefix"`               // Prefix string for every logging content.
-	StSkip               int            `json:"stSkip"`               // Skip count for stack.
-	StStatus             int            `json:"stStatus"`             // Stack status(1: enabled - default; 0: disabled)
-	StFilter             string         `json:"stFilter"`             // Stack string filter.
-	CtxKeys              []interface{}  `json:"ctxKeys"`              // Context keys for logging, which is used for value retrieving from context.
-	HeaderPrint          bool           `json:"header"`               // Print header or not(true in default).
-	StdoutPrint          bool           `json:"stdout"`               // Output to stdout or not(true in default).
-	LevelPrefixes        map[int]string `json:"levelPrefixes"`        // Logging level to its prefix string mapping.
-	RotateSize           int64          `json:"rotateSize"`           // Rotate the logging file if its size > 0 in bytes.
-	RotateExpire         time.Duration  `json:"rotateExpire"`         // Rotate the logging file if its mtime exceeds this duration.
-	RotateBackupLimit    int            `json:"rotateBackupLimit"`    // Max backup for rotated files, default is 0, means no backups.
-	RotateBackupExpire   time.Duration  `json:"rotateBackupExpire"`   // Max expire for rotated files, which is 0 in default, means no expiration.
-	RotateBackupCompress int            `json:"rotateBackupCompress"` // Compress level for rotated files using gzip algorithm. It's 0 in default, means no compression.
-	RotateCheckInterval  time.Duration  `json:"rotateCheckInterval"`  // Asynchronous checks the backups and expiration at intervals. It's 1 hour in default.
->>>>>>> 2a350fd3
 }
 
 // DefaultConfig returns the default configuration for logger.
