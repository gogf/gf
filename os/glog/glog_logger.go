--- conflicted
+++ resolved
@@ -12,23 +12,9 @@
 	"fmt"
 	"io"
 	"os"
-<<<<<<< HEAD
-	"strings"
-	"time"
-
-	"github.com/fatih/color"
-	"github.com/gogf/gf/container/gtype"
-	"github.com/gogf/gf/internal/intlog"
-	"github.com/gogf/gf/os/gctx"
-	"github.com/gogf/gf/os/gfpool"
-	"github.com/gogf/gf/os/gmlock"
-	"github.com/gogf/gf/os/gtimer"
-	"go.opentelemetry.io/otel/trace"
-=======
 	"runtime"
 	"strings"
 	"time"
->>>>>>> 4ad508c0
 
 	"github.com/fatih/color"
 	"go.opentelemetry.io/otel/trace"
@@ -167,23 +153,6 @@
 		input.TimeFormat = now.Format(timeFormat)
 	}
 
-<<<<<<< HEAD
-		// Caller path and Fn name.
-		if l.config.Flags&(F_FILE_LONG|F_FILE_SHORT|F_CALLER_FN) > 0 {
-			callerFnName, path, line := gdebug.CallerWithFilter([]string{pathFilterKey}, l.config.StSkip)
-			if l.config.Flags&F_CALLER_FN > 0 {
-				if len(callerFnName) > 2 {
-					input.CallerFunc = fmt.Sprintf(`[%s]`, callerFnName)
-				}
-			}
-			if line >= 0 && len(path) > 1 {
-				if l.config.Flags&F_FILE_LONG > 0 {
-					input.CallerPath = fmt.Sprintf(`%s:%d:`, path, line)
-				}
-				if l.config.Flags&F_FILE_SHORT > 0 {
-					input.CallerPath = fmt.Sprintf(`%s:%d:`, gfile.Basename(path), line)
-				}
-=======
 	// Level string.
 	input.LevelFormat = l.GetLevelPrefix(level)
 
@@ -196,7 +165,6 @@
 		if l.config.Flags&F_CALLER_FN > 0 {
 			if len(callerFnName) > 2 {
 				input.CallerFunc = fmt.Sprintf(`[%s]`, callerFnName)
->>>>>>> 4ad508c0
 			}
 		}
 		if line >= 0 && len(path) > 1 {
