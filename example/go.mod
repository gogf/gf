module github.com/gogf/gf/example

go 1.20

require (
	github.com/gogf/gf/contrib/config/apollo/v2 v2.5.4
	github.com/gogf/gf/contrib/config/consul/v2 v2.0.0-20231008014921-00e83fed3f9d
	github.com/gogf/gf/contrib/config/kubecm/v2 v2.5.4
	github.com/gogf/gf/contrib/config/nacos/v2 v2.5.4
	github.com/gogf/gf/contrib/config/polaris/v2 v2.5.4
	github.com/gogf/gf/contrib/drivers/mysql/v2 v2.5.4
	github.com/gogf/gf/contrib/nosql/redis/v2 v2.5.4
	github.com/gogf/gf/contrib/registry/etcd/v2 v2.5.4
	github.com/gogf/gf/contrib/registry/file/v2 v2.5.4
	github.com/gogf/gf/contrib/registry/polaris/v2 v2.5.4
	github.com/gogf/gf/contrib/rpc/grpcx/v2 v2.5.4
	github.com/gogf/gf/contrib/trace/otlpgrpc/v2 v2.5.4
	github.com/gogf/gf/contrib/trace/otlphttp/v2 v2.5.4
	github.com/gogf/gf/v2 v2.5.4
	github.com/hashicorp/consul/api v1.24.0
	github.com/hashicorp/go-cleanhttp v0.5.2
	github.com/nacos-group/nacos-sdk-go v1.1.4
	github.com/polarismesh/polaris-go v1.5.4
	google.golang.org/grpc v1.58.2
	google.golang.org/protobuf v1.31.0
	k8s.io/client-go v0.27.4
)

require (
	github.com/BurntSushi/toml v1.2.0 // indirect
	github.com/aliyun/alibaba-cloud-sdk-go v1.62.569 // indirect
	github.com/apolloconfig/agollo/v4 v4.3.1 // indirect
	github.com/armon/go-metrics v0.4.1 // indirect
	github.com/beorn7/perks v1.0.1 // indirect
	github.com/buger/jsonparser v1.1.1 // indirect
	github.com/cenkalti/backoff/v4 v4.2.1 // indirect
	github.com/cespare/xxhash/v2 v2.2.0 // indirect
	github.com/clbanning/mxj/v2 v2.7.0 // indirect
	github.com/coreos/go-semver v0.3.0 // indirect
	github.com/coreos/go-systemd/v22 v22.3.2 // indirect
	github.com/davecgh/go-spew v1.1.2-0.20180830191138-d8f796af33cc // indirect
	github.com/dgryski/go-rendezvous v0.0.0-20200823014737-9f7001d12a5f // indirect
	github.com/dlclark/regexp2 v1.7.0 // indirect
	github.com/emicklei/go-restful/v3 v3.9.0 // indirect
	github.com/fatih/color v1.15.0 // indirect
	github.com/fsnotify/fsnotify v1.6.0 // indirect
	github.com/go-errors/errors v1.0.1 // indirect
	github.com/go-logr/logr v1.2.4 // indirect
	github.com/go-logr/stdr v1.2.2 // indirect
	github.com/go-openapi/jsonpointer v0.19.6 // indirect
	github.com/go-openapi/jsonreference v0.20.1 // indirect
	github.com/go-openapi/swag v0.22.3 // indirect
	github.com/go-sql-driver/mysql v1.7.1 // indirect
	github.com/gogo/protobuf v1.3.2 // indirect
	github.com/golang/protobuf v1.5.3 // indirect
	github.com/google/gnostic v0.5.7-v3refs // indirect
	github.com/google/go-cmp v0.5.9 // indirect
	github.com/google/gofuzz v1.1.0 // indirect
	github.com/google/uuid v1.3.0 // indirect
	github.com/gorilla/websocket v1.5.0 // indirect
	github.com/grokify/html-strip-tags-go v0.0.1 // indirect
<<<<<<< HEAD
	github.com/grpc-ecosystem/grpc-gateway/v2 v2.15.2 // indirect
=======
	github.com/grpc-ecosystem/grpc-gateway/v2 v2.18.0 // indirect
>>>>>>> 3cd00591
	github.com/hashicorp/errwrap v1.1.0 // indirect
	github.com/hashicorp/go-hclog v1.5.0 // indirect
	github.com/hashicorp/go-immutable-radix v1.3.1 // indirect
	github.com/hashicorp/go-multierror v1.1.1 // indirect
	github.com/hashicorp/go-rootcerts v1.0.2 // indirect
	github.com/hashicorp/golang-lru v1.0.2 // indirect
	github.com/hashicorp/hcl v1.0.0 // indirect
	github.com/hashicorp/serf v0.10.1 // indirect
	github.com/imdario/mergo v0.3.6 // indirect
	github.com/jmespath/go-jmespath v0.0.0-20180206201540-c2b33e8439af // indirect
	github.com/josharian/intern v1.0.0 // indirect
	github.com/json-iterator/go v1.1.12 // indirect
	github.com/magiconair/properties v1.8.6 // indirect
	github.com/mailru/easyjson v0.7.7 // indirect
	github.com/mattn/go-colorable v0.1.13 // indirect
	github.com/mattn/go-isatty v0.0.19 // indirect
	github.com/mattn/go-runewidth v0.0.15 // indirect
	github.com/matttproud/golang_protobuf_extensions v1.0.1 // indirect
	github.com/mitchellh/go-homedir v1.1.0 // indirect
	github.com/mitchellh/mapstructure v1.5.0 // indirect
	github.com/modern-go/concurrent v0.0.0-20180306012644-bacd9c7ef1dd // indirect
	github.com/modern-go/reflect2 v1.0.2 // indirect
	github.com/munnerz/goautoneg v0.0.0-20191010083416-a7dc8b61c822 // indirect
	github.com/natefinch/lumberjack v2.0.0+incompatible // indirect
	github.com/olekukonko/tablewriter v0.0.5 // indirect
	github.com/opentracing/opentracing-go v1.2.1-0.20220228012449-10b1cf09e00b // indirect
	github.com/pelletier/go-toml v1.9.3 // indirect
	github.com/pkg/errors v0.9.1 // indirect
	github.com/polarismesh/specification v1.4.1 // indirect
	github.com/prometheus/client_golang v1.12.2 // indirect
	github.com/prometheus/client_model v0.2.0 // indirect
	github.com/prometheus/common v0.32.1 // indirect
	github.com/prometheus/procfs v0.7.3 // indirect
	github.com/redis/go-redis/v9 v9.0.5 // indirect
	github.com/rivo/uniseg v0.4.4 // indirect
	github.com/spaolacci/murmur3 v1.1.0 // indirect
	github.com/spf13/afero v1.6.0 // indirect
	github.com/spf13/cast v1.3.1 // indirect
	github.com/spf13/jwalterweatherman v1.1.0 // indirect
	github.com/spf13/pflag v1.0.5 // indirect
	github.com/spf13/viper v1.8.1 // indirect
	github.com/subosito/gotenv v1.2.0 // indirect
	go.etcd.io/etcd/api/v3 v3.5.7 // indirect
	go.etcd.io/etcd/client/pkg/v3 v3.5.7 // indirect
	go.etcd.io/etcd/client/v3 v3.5.7 // indirect
	go.opentelemetry.io/otel v1.19.0 // indirect
	go.opentelemetry.io/otel/exporters/otlp/otlptrace v1.19.0 // indirect
	go.opentelemetry.io/otel/exporters/otlp/otlptrace/otlptracegrpc v1.19.0 // indirect
	go.opentelemetry.io/otel/exporters/otlp/otlptrace/otlptracehttp v1.19.0 // indirect
	go.opentelemetry.io/otel/metric v1.19.0 // indirect
	go.opentelemetry.io/otel/sdk v1.19.0 // indirect
	go.opentelemetry.io/otel/trace v1.19.0 // indirect
	go.opentelemetry.io/proto/otlp v1.0.0 // indirect
	go.uber.org/atomic v1.9.0 // indirect
	go.uber.org/multierr v1.6.0 // indirect
	go.uber.org/zap v1.21.0 // indirect
	golang.org/x/exp v0.0.0-20230817173708-d852ddb80c63 // indirect
<<<<<<< HEAD
	golang.org/x/net v0.13.0 // indirect
	golang.org/x/oauth2 v0.10.0 // indirect
	golang.org/x/sync v0.3.0 // indirect
	golang.org/x/sys v0.12.0 // indirect
	golang.org/x/term v0.10.0 // indirect
	golang.org/x/text v0.11.0 // indirect
=======
	golang.org/x/net v0.16.0 // indirect
	golang.org/x/oauth2 v0.12.0 // indirect
	golang.org/x/sync v0.3.0 // indirect
	golang.org/x/sys v0.13.0 // indirect
	golang.org/x/term v0.13.0 // indirect
	golang.org/x/text v0.13.0 // indirect
>>>>>>> 3cd00591
	golang.org/x/time v0.0.0-20220210224613-90d013bbcef8 // indirect
	google.golang.org/appengine v1.6.7 // indirect
	google.golang.org/genproto v0.0.0-20230920204549-e6e6cdab5c13 // indirect
	google.golang.org/genproto/googleapis/api v0.0.0-20231002182017-d307bd883b97 // indirect
	google.golang.org/genproto/googleapis/rpc v0.0.0-20231002182017-d307bd883b97 // indirect
	gopkg.in/inf.v0 v0.9.1 // indirect
	gopkg.in/ini.v1 v1.66.2 // indirect
	gopkg.in/natefinch/lumberjack.v2 v2.2.1 // indirect
	gopkg.in/yaml.v2 v2.4.0 // indirect
	gopkg.in/yaml.v3 v3.0.1 // indirect
	k8s.io/api v0.27.4 // indirect
	k8s.io/apimachinery v0.27.4 // indirect
	k8s.io/klog/v2 v2.90.1 // indirect
	k8s.io/kube-openapi v0.0.0-20230501164219-8b0f38b5fd1f // indirect
	k8s.io/utils v0.0.0-20230209194617-a36077c30491 // indirect
	sigs.k8s.io/json v0.0.0-20221116044647-bc3834ca7abd // indirect
	sigs.k8s.io/structured-merge-diff/v4 v4.2.3 // indirect
	sigs.k8s.io/yaml v1.3.0 // indirect
)

replace (
	github.com/gogf/gf/contrib/config/apollo/v2 => ../contrib/config/apollo/
	github.com/gogf/gf/contrib/config/kubecm/v2 => ../contrib/config/kubecm/
	github.com/gogf/gf/contrib/config/nacos/v2 => ../contrib/config/nacos/
	github.com/gogf/gf/contrib/config/polaris/v2 => ../contrib/config/polaris/
	github.com/gogf/gf/contrib/drivers/mysql/v2 => ../contrib/drivers/mysql/
	github.com/gogf/gf/contrib/nosql/redis/v2 => ../contrib/nosql/redis/
	github.com/gogf/gf/contrib/registry/etcd/v2 => ../contrib/registry/etcd/
	github.com/gogf/gf/contrib/registry/file/v2 => ../contrib/registry/file/
	github.com/gogf/gf/contrib/registry/polaris/v2 => ../contrib/registry/polaris/
	github.com/gogf/gf/contrib/rpc/grpcx/v2 => ../contrib/rpc/grpcx/
	github.com/gogf/gf/contrib/trace/otlpgrpc/v2 => ../contrib/trace/otlpgrpc
	github.com/gogf/gf/contrib/trace/otlphttp/v2 => ../contrib/trace/otlphttp
	github.com/gogf/gf/v2 => ../
)<|MERGE_RESOLUTION|>--- conflicted
+++ resolved
@@ -59,11 +59,7 @@
 	github.com/google/uuid v1.3.0 // indirect
 	github.com/gorilla/websocket v1.5.0 // indirect
 	github.com/grokify/html-strip-tags-go v0.0.1 // indirect
-<<<<<<< HEAD
-	github.com/grpc-ecosystem/grpc-gateway/v2 v2.15.2 // indirect
-=======
 	github.com/grpc-ecosystem/grpc-gateway/v2 v2.18.0 // indirect
->>>>>>> 3cd00591
 	github.com/hashicorp/errwrap v1.1.0 // indirect
 	github.com/hashicorp/go-hclog v1.5.0 // indirect
 	github.com/hashicorp/go-immutable-radix v1.3.1 // indirect
@@ -121,21 +117,12 @@
 	go.uber.org/multierr v1.6.0 // indirect
 	go.uber.org/zap v1.21.0 // indirect
 	golang.org/x/exp v0.0.0-20230817173708-d852ddb80c63 // indirect
-<<<<<<< HEAD
-	golang.org/x/net v0.13.0 // indirect
-	golang.org/x/oauth2 v0.10.0 // indirect
-	golang.org/x/sync v0.3.0 // indirect
-	golang.org/x/sys v0.12.0 // indirect
-	golang.org/x/term v0.10.0 // indirect
-	golang.org/x/text v0.11.0 // indirect
-=======
 	golang.org/x/net v0.16.0 // indirect
 	golang.org/x/oauth2 v0.12.0 // indirect
 	golang.org/x/sync v0.3.0 // indirect
 	golang.org/x/sys v0.13.0 // indirect
 	golang.org/x/term v0.13.0 // indirect
 	golang.org/x/text v0.13.0 // indirect
->>>>>>> 3cd00591
 	golang.org/x/time v0.0.0-20220210224613-90d013bbcef8 // indirect
 	google.golang.org/appengine v1.6.7 // indirect
 	google.golang.org/genproto v0.0.0-20230920204549-e6e6cdab5c13 // indirect
