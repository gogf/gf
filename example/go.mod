module github.com/gogf/gf/example

go 1.18

require (
	github.com/gogf/gf/contrib/config/apollo/v2 v2.7.0
	github.com/gogf/gf/contrib/config/consul/v2 v2.7.0
	github.com/gogf/gf/contrib/config/kubecm/v2 v2.7.0
	github.com/gogf/gf/contrib/config/nacos/v2 v2.7.0
	github.com/gogf/gf/contrib/config/polaris/v2 v2.7.0
	github.com/gogf/gf/contrib/drivers/mysql/v2 v2.7.0
	github.com/gogf/gf/contrib/metric/otelmetric/v2 v2.7.0
	github.com/gogf/gf/contrib/nosql/redis/v2 v2.7.0
	github.com/gogf/gf/contrib/observability/obs-opentelemetry/provider/v2 v2.7.0
	github.com/gogf/gf/contrib/registry/etcd/v2 v2.7.0
	github.com/gogf/gf/contrib/registry/file/v2 v2.7.0
	github.com/gogf/gf/contrib/registry/nacos/v2 v2.7.0
	github.com/gogf/gf/contrib/registry/polaris/v2 v2.7.0
	github.com/gogf/gf/contrib/rpc/grpcx/v2 v2.7.0
	github.com/gogf/gf/contrib/trace/otlpgrpc/v2 v2.7.0
	github.com/gogf/gf/contrib/trace/otlphttp/v2 v2.7.0
	github.com/gogf/gf/v2 v2.7.0
	github.com/hashicorp/consul/api v1.24.0
	github.com/hashicorp/go-cleanhttp v0.5.2
	github.com/nacos-group/nacos-sdk-go/v2 v2.2.5
	github.com/polarismesh/polaris-go v1.5.5
	github.com/prometheus/client_golang v1.19.0
	go.opentelemetry.io/otel/exporters/prometheus v0.46.0
	golang.org/x/time v0.5.0
	google.golang.org/grpc v1.63.2
	google.golang.org/protobuf v1.33.0
	k8s.io/client-go v0.27.4
)

require (
	github.com/BurntSushi/toml v1.3.2 // indirect
	github.com/alibabacloud-go/debug v0.0.0-20190504072949-9472017b5c68 // indirect
	github.com/alibabacloud-go/tea v1.1.17 // indirect
	github.com/alibabacloud-go/tea-utils v1.4.4 // indirect
	github.com/aliyun/alibaba-cloud-sdk-go v1.62.719 // indirect
	github.com/aliyun/alibabacloud-dkms-gcs-go-sdk v0.2.2 // indirect
	github.com/aliyun/alibabacloud-dkms-transfer-go-sdk v0.1.7 // indirect
	github.com/apolloconfig/agollo/v4 v4.3.1 // indirect
	github.com/armon/go-metrics v0.4.1 // indirect
	github.com/beorn7/perks v1.0.1 // indirect
	github.com/buger/jsonparser v1.1.1 // indirect
	github.com/cenkalti/backoff/v4 v4.3.0 // indirect
	github.com/cespare/xxhash/v2 v2.2.0 // indirect
	github.com/clbanning/mxj/v2 v2.7.0 // indirect
	github.com/coreos/go-semver v0.3.0 // indirect
	github.com/coreos/go-systemd/v22 v22.3.2 // indirect
	github.com/davecgh/go-spew v1.1.2-0.20180830191138-d8f796af33cc // indirect
	github.com/dgryski/go-rendezvous v0.0.0-20200823014737-9f7001d12a5f // indirect
	github.com/dlclark/regexp2 v1.7.0 // indirect
	github.com/emicklei/go-restful/v3 v3.9.0 // indirect
	github.com/fatih/color v1.16.0 // indirect
	github.com/fsnotify/fsnotify v1.7.0 // indirect
	github.com/go-logr/logr v1.4.1 // indirect
	github.com/go-logr/stdr v1.2.2 // indirect
	github.com/go-openapi/jsonpointer v0.19.6 // indirect
	github.com/go-openapi/jsonreference v0.20.1 // indirect
	github.com/go-openapi/swag v0.22.3 // indirect
	github.com/go-sql-driver/mysql v1.7.1 // indirect
	github.com/gogo/protobuf v1.3.2 // indirect
	github.com/golang/mock v1.6.0 // indirect
	github.com/golang/protobuf v1.5.4 // indirect
	github.com/google/gnostic v0.5.7-v3refs // indirect
	github.com/google/go-cmp v0.6.0 // indirect
	github.com/google/gofuzz v1.1.0 // indirect
	github.com/google/uuid v1.6.0 // indirect
	github.com/gorilla/websocket v1.5.1 // indirect
	github.com/grokify/html-strip-tags-go v0.1.0 // indirect
	github.com/grpc-ecosystem/grpc-gateway/v2 v2.19.1 // indirect
	github.com/hashicorp/errwrap v1.1.0 // indirect
	github.com/hashicorp/go-hclog v1.5.0 // indirect
	github.com/hashicorp/go-immutable-radix v1.3.1 // indirect
	github.com/hashicorp/go-multierror v1.1.1 // indirect
	github.com/hashicorp/go-rootcerts v1.0.2 // indirect
	github.com/hashicorp/golang-lru v1.0.2 // indirect
	github.com/hashicorp/hcl v1.0.0 // indirect
	github.com/hashicorp/serf v0.10.1 // indirect
	github.com/imdario/mergo v0.3.6 // indirect
	github.com/jmespath/go-jmespath v0.4.0 // indirect
	github.com/josharian/intern v1.0.0 // indirect
	github.com/joy999/nacos-sdk-go v0.0.0-20231120071639-10a34b3e7288 // indirect
	github.com/json-iterator/go v1.1.12 // indirect
	github.com/magiconair/properties v1.8.7 // indirect
	github.com/mailru/easyjson v0.7.7 // indirect
	github.com/mattn/go-colorable v0.1.13 // indirect
	github.com/mattn/go-isatty v0.0.20 // indirect
	github.com/mattn/go-runewidth v0.0.15 // indirect
	github.com/mitchellh/go-homedir v1.1.0 // indirect
	github.com/mitchellh/mapstructure v1.5.0 // indirect
	github.com/modern-go/concurrent v0.0.0-20180306012644-bacd9c7ef1dd // indirect
	github.com/modern-go/reflect2 v1.0.2 // indirect
	github.com/munnerz/goautoneg v0.0.0-20191010083416-a7dc8b61c822 // indirect
	github.com/natefinch/lumberjack v2.0.0+incompatible // indirect
	github.com/olekukonko/tablewriter v0.0.5 // indirect
	github.com/opentracing/opentracing-go v1.2.1-0.20220228012449-10b1cf09e00b // indirect
	github.com/pelletier/go-toml v1.9.3 // indirect
	github.com/pkg/errors v0.9.1 // indirect
	github.com/polarismesh/specification v1.4.1 // indirect
	github.com/prometheus/client_model v0.6.0 // indirect
	github.com/prometheus/common v0.48.0 // indirect
	github.com/prometheus/procfs v0.12.0 // indirect
	github.com/redis/go-redis/v9 v9.2.1 // indirect
	github.com/rivo/uniseg v0.4.7 // indirect
	github.com/spaolacci/murmur3 v1.1.0 // indirect
	github.com/spf13/afero v1.6.0 // indirect
	github.com/spf13/cast v1.3.1 // indirect
	github.com/spf13/jwalterweatherman v1.1.0 // indirect
	github.com/spf13/pflag v1.0.5 // indirect
	github.com/spf13/viper v1.8.1 // indirect
	github.com/subosito/gotenv v1.2.0 // indirect
	go.etcd.io/etcd/api/v3 v3.5.7 // indirect
	go.etcd.io/etcd/client/pkg/v3 v3.5.7 // indirect
	go.etcd.io/etcd/client/v3 v3.5.7 // indirect
	go.opentelemetry.io/contrib/instrumentation/runtime v0.50.0 // indirect
	go.opentelemetry.io/contrib/propagators/b3 v1.25.0 // indirect
	go.opentelemetry.io/contrib/propagators/ot v1.25.0 // indirect
	go.opentelemetry.io/otel v1.25.0 // indirect
	go.opentelemetry.io/otel/exporters/otlp/otlpmetric/otlpmetricgrpc v1.25.0 // indirect
	go.opentelemetry.io/otel/exporters/otlp/otlptrace v1.25.0 // indirect
	go.opentelemetry.io/otel/exporters/otlp/otlptrace/otlptracegrpc v1.25.0 // indirect
	go.opentelemetry.io/otel/exporters/otlp/otlptrace/otlptracehttp v1.22.0 // indirect
	go.opentelemetry.io/otel/metric v1.25.0 // indirect
	go.opentelemetry.io/otel/sdk v1.25.0 // indirect
	go.opentelemetry.io/otel/sdk/metric v1.25.0 // indirect
	go.opentelemetry.io/otel/trace v1.25.0 // indirect
	go.opentelemetry.io/proto/otlp v1.2.0 // indirect
	go.uber.org/atomic v1.11.0 // indirect
	go.uber.org/multierr v1.11.0 // indirect
	go.uber.org/zap v1.26.0 // indirect
	golang.org/x/crypto v0.22.0 // indirect
	golang.org/x/exp v0.0.0-20231006140011-7918f672742d // indirect
	golang.org/x/net v0.24.0 // indirect
<<<<<<< HEAD
	golang.org/x/oauth2 v0.17.0 // indirect
=======
	golang.org/x/oauth2 v0.16.0 // indirect
>>>>>>> 646ed5ea
	golang.org/x/sync v0.6.0 // indirect
	golang.org/x/sys v0.19.0 // indirect
	golang.org/x/term v0.19.0 // indirect
	golang.org/x/text v0.14.0 // indirect
	google.golang.org/appengine v1.6.8 // indirect
	google.golang.org/genproto/googleapis/api v0.0.0-20240401170217-c3f982113cda // indirect
	google.golang.org/genproto/googleapis/rpc v0.0.0-20240401170217-c3f982113cda // indirect
	gopkg.in/inf.v0 v0.9.1 // indirect
	gopkg.in/ini.v1 v1.67.0 // indirect
	gopkg.in/natefinch/lumberjack.v2 v2.2.1 // indirect
	gopkg.in/yaml.v2 v2.4.0 // indirect
	gopkg.in/yaml.v3 v3.0.1 // indirect
	k8s.io/api v0.27.4 // indirect
	k8s.io/apimachinery v0.27.4 // indirect
	k8s.io/klog/v2 v2.90.1 // indirect
	k8s.io/kube-openapi v0.0.0-20230501164219-8b0f38b5fd1f // indirect
	k8s.io/utils v0.0.0-20230209194617-a36077c30491 // indirect
	sigs.k8s.io/json v0.0.0-20221116044647-bc3834ca7abd // indirect
	sigs.k8s.io/structured-merge-diff/v4 v4.2.3 // indirect
	sigs.k8s.io/yaml v1.3.0 // indirect
)

replace (
	github.com/gogf/gf/contrib/config/apollo/v2 => ../contrib/config/apollo/
	github.com/gogf/gf/contrib/config/consul/v2 => ../contrib/config/consul/
	github.com/gogf/gf/contrib/config/kubecm/v2 => ../contrib/config/kubecm/
	github.com/gogf/gf/contrib/config/nacos/v2 => ../contrib/config/nacos/
	github.com/gogf/gf/contrib/config/polaris/v2 => ../contrib/config/polaris/
	github.com/gogf/gf/contrib/drivers/mysql/v2 => ../contrib/drivers/mysql/
	github.com/gogf/gf/contrib/metric/otelmetric/v2 => ../contrib/metric/otelmetric
	github.com/gogf/gf/contrib/nosql/redis/v2 => ../contrib/nosql/redis/
	github.com/gogf/gf/contrib/observability/obs-opentelemetry/provider/v2 => ../contrib/observability/obs-opentelemetry/provider/
	github.com/gogf/gf/contrib/registry/etcd/v2 => ../contrib/registry/etcd/
	github.com/gogf/gf/contrib/registry/file/v2 => ../contrib/registry/file/
	github.com/gogf/gf/contrib/registry/nacos/v2 => ../contrib/registry/nacos/
	github.com/gogf/gf/contrib/registry/polaris/v2 => ../contrib/registry/polaris/
	github.com/gogf/gf/contrib/rpc/grpcx/v2 => ../contrib/rpc/grpcx/
	github.com/gogf/gf/contrib/trace/otlpgrpc/v2 => ../contrib/trace/otlpgrpc
	github.com/gogf/gf/contrib/trace/otlphttp/v2 => ../contrib/trace/otlphttp
	github.com/gogf/gf/v2 => ../
)<|MERGE_RESOLUTION|>--- conflicted
+++ resolved
@@ -134,11 +134,7 @@
 	golang.org/x/crypto v0.22.0 // indirect
 	golang.org/x/exp v0.0.0-20231006140011-7918f672742d // indirect
 	golang.org/x/net v0.24.0 // indirect
-<<<<<<< HEAD
 	golang.org/x/oauth2 v0.17.0 // indirect
-=======
-	golang.org/x/oauth2 v0.16.0 // indirect
->>>>>>> 646ed5ea
 	golang.org/x/sync v0.6.0 // indirect
 	golang.org/x/sys v0.19.0 // indirect
 	golang.org/x/term v0.19.0 // indirect
