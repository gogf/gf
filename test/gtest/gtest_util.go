--- conflicted
+++ resolved
@@ -14,15 +14,9 @@
 	"reflect"
 	"testing"
 
-<<<<<<< HEAD
-	"github.com/gogf/gf/debug/gdebug"
-	"github.com/gogf/gf/internal/empty"
-	"github.com/gogf/gf/util/gconv"
-=======
 	"github.com/gogf/gf/v2/debug/gdebug"
 	"github.com/gogf/gf/v2/internal/empty"
 	"github.com/gogf/gf/v2/util/gconv"
->>>>>>> 4ad508c0
 )
 
 const (
@@ -296,14 +290,10 @@
 
 // Fatal prints `message` to stderr and exit the process.
 func Fatal(message ...interface{}) {
-<<<<<<< HEAD
-	fmt.Fprintf(os.Stderr, "[FATAL] %s\n%s", fmt.Sprint(message...), gdebug.StackWithFilter([]string{pathFilterKey}))
-=======
 	_, _ = fmt.Fprintf(
 		os.Stderr, "[FATAL] %s\n%s", fmt.Sprint(message...),
 		gdebug.StackWithFilter([]string{pathFilterKey}),
 	)
->>>>>>> 4ad508c0
 	os.Exit(1)
 }
 
@@ -353,11 +343,7 @@
 	if err, ok := value.(error); ok {
 		panic(fmt.Sprintf(`%+v`, err))
 	}
-<<<<<<< HEAD
-	AssertNE(value, nil)
-=======
 	Assert(value, nil)
->>>>>>> 4ad508c0
 }
 
 // DataPath retrieves and returns the testdata path of current package,
